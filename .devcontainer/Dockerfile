--- conflicted
+++ resolved
@@ -1,7 +1,3 @@
 FROM --platform=linux/arm64 ubuntu:22.04
 ARG IMAGE_NAME=pennlabs/courses-devcontainer
-<<<<<<< HEAD
-RUN apt-get update && apt-get install -y wget curl gcc python3-dev libpq-dev 
-=======
-RUN apt-get update && apt-get install -y wget curl gcc python3-dev libpq-dev postgresql-client
->>>>>>> d5f21bf9
+RUN apt-get update && apt-get install -y wget curl gcc python3-dev libpq-dev postgresql-client