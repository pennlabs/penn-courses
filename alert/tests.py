import base64
import json
from unittest.mock import patch

import importlib

from django.contrib.auth.models import User
from django.test import Client, TestCase, override_settings
from django.urls import reverse
<<<<<<< HEAD
from rest_framework.test import APIClient
=======
from options.models import Option
>>>>>>> 058165b6

from alert import tasks
from alert.models import SOURCE_API, SOURCE_PCA, Registration, RegStatus, register_for_course
from courses.models import PCA_REGISTRATION, APIKey, APIPrivilege, Course, StatusUpdate
<<<<<<< HEAD
from courses.util import create_mock_data, get_or_create_course_and_section
from options.models import Option
=======
from courses.util import get_or_create_course_and_section, record_update, update_course_from_record
>>>>>>> 058165b6


TEST_SEMESTER = '2019A'


def contains_all(l1, l2):
    return len(l1) == len(l2) and sorted(l1) == sorted(l2)


def set_semester():
    Option(key='SEMESTER', value=TEST_SEMESTER, value_type='TXT').save()


@patch('alert.models.Text.send_alert')
@patch('alert.models.Email.send_alert')
@override_settings(ROOT_URLCONF='PennCourses.urls.pca')
class SendAlertTestCase(TestCase):
    def setUp(self):
        set_semester()
        course, section = get_or_create_course_and_section('CIS-160-001', TEST_SEMESTER)
        self.r = Registration(email='yo@example.com',
                              phone='+15555555555',
                              section=section)

        self.r.save()

    def test_send_alert(self, mock_email, mock_text):
        self.assertFalse(Registration.objects.get(id=self.r.id).notification_sent)
        tasks.send_alert(self.r.id, sent_by='ADM')
        self.assertTrue(mock_email.called)
        self.assertTrue(mock_text.called)
        self.assertTrue(Registration.objects.get(id=self.r.id).notification_sent)
        self.assertEqual('ADM', Registration.objects.get(id=self.r.id).notification_sent_by)

    def test_dont_resend_alert(self, mock_email, mock_text):
        self.r.notification_sent = True
        self.r.save()
        tasks.send_alert(self.r.id)
        self.assertFalse(mock_email.called)
        self.assertFalse(mock_text.called)

    def test_resend_alert_forced(self, mock_email, mock_text):
        self.r.notification_sent = True
        self.r.save()
        self.r.alert(True)
        self.assertTrue(mock_email.called)
        self.assertTrue(mock_text.called)


@override_settings(ROOT_URLCONF='PennCourses.urls.pca')
class RegisterTestCase(TestCase):
    def setUp(self):
        set_semester()
        self.sections = []
        self.sections.append(get_or_create_course_and_section('CIS-160-001', TEST_SEMESTER)[1])
        self.sections.append(get_or_create_course_and_section('CIS-160-002', TEST_SEMESTER)[1])
        self.sections.append(get_or_create_course_and_section('CIS-120-001', TEST_SEMESTER)[1])

    def test_successful_registration(self):
        res, norm = register_for_course(self.sections[0].full_code, 'e@example.com', '+15555555555')
        self.assertEqual(RegStatus.SUCCESS, res)
        self.assertEqual(1, len(Registration.objects.all()))
        r = Registration.objects.get()
        self.assertEqual(self.sections[0].full_code, r.section.full_code)
        self.assertEqual('e@example.com', r.email)
        self.assertEqual('+15555555555', r.phone)
        self.assertFalse(r.notification_sent)
        self.assertEqual(SOURCE_PCA, r.source)
        self.assertIsNone(r.api_key)

    def test_nonnormalized_course_code(self):
        res, norm = register_for_course('cis160001', 'e@example.com', '+15555555555')
        self.assertEqual(RegStatus.SUCCESS, res)
        self.assertEqual('CIS-160-001', norm)
        self.assertEqual(1, len(Registration.objects.all()))
        r = Registration.objects.get()
        self.assertEqual('CIS-160-001', r.section.full_code)

    def test_duplicate_registration(self):
        r1 = Registration(email='e@example.com', phone='+15555555555', section=self.sections[0])
        r1.save()
        res, norm = register_for_course(self.sections[0].full_code, 'e@example.com', '+15555555555')
        self.assertEqual(RegStatus.OPEN_REG_EXISTS, res)
        self.assertEqual(1, len(Registration.objects.all()))

    def test_reregister(self):
        r1 = Registration(email='e@example.com', phone='+15555555555', section=self.sections[0], notification_sent=True)
        r1.save()
        res, norm = register_for_course(self.sections[0].full_code, 'e@example.com', '+15555555555')
        self.assertEqual(RegStatus.SUCCESS, res)
        self.assertEqual(2, len(Registration.objects.all()))

    def test_sameuser_diffsections(self):
        r1 = Registration(email='e@example.com', phone='+15555555555', section=self.sections[0])
        r1.save()
        res, norm = register_for_course(self.sections[1].full_code, 'e@example.com', '+15555555555')
        self.assertEqual(RegStatus.SUCCESS, res)
        self.assertEqual(2, len(Registration.objects.all()))

    def test_sameuser_diffcourse(self):
        r1 = Registration(email='e@example.com', phone='+15555555555', section=self.sections[0])
        r1.save()
        res, norm = register_for_course(self.sections[2].full_code, 'e@example.com', '+15555555555')
        self.assertEqual(RegStatus.SUCCESS, res)
        self.assertEqual(2, len(Registration.objects.all()))

    def test_justemail(self):
        res, norm = register_for_course(self.sections[0].full_code, 'e@example.com', None)
        self.assertEqual(RegStatus.SUCCESS, res)
        self.assertEqual(1, len(Registration.objects.all()))

    def test_phony_course(self):
        res, norm = register_for_course('PHONY-100-001', 'e@example.com', '+15555555555')
        self.assertEqual(RegStatus.COURSE_NOT_FOUND, res)
        self.assertEqual(0, Registration.objects.count())

    def test_invalid_course(self):
        res, norm = register_for_course('econ 0-0-1', 'e@example.com', '+15555555555')
        self.assertEqual(RegStatus.COURSE_NOT_FOUND, res)
        self.assertEqual(0, Registration.objects.count())

    def test_justphone(self):
        res, norm = register_for_course(self.sections[0].full_code, None, '5555555555')
        self.assertEqual(RegStatus.SUCCESS, res)
        self.assertEqual(1, len(Registration.objects.all()))

    def test_nocontact(self):
        res, norm = register_for_course(self.sections[0].full_code, None, None)
        self.assertEqual(RegStatus.NO_CONTACT_INFO, res)
        self.assertEqual(0, len(Registration.objects.all()))


@override_settings(ROOT_URLCONF='PennCourses.urls.pca')
class ResubscribeTestCase(TestCase):
    def setUp(self):
        set_semester()
        _, self.section = get_or_create_course_and_section('CIS-160-001', TEST_SEMESTER)
        self.base_reg = Registration(email='e@example.com', phone='+15555555555', section=self.section)
        self.base_reg.save()

    def test_resubscribe(self):
        self.base_reg.notification_sent = True
        self.base_reg.save()
        reg = self.base_reg.resubscribe()
        self.assertNotEqual(reg, self.base_reg)
        self.assertEqual(self.base_reg, reg.resubscribed_from)

    def test_try_resubscribe_noalert(self):
        reg = self.base_reg.resubscribe()
        self.assertEqual(reg, self.base_reg)
        self.assertIsNone(reg.resubscribed_from)

    def test_resubscribe_oldlink(self):
        """following the resubscribe chain from an old link"""
        self.base_reg.notification_sent = True
        self.base_reg.save()
        reg1 = Registration(email='e@example.com',
                            phone='+15555555555',
                            section=self.section,
                            resubscribed_from=self.base_reg,
                            notification_sent=True)
        reg1.save()
        reg2 = Registration(email='e@example.com',
                            phone='+15555555555',
                            section=self.section,
                            resubscribed_from=reg1,
                            notification_sent=True)
        reg2.save()

        result = self.base_reg.resubscribe()
        self.assertEqual(4, len(Registration.objects.all()))
        self.assertEqual(result.resubscribed_from, reg2)

    def test_resubscribe_oldlink_noalert(self):
        """testing idempotence on old links"""
        self.base_reg.notification_sent = True
        self.base_reg.save()
        reg1 = Registration(email='e@example.com',
                            phone='+15555555555',
                            section=self.section,
                            resubscribed_from=self.base_reg,
                            notification_sent=True)
        reg1.save()
        reg2 = Registration(email='e@example.com',
                            phone='+15555555555',
                            section=self.section,
                            resubscribed_from=reg1,
                            notification_sent=True)
        reg2.save()
        reg3 = Registration(email='e@example.com',
                            phone='+15555555555',
                            section=self.section,
                            resubscribed_from=reg2,
                            notification_sent=False)
        reg3.save()

        result = self.base_reg.resubscribe()
        self.assertEqual(4, len(Registration.objects.all()))
        self.assertEqual(result, reg3)


@override_settings(ROOT_URLCONF='PennCourses.urls.pca')
class WebhookTriggeredAlertTestCase(TestCase):
    def setUp(self):
        set_semester()
        _, self.section = get_or_create_course_and_section('CIS-160-001', TEST_SEMESTER)
        self.r1 = Registration(email='e@example.com', phone='+15555555555', section=self.section)
        self.r2 = Registration(email='f@example.com', phone='+15555555556', section=self.section)
        self.r3 = Registration(email='g@example.com', phone='+15555555557', section=self.section)
        self.r1.save()
        self.r2.save()
        self.r3.save()

    def test_collect_all(self):
        result = tasks.get_active_registrations(self.section.full_code, TEST_SEMESTER)
        expected_ids = [r.id for r in [self.r1, self.r2, self.r3]]
        result_ids = [r.id for r in result]
        for id_ in expected_ids:
            self.assertTrue(id_ in result_ids)

        for id_ in result_ids:
            self.assertTrue(id_ in expected_ids)

    def test_collect_none(self):
        get_or_create_course_and_section('CIS-121-001', TEST_SEMESTER)
        result = tasks.get_active_registrations('CIS-121-001', TEST_SEMESTER)
        self.assertTrue(len(result) == 0)

    def test_collect_one(self):
        self.r2.notification_sent = True
        self.r3.notification_sent = True
        self.r2.save()
        self.r3.save()
        result_ids = [r.id for r in tasks.get_active_registrations(self.section.full_code, TEST_SEMESTER)]
        expected_ids = [self.r1.id]
        for id_ in expected_ids:
            self.assertTrue(id_ in result_ids)
        for id_ in result_ids:
            self.assertTrue(id_ in expected_ids)

    def test_collect_some(self):
        self.r2.notification_sent = True
        self.r2.save()
        result_ids = [r.id for r in tasks.get_active_registrations(self.section.full_code, TEST_SEMESTER)]
        expected_ids = [self.r1.id, self.r3.id]
        for id_ in expected_ids:
            self.assertTrue(id_ in result_ids)
        for id_ in result_ids:
            self.assertTrue(id_ in expected_ids)


@patch('alert.views.alert_for_course')
@override_settings(ROOT_URLCONF='PennCourses.urls.pca')
class WebhookViewTestCase(TestCase):
    def setUp(self):
        set_semester()
        self.client = Client()
        auth = base64.standard_b64encode('webhook:password'.encode('ascii'))
        self.headers = {
            'Authorization': f'Basic {auth.decode()}',
        }
        self.body = {
            'course_section': 'ANTH361401',
            'previous_status': 'X',
            'status': 'O',
            'status_code_normalized': 'Open',
            'term': TEST_SEMESTER
        }
        Option.objects.update_or_create(key='SEND_FROM_WEBHOOK', value_type='BOOL', defaults={'value': 'TRUE'})
        Option.objects.update_or_create(key='SEMESTER', value_type='TXT', defaults={'value': TEST_SEMESTER})

    def test_alert_called_and_sent_intl(self, mock_alert):
        res = self.client.post(
            reverse('webhook', urlconf='alert.urls'),
            data=json.dumps({
                'course_section': 'INTLBUL001',
                'previous_status': 'X',
                'status': 'O',
                'status_code_normalized': 'Open',
                'term': TEST_SEMESTER
            }),
            content_type='application/json',
            **self.headers)

        self.assertEqual(200, res.status_code)
        self.assertTrue(mock_alert.called)
        self.assertEqual('INTLBUL001', mock_alert.call_args[0][0])
        self.assertEqual('2019A', mock_alert.call_args[1]['semester'])
        self.assertTrue('sent' in json.loads(res.content)['message'])
        self.assertEqual(1, StatusUpdate.objects.count())
        u = StatusUpdate.objects.get()
        self.assertTrue(u.alert_sent)

    def test_alert_called_and_sent(self, mock_alert):
        res = self.client.post(
            reverse('webhook', urlconf='alert.urls'),
            data=json.dumps(self.body),
            content_type='application/json',
            **self.headers)

        self.assertEqual(200, res.status_code)
        self.assertTrue(mock_alert.called)
        self.assertEqual('ANTH361401', mock_alert.call_args[0][0])
        self.assertEqual('2019A', mock_alert.call_args[1]['semester'])
        self.assertTrue('sent' in json.loads(res.content)['message'])
        self.assertEqual(1, StatusUpdate.objects.count())
        u = StatusUpdate.objects.get()
        self.assertTrue(u.alert_sent)

    def test_alert_bad_json(self, mock_alert):
        res = self.client.post(
            reverse('webhook', urlconf='alert.urls'),
            data='blah',
            content_type='application/json',
            **self.headers)

        self.assertEqual(400, res.status_code)
        self.assertFalse(mock_alert.called)
        self.assertEqual(0, StatusUpdate.objects.count())

    def test_alert_called_closed_course(self, mock_alert):
        self.body['status'] = 'C'
        self.body['status_code_normalized'] = 'Closed'
        res = self.client.post(
            reverse('webhook', urlconf='alert.urls'),
            data=json.dumps(self.body),
            content_type='application/json',
            **self.headers)

        self.assertEqual(200, res.status_code)
        self.assertFalse('sent' in json.loads(res.content)['message'])
        self.assertFalse(mock_alert.called)
        self.assertEqual(1, StatusUpdate.objects.count())
        u = StatusUpdate.objects.get()
        self.assertFalse(u.alert_sent)

    def test_alert_called_wrong_sem(self, mock_alert):
        self.body['term'] = 'NOTRM'
        res = self.client.post(
            reverse('webhook', urlconf='alert.urls'),
            data=json.dumps(self.body),
            content_type='application/json',
            **self.headers)

        self.assertEqual(200, res.status_code)
        self.assertFalse('sent' in json.loads(res.content)['message'])
        self.assertFalse(mock_alert.called)
        self.assertEqual(1, StatusUpdate.objects.count())
        u = StatusUpdate.objects.get()
        self.assertFalse(u.alert_sent)

    def test_alert_called_alerts_off(self, mock_alert):
        Option.objects.update_or_create(key='SEND_FROM_WEBHOOK', value_type='BOOL', defaults={'value': 'FALSE'})
        res = self.client.post(
            reverse('webhook', urlconf='alert.urls'),
            data=json.dumps(self.body),
            content_type='application/json',
            **self.headers)

        self.assertEqual(200, res.status_code)
        self.assertFalse('sent' in json.loads(res.content)['message'])
        self.assertFalse(mock_alert.called)
        self.assertEqual(1, StatusUpdate.objects.count())
        u = StatusUpdate.objects.get()
        self.assertFalse(u.alert_sent)

    def test_bad_format(self, mock_alert):
        self.body = {'hello': 'world'}
        res = self.client.post(
            reverse('webhook', urlconf='alert.urls'),
            data=json.dumps({
                'hello': 'world'
            }),
            content_type='application/json',
            **self.headers)
        self.assertEqual(400, res.status_code)
        self.assertFalse(mock_alert.called)
        self.assertEqual(0, StatusUpdate.objects.count())

    def test_no_status(self, mock_alert):
        res = self.client.post(
            reverse('webhook', urlconf='alert.urls'),
            data=json.dumps({
                'course_section': 'ANTH361401',
                'previous_status': 'X',
                'status_code_normalized': 'Open',
                'term': '2019A'
            }),
            content_type='application/json',
            **self.headers)
        self.assertEqual(400, res.status_code)
        self.assertFalse(mock_alert.called)
        self.assertEqual(0, StatusUpdate.objects.count())

    def test_wrong_method(self, mock_alert):
        res = self.client.get(reverse('webhook', urlconf='alert.urls'), **self.headers)
        self.assertEqual(405, res.status_code)
        self.assertFalse(mock_alert.called)
        self.assertEqual(0, StatusUpdate.objects.count())

    def test_wrong_content(self, mock_alert):
        res = self.client.post(reverse('webhook', urlconf='alert.urls'),
                               **self.headers)
        self.assertEqual(415, res.status_code)
        self.assertFalse(mock_alert.called)
        self.assertEqual(0, StatusUpdate.objects.count())

    def test_wrong_password(self, mock_alert):
        self.headers['Authorization'] = 'Basic ' + base64.standard_b64encode('webhook:abc123'.encode('ascii')).decode()
        res = self.client.post(
            reverse('webhook', urlconf='alert.urls'),
            data=json.dumps(self.body),
            content_type='application/json',
            **self.headers)
        self.assertEqual(401, res.status_code)
        self.assertFalse(mock_alert.called)
        self.assertEqual(0, StatusUpdate.objects.count())

    def test_wrong_user(self, mock_alert):
        self.headers['Authorization'] = (
            'Basic ' + base64.standard_b64encode('baduser:password'.encode('ascii')).decode()
        )
        res = self.client.post(
            reverse('webhook', urlconf='alert.urls'),
            data=json.dumps(self.body),
            content_type='application/json',
            **self.headers)
        self.assertEqual(401, res.status_code)
        self.assertFalse(mock_alert.called)
        self.assertEqual(0, StatusUpdate.objects.count())


@override_settings(ROOT_URLCONF='PennCourses.urls.pca')
class APIRegisterTestCase(TestCase):
    def setUp(self):
        set_semester()
        self.client = Client()
        self.course, self.section = get_or_create_course_and_section('CIS-120-001', TEST_SEMESTER)
        self.permission = APIPrivilege.objects.create(code=PCA_REGISTRATION)
        self.key = APIKey.objects.get_or_create(email='contact@penncoursenotify.com')[0]
        self.key.privileges.add(self.permission)
        self.headers = {
            'Authorization': 'Bearer ' + str(self.key.code)
        }

    def test_successful_registration(self):
        body = {
            'email': 'student@example.com',
            'course': 'CIS 120 001',
        }
        res = self.client.post(
            reverse('api-register', urlconf='alert.urls'),
            data=json.dumps(body),
            content_type='application/json',
            **self.headers
        )
        self.assertEqual(200, res.status_code)
        self.assertEqual(1, Registration.objects.count())
        self.assertEqual(1, Course.objects.count())
        self.assertEqual(SOURCE_API, Registration.objects.get().source)
        self.assertEqual(self.key, Registration.objects.get().api_key)

    def test_invalid_api_key(self):
        body = {
            'email': 'student@example.com',
            'course': 'CIS 120 001',
        }
        res = self.client.post(
            reverse('api-register', urlconf='alert.urls'),
            data=json.dumps(body),
            content_type='application/json',
            **{'Authorization': 'Bearer blargh'}
        )
        self.assertEqual(401, res.status_code)
        self.assertEqual(0, Registration.objects.count())

    def test_no_api_key(self):
        body = {
            'email': 'student@example.com',
            'course': 'CIS 120 001',
        }
        res = self.client.post(
            reverse('api-register', urlconf='alert.urls'),
            data=json.dumps(body),
            content_type='application/json',
        )
        self.assertEqual(401, res.status_code)
        self.assertEqual(0, Registration.objects.count())

    def test_inactive_key(self):
        self.key.active = False
        self.key.save()
        body = {
            'email': 'student@example.com',
            'course': 'CIS 120 001',
        }
        res = self.client.post(
            reverse('api-register', urlconf='alert.urls'),
            data=json.dumps(body),
            content_type='application/json',
            **self.headers
        )
        self.assertEqual(401, res.status_code)
        self.assertEqual(0, Registration.objects.count())

    def test_no_permission(self):
        self.key.privileges.clear()
        body = {
            'email': 'student@example.com',
            'course': 'CIS 120 001',
        }
        res = self.client.post(
            reverse('api-register', urlconf='alert.urls'),
            data=json.dumps(body),
            content_type='application/json',
            **self.headers
        )
        self.assertEqual(401, res.status_code)
        self.assertEqual(0, Registration.objects.count())


<<<<<<< HEAD
@override_settings(SWITCHBOARD_TEST_APP='pca')
class StatusUpdateTest(TestCase):
=======
@override_settings(ROOT_URLCONF='PennCourses.urls.pca')
class CourseStatusUpdateTestCase(TestCase):
>>>>>>> 058165b6
    def setUp(self):
        set_semester()
        _, cis120_section = create_mock_data('CIS-120-001', TEST_SEMESTER)
        _, cis160_section = create_mock_data('CIS-160-001', TEST_SEMESTER)
        self.statusUpdates = [StatusUpdate(section=cis120_section,
                                           old_status='O',
                                           new_status='C',
                                           alert_sent=False),
                              StatusUpdate(section=cis120_section,
                                           old_status='C',
                                           new_status='O',
                                           alert_sent=True),
                              StatusUpdate(section=cis160_section,
                                           old_status='C',
                                           new_status='O',
                                           alert_sent=True)
                              ]
        for s in self.statusUpdates:
            s.save()
        self.client = APIClient()

    def test_cis120(self):
        response = self.client.get('/statusupdate/CIS-120/')
        self.assertEqual(200, response.status_code)
        self.assertEqual(2, len(response.data))
        self.assertEqual(response.data[0]['old_status'], 'O')
        self.assertEqual(response.data[0]['new_status'], 'C')
        self.assertEqual(response.data[0]['alert_sent'], False)
        self.assertFalse(hasattr(response.data[0], 'request_body'))
        self.assertEqual(response.data[1]['old_status'], 'C')
        self.assertEqual(response.data[1]['new_status'], 'O')
        self.assertEqual(response.data[1]['alert_sent'], True)
        self.assertFalse(hasattr(response.data[1], 'request_body'))

    def test_cis160(self):
        response = self.client.get('/statusupdate/CIS-160/')
        self.assertEqual(200, response.status_code)
        self.assertEqual(1, len(response.data))
        self.assertEqual(response.data[0]['old_status'], 'C')
        self.assertEqual(response.data[0]['new_status'], 'O')
        self.assertEqual(response.data[0]['alert_sent'], True)
        self.assertFalse(hasattr(response.data[0], 'request_body'))

    def test_cis121_missing(self):
        response = self.client.get('/statusupdate/CIS-121/')
        self.assertEqual(200, response.status_code)
        self.assertEqual(0, len(response.data))


@override_settings(SWITCHBOARD_TEST_APP='pca')
class UserDetailTestCase(TestCase):
    def setUp(self):
        User.objects.create_user(username='jacob',
                                 password='top_secret')
        self.client = APIClient()
        self.client.login(username='jacob', password='top_secret')

    def test_settings_before_create(self):
        response = self.client.get('/api/settings/')
        self.assertEqual(200, response.status_code)
        self.assertEqual('jacob', response.data['username'])
        self.assertEqual('', response.data['first_name'])
        self.assertEqual('', response.data['last_name'])
        self.assertEqual(None, response.data['profile']['email'])
        self.assertEqual(None, response.data['profile']['phone'])

    def test_update_settings(self):
        response = self.client.put('/api/settings/',
                                   json.dumps({'profile': {'email': 'example@email.com', 'phone': '3131234567'}}),
                                   content_type='application/json')
        self.assertEqual(response.status_code, 200)
        self.assertEqual(response.data['profile']['email'], 'example@email.com')
        self.assertEqual(response.data['profile']['phone'], '+13131234567')
        self.assertEqual(response.data['username'], 'jacob')
        self.assertEqual(response.data['first_name'], '')
        self.assertEqual(response.data['last_name'], '')
        response = self.client.get('/api/settings/')
        self.assertEqual(200, response.status_code)
        self.assertEqual(response.data['profile']['email'], 'example@email.com')
        self.assertEqual(response.data['profile']['phone'], '+13131234567')
        self.assertEqual(response.data['username'], 'jacob')
        self.assertEqual(response.data['first_name'], '')
        self.assertEqual(response.data['last_name'], '')

    def test_update_settings_change_first_name(self):
        response = self.client.put('/api/settings/',
                                   json.dumps({'first_name': 'newname', 'last_name': '',
                                               'profile': {'email': 'example@email.com', 'phone': '3131234567'}}),
                                   content_type='application/json')
        self.assertEqual(response.status_code, 200)
        self.assertEqual(response.data['profile']['email'], 'example@email.com')
        self.assertEqual(response.data['profile']['phone'], '+13131234567')
        self.assertEqual(response.data['username'], 'jacob')
        self.assertEqual(response.data['first_name'], 'newname')
        self.assertEqual(response.data['last_name'], '')
        response = self.client.get('/api/settings/')
        self.assertEqual(200, response.status_code)
        self.assertEqual(response.data['profile']['email'], 'example@email.com')
        self.assertEqual(response.data['profile']['phone'], '+13131234567')
        self.assertEqual(response.data['username'], 'jacob')
        self.assertEqual(response.data['first_name'], 'newname')
        self.assertEqual(response.data['last_name'], '')

    def test_update_settings_change_last_name(self):
        response = self.client.put('/api/settings/',
                                   json.dumps({'first_name': '', 'last_name': 'newname',
                                               'profile': {'email': 'example@email.com', 'phone': '3131234567'}}),
                                   content_type='application/json')
        self.assertEqual(response.status_code, 200)
        self.assertEqual(response.data['profile']['email'], 'example@email.com')
        self.assertEqual(response.data['profile']['phone'], '+13131234567')
        self.assertEqual(response.data['username'], 'jacob')
        self.assertEqual(response.data['first_name'], '')
        self.assertEqual(response.data['last_name'], 'newname')
        response = self.client.get('/api/settings/')
        self.assertEqual(200, response.status_code)
        self.assertEqual(response.data['profile']['email'], 'example@email.com')
        self.assertEqual(response.data['profile']['phone'], '+13131234567')
        self.assertEqual(response.data['username'], 'jacob')
        self.assertEqual(response.data['first_name'], '')
        self.assertEqual(response.data['last_name'], 'newname')

    def test_update_settings_change_username(self):
        response = self.client.put('/api/settings/',
                                   json.dumps({'username': 'newusername', 'first_name': '', 'last_name': '',
                                               'profile': {'email': 'example@email.com', 'phone': '3131234567'}}),
                                   content_type='application/json')
        self.assertEqual(200, response.status_code)
        self.assertEqual(response.data['profile']['email'], 'example@email.com')
        self.assertEqual(response.data['profile']['phone'], '+13131234567')
        self.assertEqual(response.data['username'], 'jacob')
        self.assertEqual(response.data['first_name'], '')
        self.assertEqual(response.data['last_name'], '')
        response = self.client.get('/api/settings/')
        self.assertEqual(200, response.status_code)
        self.assertEqual(response.data['profile']['email'], 'example@email.com')
        self.assertEqual(response.data['profile']['phone'], '+13131234567')
        self.assertEqual(response.data['username'], 'jacob')
        self.assertEqual(response.data['first_name'], '')
        self.assertEqual(response.data['last_name'], '')

    def test_add_fields(self):
        response = self.client.put('/api/settings/',
                                   json.dumps({'first_name': '', 'last_name': '',
                                               'middle_name': 'm',
                                               'profile': {'email': 'example@email.com', 'phone': '3131234567',
                                                           'favorite_color': 'blue'}}),
                                   content_type='application/json')
        self.assertEqual(response.status_code, 200)
        self.assertEqual(response.data['profile']['email'], 'example@email.com')
        self.assertEqual(response.data['profile']['phone'], '+13131234567')
        self.assertFalse('favorite_color' in response.data['profile'])
        self.assertEqual(response.data['username'], 'jacob')
        self.assertEqual(response.data['first_name'], '')
        self.assertEqual(response.data['last_name'], '')
        self.assertFalse('middle_name' in response.data)
        response = self.client.get('/api/settings/')
        self.assertEqual(200, response.status_code)
        self.assertEqual(response.data['profile']['email'], 'example@email.com')
        self.assertEqual(response.data['profile']['phone'], '+13131234567')
        self.assertFalse('favorite_color' in response.data['profile'])
        self.assertEqual(response.data['username'], 'jacob')
        self.assertEqual(response.data['first_name'], '')
        self.assertEqual(response.data['last_name'], '')
        self.assertFalse('middle_name' in response.data)

    def test_ignore_fields_email_update(self):
        self.client.put('/api/settings/',
                        json.dumps({'first_name': 'fname', 'last_name': 'lname',
                                    'profile': {'email': 'example@email.com', 'phone': '3131234567'}}),
                        content_type='application/json')
        response = self.client.put('/api/settings/',
                                   json.dumps({'profile': {'email': 'example2@email.com'}}),
                                   content_type='application/json')
        self.assertEqual(response.status_code, 200)
        self.assertEqual(response.data['profile']['email'], 'example2@email.com')
        self.assertEqual(response.data['profile']['phone'], '+13131234567')
        self.assertEqual(response.data['username'], 'jacob')
        self.assertEqual(response.data['first_name'], 'fname')
        self.assertEqual(response.data['last_name'], 'lname')
        response = self.client.get('/api/settings/')
        self.assertEqual(200, response.status_code)
        self.assertEqual(response.data['profile']['email'], 'example2@email.com')
        self.assertEqual(response.data['profile']['phone'], '+13131234567')
        self.assertEqual(response.data['username'], 'jacob')
        self.assertEqual(response.data['first_name'], 'fname')
        self.assertEqual(response.data['last_name'], 'lname')

    def test_ignore_fields_phone_update(self):
        self.client.put('/api/settings/',
                        json.dumps({'first_name': 'fname', 'last_name': 'lname',
                                    'profile': {'email': 'example@email.com', 'phone': '3131234567'}}),
                        content_type='application/json')
        response = self.client.put('/api/settings/',
                                   json.dumps({'profile': {'phone': '2121234567'}}),
                                   content_type='application/json')
        self.assertEqual(response.status_code, 200)
        self.assertEqual(response.data['profile']['phone'], '+12121234567')
        self.assertEqual(response.data['profile']['email'], 'example@email.com')
        self.assertEqual(response.data['username'], 'jacob')
        self.assertEqual(response.data['first_name'], 'fname')
        self.assertEqual(response.data['last_name'], 'lname')
        response = self.client.get('/api/settings/')
        self.assertEqual(200, response.status_code)
        self.assertEqual(response.data['profile']['phone'], '+12121234567')
        self.assertEqual(response.data['profile']['email'], 'example@email.com')
        self.assertEqual(response.data['username'], 'jacob')
        self.assertEqual(response.data['first_name'], 'fname')
        self.assertEqual(response.data['last_name'], 'lname')

    def test_invalid_phone(self):
        response = self.client.put('/api/settings/',
                                   json.dumps({'profile': {'email': 'example@email.com', 'phone': 'abc'}}),
                                   content_type='application/json')
        self.assertEqual(400, response.status_code)
        response = self.client.get('/api/settings/')
        self.assertEqual(200, response.status_code)
        self.assertEqual(None, response.data['profile']['email'])
        self.assertEqual(None, response.data['profile']['phone'])
        self.assertEqual('jacob', response.data['username'])
        self.assertEqual('', response.data['first_name'])
        self.assertEqual('', response.data['last_name'])

    def test_invalid_email(self):
        response = self.client.put('/api/settings/',
                                   json.dumps({'profile': {'email': 'example@', 'phone': '3131234567'}}),
                                   content_type='application/json')
        self.assertEqual(400, response.status_code)
        response = self.client.get('/api/settings/')
        self.assertEqual(200, response.status_code)
        self.assertEqual(None, response.data['profile']['email'])
        self.assertEqual(None, response.data['profile']['phone'])
        self.assertEqual('jacob', response.data['username'])
        self.assertEqual('', response.data['first_name'])
        self.assertEqual('', response.data['last_name'])

    def test_null_email(self):
        response = self.client.put('/api/settings/',
                                   json.dumps({'profile': {'email': None, 'phone': '3131234567'}}),
                                   content_type='application/json')
        self.assertEqual(response.status_code, 200)
        self.assertEqual(response.data['profile']['email'], None)
        self.assertEqual(response.data['profile']['phone'], '+13131234567')
        self.assertEqual(response.data['username'], 'jacob')
        self.assertEqual(response.data['first_name'], '')
        self.assertEqual(response.data['last_name'], '')
        response = self.client.get('/api/settings/')
        self.assertEqual(200, response.status_code)
        self.assertEqual(response.data['profile']['email'], None)
        self.assertEqual(response.data['profile']['phone'], '+13131234567')
        self.assertEqual(response.data['username'], 'jacob')
        self.assertEqual(response.data['first_name'], '')
        self.assertEqual(response.data['last_name'], '')

    def test_null_phone(self):
        response = self.client.put('/api/settings/',
                                   json.dumps({'profile': {'email': 'example@email.com', 'phone': None}}),
                                   content_type='application/json')
        self.assertEqual(response.status_code, 200)
        self.assertEqual(response.data['profile']['email'], 'example@email.com')
        self.assertEqual(response.data['profile']['phone'], None)
        self.assertEqual(response.data['username'], 'jacob')
        self.assertEqual(response.data['first_name'], '')
        self.assertEqual(response.data['last_name'], '')
        response = self.client.get('/api/settings/')
        self.assertEqual(200, response.status_code)
        self.assertEqual(response.data['profile']['email'], 'example@email.com')
        self.assertEqual(response.data['profile']['phone'], None)
        self.assertEqual(response.data['username'], 'jacob')
        self.assertEqual(response.data['first_name'], '')
        self.assertEqual(response.data['last_name'], '')

    def test_both_null(self):
        response = self.client.put('/api/settings/',
                                   json.dumps({'profile': {'email': None, 'phone': None}}),
                                   content_type='application/json')
        self.assertEqual(response.status_code, 200)
        self.assertEqual(response.data['profile']['email'], None)
        self.assertEqual(response.data['profile']['phone'], None)
        self.assertEqual(response.data['username'], 'jacob')
        self.assertEqual(response.data['first_name'], '')
        self.assertEqual(response.data['last_name'], '')
        response = self.client.get('/api/settings/')
        self.assertEqual(200, response.status_code)
        self.assertEqual(response.data['profile']['email'], None)
        self.assertEqual(response.data['profile']['phone'], None)
        self.assertEqual(response.data['username'], 'jacob')
        self.assertEqual(response.data['first_name'], '')
        self.assertEqual(response.data['last_name'], '')

    def test_multiple_users_independent(self):
        User.objects.create_user(username='murey',
                                 password='top_secret')
        client2 = APIClient()
        client2.login(username='murey', password='top_secret')
        response = self.client.put('/api/settings/',
                                   json.dumps({'profile': {'email': 'example@email.com', 'phone': '3131234567'}}),
                                   content_type='application/json')
        self.assertEqual(response.status_code, 200)
        self.assertEqual(response.data['profile']['email'], 'example@email.com')
        self.assertEqual(response.data['profile']['phone'], '+13131234567')
        self.assertEqual(response.data['username'], 'jacob')
        self.assertEqual(response.data['first_name'], '')
        self.assertEqual(response.data['last_name'], '')
        response = self.client.get('/api/settings/')
        self.assertEqual(200, response.status_code)
        self.assertEqual(response.data['profile']['email'], 'example@email.com')
        self.assertEqual(response.data['profile']['phone'], '+13131234567')
        self.assertEqual(response.data['username'], 'jacob')
        self.assertEqual(response.data['first_name'], '')
        self.assertEqual(response.data['last_name'], '')
        response = client2.put('/api/settings/',
                               json.dumps({'profile': {'email': 'example2@email.com', 'phone': '2121234567'}}),
                               content_type='application/json')
        self.assertEqual(response.status_code, 200)
        self.assertEqual(response.data['profile']['email'], 'example2@email.com')
        self.assertEqual(response.data['profile']['phone'], '+12121234567')
        self.assertEqual(response.data['username'], 'murey')
        self.assertEqual(response.data['first_name'], '')
        self.assertEqual(response.data['last_name'], '')
        response = client2.get('/api/settings/')
        self.assertEqual(200, response.status_code)
        self.assertEqual(response.data['profile']['email'], 'example2@email.com')
        self.assertEqual(response.data['profile']['phone'], '+12121234567')
        self.assertEqual(response.data['username'], 'murey')
        self.assertEqual(response.data['first_name'], '')
        self.assertEqual(response.data['last_name'], '')

    def test_user_not_logged_in(self):
        client2 = APIClient()
        response = client2.put('/api/settings/',
                               json.dumps({'profile': {'email': 'example2@email.com', 'phone': '2121234567'}}),
                               content_type='application/json')
        self.assertEqual(403, response.status_code)
        response = client2.get('/api/settings/')
        self.assertEqual(403, response.status_code)



def override_delay(modules_names, before_func, before_kwargs):
    """
    A function that makes delay()ed functions synchronous for testing.  Please read the full docs (RTFM)
    before using to prevent unintended behavior or errors.
    See AlertRegistrationTestCase.simulate_alert for an example of how to use this function

    Args:
        modules_names: a list of 2-tuples of the form (module, name) where module is the module in which
            the delay()ed function is located and name is its name.  Note that each 2-tuple corresponds to
            exactly one delay()ed function.
            Make sure to order the delayed functions' 2-tuples in the
            modules_names list in the order that they will be executed.
            Also, note that each delay()ed function after the first must be
            triggered by the previous one (directly or indirectly).  Otherwise you could just
            call this function multiple times.  If this condition is not met, an error will be thrown.
            For more complicated use-cases (like patching functions between delay()ed functions),
            you will have to implement the functionality of this function yourself, in a custom way tailored to your
            use-case.
            Example of valid modules_names argument (from AlertRegistrationTestCase.simulate_alert):
                [('alert.tasks', 'send_course_alerts'), ('alert.tasks', 'send_alert')]
        before_func: a function (not its name, the actual function as a variable) which will be executed to trigger
            the first delay()ed function in modules_names.  Note that this function MUST trigger the first
            delay()ed function in modules_names or an error will be thrown.
            Example of a valid before_func argument (from AlertRegistrationTestCase.simulate_alert):
                a function simulating the webhook firing which causes send_course_alerts.delay() to be called
        before_kwargs: a dictionary of keyword-value arguments which will be unpacked and passed into before_func
    """
    if len(modules_names) > 0:
        mn = modules_names[-1]
        with patch(mn[0]+'.'+mn[1]+'.delay') as mock_func:
            mock_func.side_effect = getattr(importlib.import_module(mn[0]), mn[1])
            if len(modules_names) == 1:
                before_func(**before_kwargs)
            else:
                override_delay(modules_names[:-1], before_func, before_kwargs)


@override_settings(SWITCHBOARD_TEST_APP='pca')
class AlertRegistrationTestCase(TestCase):
    def setUp(self):
        set_semester()
        Option.objects.update_or_create(key='SEND_FROM_WEBHOOK', value_type='BOOL', defaults={'value': 'TRUE'})
        self.user = User.objects.create_user(username='jacob',
                                             password='top_secret')
        self.user.save()
        self.user.profile.email = 'j@gmail.com'
        self.user.profile.phone = '+11234567890'
        self.user.profile.save()
        self.client = APIClient()
        self.client.login(username='jacob', password='top_secret')
        _, self.cis120 = create_mock_data('CIS-120-001', TEST_SEMESTER)
        response = self.client.post('/api/registrations/',
                                    json.dumps({'section': 'CIS-120-001',
                                                'auto_resubscribe': False}),
                                    content_type='application/json')
        self.assertEqual(201, response.status_code)
        self.registration_cis120 = Registration.objects.get(section=self.cis120)

    @staticmethod
    def convert_date(date):
        return date.isoformat()[:-6]+'Z' if date is not None else None

    def check_model_with_response_data(self, model, data):
        self.assertEqual(model.id, data['id'])
        self.assertEqual(model.user.username, data['user'])
        self.assertEqual(model.deleted, data['deleted'])
        self.assertEqual(self.convert_date(model.deleted_at), data['deleted_at'])
        self.assertEqual(model.auto_resubscribe, data['auto_resubscribe'])
        self.assertEqual(model.notification_sent, data['notification_sent'])
        self.assertEqual(self.convert_date(model.notification_sent_at), data['notification_sent_at'])
        self.assertEqual(self.convert_date(model.created_at), data['created_at'])
        self.assertEqual(self.convert_date(model.updated_at), data['updated_at'])
        self.assertEqual(model.section.full_code, data['section'])

    def simulate_alert_helper_before(self, section):
        auth = base64.standard_b64encode('webhook:password'.encode('ascii'))
        headers = {
            'Authorization': f'Basic {auth.decode()}',
        }
        body = {
            'course_section': section.full_code.replace('-', ''),
            'previous_status': 'X',
            'status': 'O',
            'status_code_normalized': 'Open',
            'term': section.semester
        }
        res = self.client.post(
            reverse('webhook', urlconf='alert.urls'),
            data=json.dumps(body),
            content_type='application/json',
            **headers)
        self.assertEqual(200, res.status_code)
        self.assertTrue('sent' in json.loads(res.content)['message'])
        self.assertEqual(1, StatusUpdate.objects.count())
        u = StatusUpdate.objects.get()
        self.assertTrue(u.alert_sent)

    def simulate_alert(self, section):
        with patch('alert.alerts.send_email', return_value=True) as send_email: # rename to mock
            with patch('alert.alerts.send_text', return_value=True) as send_text:
                # send_email.side_effect = lambda *args, **kwargs: (print('send_email'), print(args), print(kwargs), None)[3]
                # send_text.side_effect = lambda *args, **kwargs: (print('send_text'), print(args), print(kwargs), None)[3]
                override_delay([('alert.tasks', 'send_course_alerts'), ('alert.tasks', 'send_alert')],
                               self.simulate_alert_helper_before, {'section': section})
                self.assertEqual('+11234567890', send_text.call_args[0][0])
                self.assertEqual('j@gmail.com', send_email.call_args[1]['to'])



    def test_registrations_get_most_current(self):
        response = self.client.get('/api/registrations/'+str(self.registration_cis120.id)+'/')
        self.assertEqual(200, response.status_code)
        self.check_model_with_response_data(self.registration_cis120, response.data)

    def test_registrations_resubscribe_get_old(self):
        self.simulate_alert(self.cis120)
        response = self.client.post('/api/registrations/',
                                    json.dumps({'id': self.registration_cis120.id,
                                                'resubscribe': True}),
                                    content_type='application/json')
        self.assertEqual(response.status_code, 200)
        response = self.client.get('/api/registrations/'+str(self.registration_cis120.id)+'/')
        self.assertEqual(200, response.status_code)
        self.check_model_with_response_data(self.registration_cis120.resubscribed_to, response.data)

    def test_registrations_list_only_current(self):
        pass

    def test_registrations_multiple_users(self):
        pass

    def test_registrations_post(self):
        pass

    def test_registrations_put(self):
        pass

    def test_registrations_post_changeattrs(self):
        pass

    def test_registrations_post_delete(self):
        pass

    def test_registrations_post_resubscribe(self):
        pass

    def test_registrations_get_most_current_after_resubscribe(self):
        pass<|MERGE_RESOLUTION|>--- conflicted
+++ resolved
@@ -7,22 +7,13 @@
 from django.contrib.auth.models import User
 from django.test import Client, TestCase, override_settings
 from django.urls import reverse
-<<<<<<< HEAD
+from options.models import Option
 from rest_framework.test import APIClient
-=======
-from options.models import Option
->>>>>>> 058165b6
 
 from alert import tasks
 from alert.models import SOURCE_API, SOURCE_PCA, Registration, RegStatus, register_for_course
 from courses.models import PCA_REGISTRATION, APIKey, APIPrivilege, Course, StatusUpdate
-<<<<<<< HEAD
-from courses.util import create_mock_data, get_or_create_course_and_section
-from options.models import Option
-=======
 from courses.util import get_or_create_course_and_section, record_update, update_course_from_record
->>>>>>> 058165b6
-
 
 TEST_SEMESTER = '2019A'
 
@@ -543,13 +534,8 @@
         self.assertEqual(0, Registration.objects.count())
 
 
-<<<<<<< HEAD
-@override_settings(SWITCHBOARD_TEST_APP='pca')
-class StatusUpdateTest(TestCase):
-=======
 @override_settings(ROOT_URLCONF='PennCourses.urls.pca')
 class CourseStatusUpdateTestCase(TestCase):
->>>>>>> 058165b6
     def setUp(self):
         set_semester()
         _, cis120_section = create_mock_data('CIS-120-001', TEST_SEMESTER)
