from django.urls import include, path
<<<<<<< HEAD
from rest_framework import routers
=======
>>>>>>> 0b5dae8e

import courses.views
from alert import views
from alert.views import RegistrationViewSet
from courses.views import UserDetailView


router = routers.DefaultRouter()
router.register(r'registrations', RegistrationViewSet, basename='registrations')

urlpatterns = [
    path('', views.index, name='index'),
    path('courses/', courses.views.SectionList.as_view()),
    path('submitted', views.register, name='register'),
    path('resubscribe/<int:id_>', views.resubscribe, name='resubscribe'),
    path('webhook', views.accept_webhook, name='webhook'),
    path('api/submit', views.third_party_register, name='api-register'),
<<<<<<< HEAD
    path('api/settings/', UserDetailView.as_view(), name='user-data'),
    path('api/', include(router.urls)),
=======
    path('s/', include('shortener.urls')),
>>>>>>> 0b5dae8e
]<|MERGE_RESOLUTION|>--- conflicted
+++ resolved
@@ -1,8 +1,5 @@
 from django.urls import include, path
-<<<<<<< HEAD
 from rest_framework import routers
-=======
->>>>>>> 0b5dae8e
 
 import courses.views
 from alert import views
@@ -20,10 +17,7 @@
     path('resubscribe/<int:id_>', views.resubscribe, name='resubscribe'),
     path('webhook', views.accept_webhook, name='webhook'),
     path('api/submit', views.third_party_register, name='api-register'),
-<<<<<<< HEAD
     path('api/settings/', UserDetailView.as_view(), name='user-data'),
     path('api/', include(router.urls)),
-=======
     path('s/', include('shortener.urls')),
->>>>>>> 0b5dae8e
 ]