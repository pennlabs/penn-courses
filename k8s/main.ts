--- conflicted
+++ resolved
@@ -11,13 +11,7 @@
     const backendImage = 'pennlabs/penn-courses-backend';
     const secret = 'penn-courses';
 
-<<<<<<< HEAD
-    new RedisApplication(this, 'redis', { deployment: { 
-	    image: 'redis/redis-stack-server',
-	    tag: '6.2.6-v6' } });
-=======
     new RedisApplication(this, 'redis/redis-stack', { deployment: { tag: '418539118ee8' } });
->>>>>>> 7386c09f
 
     new DjangoApplication(this, 'celery', {
       deployment: {
