import { Construct } from 'constructs';
import { App } from 'cdk8s';
import { CronJob, DjangoApplication, PennLabsChart, ReactApplication, RedisApplication } from '@pennlabs/kittyhawk';

const cronTime = require('cron-time-generator');

export class MyChart extends PennLabsChart {
  constructor(scope: Construct) {
    super(scope);

    const backendImage = 'pennlabs/penn-courses-backend';
    const secret = 'penn-courses';
    const ingressProps = {
      annotations: {
        ['ingress.kubernetes.io/content-security-policy']: "frame-ancestors 'none';",
        ["ingress.kubernetes.io/protocol"]: "https",
        ["traefik.ingress.kubernetes.io/router.middlewares"]: "default-redirect-http@kubernetescrd"
      }
    }

<<<<<<< HEAD
    new RedisApplication(this, 'redis', { 
      deployment: { 
        image: 'redis/redis-stack-server', 
        tag: '6.2.6-v6' 
      } 
=======
    new RedisApplication(this, 'redis', {
      deployment: { 
	    image: 'redis/redis-stack-server',
        tag: '6.2.6-v6'
      },
      persistData: true,
>>>>>>> 57eb7009
    });

    new DjangoApplication(this, 'celery', {
      deployment: {
        image: backendImage,
        secret,
        cmd: ['celery', 'worker', '-A', 'PennCourses', '-Q', 'alerts,celery', '-linfo'],
      },
      djangoSettingsModule: 'PennCourses.settings.production',
    });

    new DjangoApplication(this, 'backend', {
      deployment: {
        image: backendImage,
        secret,
        replicas: 4,
      },
      djangoSettingsModule: 'PennCourses.settings.production',
      ingressProps,
      domains: [{ host: 'penncourseplan.com', paths: ["/api", "/admin", "/accounts", "/assets"] },
      { host: 'penncoursealert.com', paths: ["/api", "/admin", "/accounts", "/assets", "/webhook"] },
      { host: 'penncoursereview.com', paths: ["/api", "/admin", "/accounts", "/assets"] }],
    });

    new DjangoApplication(this, 'backend-asgi', {
      deployment: {
        image: backendImage,
        cmd: ['/usr/local/bin/asgi-run'],
        secret,
        replicas: 1,
      },
      djangoSettingsModule: 'PennCourses.settings.production',
      ingressProps,
      domains: [{ host: 'penncoursereview.com', paths: ["/api/ws"] }],
    });

    new ReactApplication(this, 'landing', {
      deployment: {
        image: 'pennlabs/pcx-landing',
      },
      domain: { host: 'penncourses.org', paths: ['/'] },
    });

    new ReactApplication(this, 'plan', {
      deployment: {
        image: 'pennlabs/pcp-frontend',
      },
      domain: { host: 'penncourseplan.com', paths: ['/'] },
    });

    new ReactApplication(this, 'alert', {
      deployment: {
        image: 'pennlabs/pca-frontend',
      },
      domain: { host: 'penncoursealert.com', paths: ['/'] },
    });

    new ReactApplication(this, 'review', {
      deployment: {
        image: 'pennlabs/pcr-frontend',
      },
      domain: { host: 'penncoursereview.com', paths: ['/'] },
    });

    new CronJob(this, 'load-courses', {
      schedule: cronTime.everyDayAt(3),
      image: backendImage,
      secret,
      cmd: ['python', 'manage.py', 'registrarimport', '&&', 'python', 'manage.py', 'dump_autocomplete_data_to_redis'],
    });

    new CronJob(this, 'report-stats', {
      schedule: cronTime.everyDayAt(20),
      image: backendImage,
      secret,
      cmd: ['python', 'manage.py', 'alertstats', '1', '--slack'],
    });

  }
}

const app = new App();
new MyChart(app);
app.synth();<|MERGE_RESOLUTION|>--- conflicted
+++ resolved
@@ -18,20 +18,12 @@
       }
     }
 
-<<<<<<< HEAD
-    new RedisApplication(this, 'redis', { 
-      deployment: { 
-        image: 'redis/redis-stack-server', 
-        tag: '6.2.6-v6' 
-      } 
-=======
     new RedisApplication(this, 'redis', {
       deployment: { 
 	    image: 'redis/redis-stack-server',
         tag: '6.2.6-v6'
       },
       persistData: true,
->>>>>>> 57eb7009
     });
 
     new DjangoApplication(this, 'celery', {
