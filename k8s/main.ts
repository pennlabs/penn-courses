import { Construct } from 'constructs'
import { App } from 'cdk8s'
import {
	CronJob,
	DjangoApplication,
	PennLabsChart,
	ReactApplication,
	RedisApplication,
} from '@pennlabs/kittyhawk'

const cronTime = require('cron-time-generator')

export class MyChart extends PennLabsChart {
	constructor(scope: Construct) {
		super(scope)

		const backendImage = 'pennlabs/penn-courses-backend'
		const secret = 'penn-courses'
		const ingressProps = {
			annotations: {
				['ingress.kubernetes.io/content-security-policy']:
					"frame-ancestors 'none';",
				['ingress.kubernetes.io/protocol']: 'https',
				['traefik.ingress.kubernetes.io/router.middlewares']:
					'default-redirect-http@kubernetescrd',
			},
		}

		new RedisApplication(this, 'redis', {
			persistData: false,
		})

		new DjangoApplication(this, 'celery', {
			deployment: {
				image: backendImage,
				secret,
				cmd: [
					'celery',
					'worker',
					'-A',
					'PennCourses',
					'-Q',
					'alerts,celery',
					'-linfo',
				],
			},
			djangoSettingsModule: 'PennCourses.settings.production',
		})

		new DjangoApplication(this, 'backend', {
			deployment: {
				image: backendImage,
				secret,
				replicas: 2,
			},
			djangoSettingsModule: 'PennCourses.settings.production',
			ingressProps,
			domains: [
				{
					host: 'penncourseplan.com',
					paths: ['/api', '/admin', '/accounts', '/assets'],
				},
				{
					host: 'penncoursealert.com',
					paths: ['/api', '/admin', '/accounts', '/assets', '/webhook'],
				},
				{
					host: 'penncoursereview.com',
					paths: ['/api', '/admin', '/accounts', '/assets'],
				},
				{
					host: 'penndegreeplan.com',
					paths: ['/api', '/admin', '/accounts', '/assets'],
				},
				{
					host: 'penncourses.org',
					paths: ['/api', '/admin', '/accounts', '/assets'],
				},
			],
		})

		new DjangoApplication(this, 'backend-asgi', {
			deployment: {
				image: backendImage,
				cmd: ['/usr/local/bin/asgi-run'],
				secret,
				replicas: 1,
			},
			djangoSettingsModule: 'PennCourses.settings.production',
			ingressProps,
			domains: [{ host: 'penncoursereview.com', paths: ['/api/ws'] }],
		})

		new ReactApplication(this, 'landing', {
			deployment: {
				image: 'pennlabs/pcx-landing',
			},
			domain: { host: 'penncourses.org', paths: ['/'] },
		})

		new ReactApplication(this, 'plan', {
			deployment: {
				image: 'pennlabs/pcp-frontend',
			},
			domain: { host: 'penncourseplan.com', paths: ['/'] },
		})

		new ReactApplication(this, 'alert', {
			deployment: {
				image: 'pennlabs/pca-frontend',
			},
			domain: { host: 'penncoursealert.com', paths: ['/'] },
		})

		new ReactApplication(this, 'review', {
			deployment: {
				image: 'pennlabs/pcr-frontend',
			},
			domain: { host: 'penncoursereview.com', paths: ['/'] },
		})

<<<<<<< HEAD
    new CronJob(this, 'load-courses', {
      schedule: cronTime.everyDayAt(3),
      image: backendImage,
      secret,
      cmd: ['python', 'manage.py', 'registrarimport', '&&', 'python', 'manage.py', 'dump_autocomplete_data_to_redis'],
    });
=======
		new ReactApplication(this, 'degree', {
			deployment: {
				image: 'pennlabs/pdp-frontend',
			},
			domain: { host: 'penndegreeplan.com', paths: ['/'] },
		})
>>>>>>> c1a77124

		new CronJob(this, 'load-courses', {
			schedule: cronTime.everyDayAt(3),
			image: backendImage,
			secret,
			cmd: ['python', 'manage.py', 'registrarimport'],
		})

		new CronJob(this, 'report-stats', {
			schedule: cronTime.everyDayAt(20),
			image: backendImage,
			secret,
			cmd: ['python', 'manage.py', 'alertstats', '1', '--slack'],
		})
	}
}

const app = new App()
new MyChart(app)
app.synth()<|MERGE_RESOLUTION|>--- conflicted
+++ resolved
@@ -119,27 +119,18 @@
 			domain: { host: 'penncoursereview.com', paths: ['/'] },
 		})
 
-<<<<<<< HEAD
-    new CronJob(this, 'load-courses', {
-      schedule: cronTime.everyDayAt(3),
-      image: backendImage,
-      secret,
-      cmd: ['python', 'manage.py', 'registrarimport', '&&', 'python', 'manage.py', 'dump_autocomplete_data_to_redis'],
-    });
-=======
 		new ReactApplication(this, 'degree', {
 			deployment: {
 				image: 'pennlabs/pdp-frontend',
 			},
 			domain: { host: 'penndegreeplan.com', paths: ['/'] },
 		})
->>>>>>> c1a77124
 
 		new CronJob(this, 'load-courses', {
 			schedule: cronTime.everyDayAt(3),
 			image: backendImage,
 			secret,
-			cmd: ['python', 'manage.py', 'registrarimport'],
+			cmd: ['python', 'manage.py', 'registrarimport', '&&', 'python', 'manage.py', 'dump_autocomplete_data_to_redis'],
 		})
 
 		new CronJob(this, 'report-stats', {
