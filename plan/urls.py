--- conflicted
+++ resolved
@@ -2,18 +2,13 @@
 from django.views.generic import TemplateView
 from rest_framework import routers
 
-<<<<<<< HEAD
 from courses.views import CourseDetail, RequirementList
-from plan.views import CourseListSearch
-=======
-from courses.views import RequirementList
 
-from .views import CourseDetailSearch, CourseListSearch, ScheduleViewSet
+from .views import CourseListSearch, ScheduleViewSet
 
 
 router = routers.DefaultRouter()
 router.register(r'schedules', ScheduleViewSet, basename='schedules')
->>>>>>> 032dd92c
 
 
 urlpatterns = [
