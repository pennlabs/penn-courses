--- conflicted
+++ resolved
@@ -10,14 +10,11 @@
     "bulma-extensions": "^6.2.7",
     "bulma-popover": "^1.0.0",
     "cross-fetch": "^3.0.4",
-<<<<<<< HEAD
     "eslint-config-airbnb": "^17.1.1",
     "eslint-plugin-import": "^2.18.2",
     "eslint-plugin-jsx-a11y": "^6.2.3",
     "eslint-plugin-react": "^7.16.0",
     "eslint-plugin-flowtype": "^4.7.0",
-=======
->>>>>>> 869da816
     "prop-types": "^15.7.2",
     "rc-slider": "^8.7.1",
     "react": "^16.13.0",
@@ -55,14 +52,7 @@
     "not op_mini all"
   ],
   "devDependencies": {
-<<<<<<< HEAD
-    "cpx": "^1.5.0"
-=======
-    "eslint-config-airbnb": "^17.1.1",
-    "eslint-plugin-import": "^2.18.2",
-    "eslint-plugin-jsx-a11y": "^6.2.3",
-    "eslint-plugin-react": "^7.16.0",
+    "cpx": "^1.5.0",
     "redux-logger": "^3.0.6"
->>>>>>> 869da816
   }
 }