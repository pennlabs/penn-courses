import {
    LOAD_REQUIREMENTS,
    ADD_SCHOOL_REQ,
    REM_SCHOOL_REQ,
    UPDATE_SEARCH_TEXT,
    UPDATE_RANGE_FILTER,
    CLEAR_FILTER,
    CLEAR_ALL,
    UPDATE_CHECKBOX_FILTER,
    UPDATE_BUTTON_FILTER,
} from "../actions";

export const initialState = {
    schoolReq: {
        SAS: [],
        SEAS: [],
        NURS: [],
        WH: [],
    },
    filterData: {
        searchString: "",
        searchType: "courseIDSearch",
        selectedReq: null,
        difficulty: [0, 4],
        course_quality: [0, 4],
        instructor_quality: [0, 4],
        activity: {
            LAB: false,
            REC: false,
            SEM: false,
            STU: false,
        },
        cu: {
            0.5: false, // TODO: make these booleans instead of ints
            1: false,
            1.5: false,
        },
        days: {
            M: true,
            T: true,
            W: true,
            R: true,
            F: true,
            S: true,
            U: true,
        },
        time: [1.5, 17],
<<<<<<< HEAD
        fit_schedule: -1,
=======
        "schedule-fit": -1,
        is_open: 0,
>>>>>>> c80a76dc
    },
    defaultReqs: null,
};

export const filters = (state = initialState, action) => {
    switch (action.type) {
        case LOAD_REQUIREMENTS:
            return {
                ...state,
                schoolReq: action.obj,
                filterData: {
                    ...state.filterData,
                    selectedReq: action.selObj,
                },
                defaultReqs: action.selObj,
            };

        case UPDATE_SEARCH_TEXT:
            return {
                ...state,
                filterData: {
                    ...state.filterData,
                    searchString: action.s,
                },
            };

        case ADD_SCHOOL_REQ:
            return {
                ...state,
                filterData: {
                    ...state.filterData,
                    selectedReq: {
                        ...state.filterData.selectedReq,
                        [action.reqID]: 1,
                    },
                },
            };

        case REM_SCHOOL_REQ:
            return {
                ...state,
                filterData: {
                    ...state.filterData,
                    selectedReq: {
                        ...state.filterData.selectedReq,
                        [action.reqID]: 0,
                    },
                },
            };

        case UPDATE_RANGE_FILTER:
            return {
                ...state,
                filterData: {
                    ...state.filterData,
                    [action.field]: action.values,
                },
            };

        case UPDATE_CHECKBOX_FILTER:
            return {
                ...state,
                filterData: {
                    ...state.filterData,
                    [action.field]: {
                        ...state.filterData[action.field],
                        [action.value]: action.toggleState,
                    },
                },
            };

        // for filter buttons that toggle
        case UPDATE_BUTTON_FILTER:
            return {
                ...state,
                filterData: {
                    ...state.filterData,
                    [action.field]: action.value,
                },
            };

        case CLEAR_FILTER:
            if (action.propertyName === "selectedReq") {
                return {
                    ...state,
                    filterData: {
                        ...state.filterData,
                        selectedReq: state.defaultReqs,
                    },
                };
            }

            return {
                ...state,
                filterData: {
                    ...state.filterData,
                    [action.propertyName]:
                        initialState.filterData[action.propertyName],
                },
            };

        case CLEAR_ALL:
            return {
                ...initialState,
                filterData: {
                    ...initialState.filterData,
                    searchString: state.filterData.searchString,
                    selectedReq: state.defaultReqs,
                },
                defaultReqs: state.defaultReqs,
                schoolReq: state.schoolReq,
            };
        default:
            return state;
    }
};<|MERGE_RESOLUTION|>--- conflicted
+++ resolved
@@ -45,12 +45,8 @@
             U: true,
         },
         time: [1.5, 17],
-<<<<<<< HEAD
-        fit_schedule: -1,
-=======
         "schedule-fit": -1,
         is_open: 0,
->>>>>>> c80a76dc
     },
     defaultReqs: null,
 };
