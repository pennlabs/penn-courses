<<<<<<< HEAD
import React, { FunctionComponent, useState } from "react";

=======
import React, { FunctionComponent } from "react";
import styled from "styled-components";
>>>>>>> 1f7d428f
import { connect } from "react-redux";
import { ThunkDispatch } from "redux-thunk";

import CourseList from "./CourseList";
import CourseInfo from "./CourseInfo";
import Recs from "../recomendations/Recs";
import { Course as CourseType } from "../../types";

import { Loading } from "../bulma_derived_components";

import {
    fetchCourseDetails,
    updateCourseInfo,
    addSchedItem,
    removeSchedItem,
    updateScrollPos,
} from "../../actions";
import { Course, Section, SortMode } from "../../types";

interface SelectorProps {
    courses: Course[];
    course: Course;
    getCourse: (courseId: string) => void;
    clearCourse: () => void;
    addToSchedule: (section: string) => void;
    removeFromSchedule: (id: string) => void;
    isLoadingCourseInfo: boolean;
    isSearchingCourseInfo: boolean;
    view: number;
    scrollPos: number;
    setScrollPos: (scrollPos: number) => void;
    sortMode: SortMode;
    mobileView: boolean;
}

const EmptyResultsContainer = styled.div`
    font-size: 0.8rem;
    text-align: center;
    margin-top: 5vh;
    max-width: 45vh;
`;

const Selector: FunctionComponent<SelectorProps> = ({
    courses,
    course,
    getCourse,
    clearCourse,
    addToSchedule,
    removeFromSchedule,
    isLoadingCourseInfo,
    isSearchingCourseInfo,
    sortMode,
    view,
    scrollPos,
    setScrollPos,
}: SelectorProps) => {
    const isExpanded = view === 1;
    const isLoading =
        isSearchingCourseInfo || (isLoadingCourseInfo && !isExpanded);

<<<<<<< HEAD
    const loadingIndicator = (
        <div
            className="button is-loading"
            style={{
                height: "100%",
                width: "100%",
                border: "none",
                fontSize: "3rem",
            }}
        />
    );

    const [showRecs, setShowRecs] = useState(true);

    //recommended courses - currently using search result
    var recCourses = courses;

    //delete func - does nothing for now
    const onClickDelete = () => {};

    let recPanel = (
        <Recs
            showRecs={showRecs}
            setShowRecs={setShowRecs}
            recCourses={recCourses}
            getCourse={getCourse}
            onClickDelete={onClickDelete}
        />
    );

    let element = (
        <>
            <div
=======
    let element = (
        <EmptyResultsContainer>
            <img src="/icons/empty-state-search.svg" alt="" />
            <h3
>>>>>>> 1f7d428f
                style={{
                    fontSize: "0.8em",
                    textAlign: "center",
                    // marginTop: "5vh",
                    maxWidth: "45vh",
                    display: "flex",
                    flexDirection: "column",
                    justifyContent: "flex-end",
                    alignItems: "center",
                    overflow: "hidden",
                }}
            >
<<<<<<< HEAD
                <img
                    src="/icons/empty-state-search.svg"
                    alt=""
                    style={{
                        height: "auto",
                        maxWidth: "80%",
                        maxHeight: "18.75rem",
                    }}
                />
                <h3
                    style={{
                        fontWeight: "bold",
                        marginBottom: "0.5rem",
                    }}
                >
                    No results found
                </h3>
                Search for courses, departments, or instructors above. Looking
                for something specific? Try using the filters!
            </div>

            {recPanel}
        </>
=======
                No result found
            </h3>
            Search for courses, departments, or instructors above. Looking for
            something specific? Try using the filters!
        </EmptyResultsContainer>
>>>>>>> 1f7d428f
    );

    const courseList = (
        <CourseList
            sortMode={sortMode}
            courses={courses}
            getCourse={getCourse}
            scrollPos={scrollPos}
            setScrollPos={setScrollPos}
        />
    );

    if (courses.length > 0 && !course) {
        element = isExpanded ? (
            <div className="columns">
                <div
                    className="column is-one-third"
                    style={{
                        height: "calc(100vh - 12.5em)",
                        borderRight: "1px solid #dddddd",
                        display: "flex",
                        flexDirection: "column",
                    }}
                >
                    {courseList}
                    {recPanel}
                </div>
            </div>
        ) : (
            <>
                {courseList}
                {recPanel}
            </>
        );
    }

    if (course) {
        element = isExpanded ? (
            <div className="columns">
                <div
                    className="column is-one-third"
                    style={{
                        height: "calc(100vh - 12.5em)",
                        borderRight: "1px solid #dddddd",
                        display: "flex",
                        flexDirection: "column",
                    }}
                >
                    {courseList}
                    {recPanel}
                </div>
                <div
                    className="column is-two-thirds"
                    style={{ height: "calc(100vh - 12.5em)" }}
                >
                    {isLoadingCourseInfo ? (
                        <Loading />
                    ) : (
                        <CourseInfo
                            getCourse={getCourse}
                            course={course}
                            view={view}
                        />
                    )}
                </div>
            </div>
        ) : (
            <>
                <CourseInfo
                    getCourse={getCourse}
                    course={course}
                    back={clearCourse}
                    view={view}
                />
                {recPanel}
            </>
        );
    }
    return <>{isLoading ? <Loading /> : element}</>;
};

const mapStateToProps = ({
    sections: {
        scrollPos,
        sortMode,
        searchResults,
        course,
        courseInfoLoading: isLoadingCourseInfo,
        searchInfoLoading: isSearchingCourseInfo,
    },
}: any) => ({
    courses: searchResults.filter(({ num_sections: num }: Course) => num > 0),
    course,
    scrollPos,
    sortMode,
    isLoadingCourseInfo,
    isSearchingCourseInfo,
});

const mapDispatchToProps = (dispatch: ThunkDispatch<any, any, any>) => ({
    getCourse: (courseId: string) => dispatch(fetchCourseDetails(courseId)),
    clearCourse: () => dispatch(updateCourseInfo(null)),
    addToSchedule: (section: Section) => dispatch(addSchedItem(section)),
    removeFromSchedule: (id: string) => dispatch(removeSchedItem(id)),
    setScrollPos: (scrollPos: number) => dispatch(updateScrollPos(scrollPos)),
});

// no clue why the higher-order connect function isn't working with typescript -- Selector is definitely a component.
// @ts-ignore
export default connect(mapStateToProps, mapDispatchToProps)(Selector);<|MERGE_RESOLUTION|>--- conflicted
+++ resolved
@@ -1,10 +1,5 @@
-<<<<<<< HEAD
 import React, { FunctionComponent, useState } from "react";
-
-=======
-import React, { FunctionComponent } from "react";
 import styled from "styled-components";
->>>>>>> 1f7d428f
 import { connect } from "react-redux";
 import { ThunkDispatch } from "redux-thunk";
 
@@ -45,6 +40,11 @@
     text-align: center;
     margin-top: 5vh;
     max-width: 45vh;
+    display: flex;
+    flex-direction: column;
+    justify-content: flex-end;
+    align-items: center;
+    overflow: hidden;
 `;
 
 const Selector: FunctionComponent<SelectorProps> = ({
@@ -65,19 +65,6 @@
     const isLoading =
         isSearchingCourseInfo || (isLoadingCourseInfo && !isExpanded);
 
-<<<<<<< HEAD
-    const loadingIndicator = (
-        <div
-            className="button is-loading"
-            style={{
-                height: "100%",
-                width: "100%",
-                border: "none",
-                fontSize: "3rem",
-            }}
-        />
-    );
-
     const [showRecs, setShowRecs] = useState(true);
 
     //recommended courses - currently using search result
@@ -98,32 +85,13 @@
 
     let element = (
         <>
-            <div
-=======
-    let element = (
-        <EmptyResultsContainer>
-            <img src="/icons/empty-state-search.svg" alt="" />
-            <h3
->>>>>>> 1f7d428f
-                style={{
-                    fontSize: "0.8em",
-                    textAlign: "center",
-                    // marginTop: "5vh",
-                    maxWidth: "45vh",
-                    display: "flex",
-                    flexDirection: "column",
-                    justifyContent: "flex-end",
-                    alignItems: "center",
-                    overflow: "hidden",
-                }}
-            >
-<<<<<<< HEAD
+            <EmptyResultsContainer>
                 <img
                     src="/icons/empty-state-search.svg"
                     alt=""
                     style={{
                         height: "auto",
-                        maxWidth: "80%",
+                        maxWidth: "70%",
                         maxHeight: "18.75rem",
                     }}
                 />
@@ -133,21 +101,14 @@
                         marginBottom: "0.5rem",
                     }}
                 >
-                    No results found
+                    No result found
                 </h3>
                 Search for courses, departments, or instructors above. Looking
                 for something specific? Try using the filters!
-            </div>
+            </EmptyResultsContainer>
 
             {recPanel}
         </>
-=======
-                No result found
-            </h3>
-            Search for courses, departments, or instructors above. Looking for
-            something specific? Try using the filters!
-        </EmptyResultsContainer>
->>>>>>> 1f7d428f
     );
 
     const courseList = (
@@ -222,7 +183,6 @@
                     back={clearCourse}
                     view={view}
                 />
-                {recPanel}
             </>
         );
     }
