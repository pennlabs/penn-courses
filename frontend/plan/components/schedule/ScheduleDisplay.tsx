import React from "react";
import styled from "styled-components";
import { isMobileOnly } from "react-device-detect";
import Days from "./Days";
import Times from "./Times";
import Block from "./Block";
import GridLines from "./GridLines";
import Stats from "./Stats";
import {dayMap} from "./util";

import {
  Day,
  Meeting,
  Section,
  Break,
  MeetingBlock,
  FriendshipState,
<<<<<<< HEAD
=======
  Weekdays,
  Weekends,
>>>>>>> 59e63c6b
} from "../../types";
import { getConflictGroups } from "../meetUtil";
import { PATH_REGISTRATION_SCHEDULE_NAME } from "../../constants/constants";

const EmptyScheduleContainer = styled.div`
    font-size: 0.8em;
    text-align: center;
    margin-top: 5vh;
`;

const NoCoursesImage = styled.img`
    width: 65%;
`;

const NoCoursesAdded = styled.h3`
    font-weight: bold;
    margin-bottom: 0.5rem;
`;

const EmptySchedule = () => (
  <EmptyScheduleContainer>
    <NoCoursesImage src="/icons/empty-state-cal.svg" alt="" />
    <NoCoursesAdded>No courses added</NoCoursesAdded>
    Select courses from the cart to add them to the calendar
    <br />
  </EmptyScheduleContainer>
);

const EmptyScheduleMessage = ({ message }: { message: string }) => (
  <EmptyScheduleContainer>
    <NoCoursesImage src="/icons/empty-state-cal.svg" alt="" />
    <NoCoursesAdded>{message}</NoCoursesAdded>
    <br />
  </EmptyScheduleContainer>
);

const transformTime = (t: number) => {
  const frac = t % 1;
  const timeDec = Math.floor(t) + Math.round((frac / 0.6) * 100) / 100;
  return timeDec;
};

const ScheduleBox = styled.div`
    background-color: #fff;
    border-radius: 4px;
    box-shadow: 0 5px 14px 0 rgba(0, 0, 0, 0.09);
    color: #4a4a4a;
    display: block;
    padding: 1.25rem;
    min-height: calc(100vh - 12em);
    @media only screen and (min-width: 769px) {
        height: calc(100vh - 12em);
    }
`;

const ScheduleContents = styled.div<{ $notEmpty: boolean; $dims: any }>`
    display: grid;
    height: calc(100% - 10em);
    margin-bottom: 5px;
    margin-right: 20px;
    column-gap: 0;
    position: relative;

    background-color: white;
    font-family: "Inter";
    padding: ${({ $notEmpty, $dims }) => ($notEmpty ? $dims.padding : "1rem")};
    grid-template-columns: ${({ $notEmpty, $dims }) =>
    $notEmpty ? $dims.gridTemplateColumns : "none"};
    grid-template-rows: ${({ $notEmpty, $dims }) =>
    $notEmpty ? $dims.gridTemplateRows : "none"};

    @media only screen and (max-width: 480px) {
        height: 100%;
        max-height: 500px;
        margin-right: 0px;
    }

    @media only screen and (min-width: 480px) and (max-height: 600px) {
        height: 100%;
    }
`;

const CurrentTimeIndicator = styled.div<{
  $gridRowStart: number;
  $gridColumn: number;
  $topOffset: number;
}>`
  grid-row-start: ${({ $gridRowStart }) => Math.floor($gridRowStart)};
  grid-column: ${({ $gridColumn }) => $gridColumn};
  height: 2px;
  background-color: #ea4335;
  position: relative;
  z-index: 100;
  pointer-events: none;
  top: ${({ $topOffset }) => $topOffset}%;
  
  &::before {
    content: '';
    position: absolute;
    left: -6px;
    top: -5px;
    width: 12px;
    height: 12px;
    border-radius: 50%;
    background-color: #ea4335;
  }
`;

interface ScheduleDisplayProps {
  schedName: string;
  schedData: {
    sections: Section[];
    breaks: Break[];
  };
  friendshipState: FriendshipState;
  focusSection: (id: string) => void;
  removeSection: (id: string, idType: string) => void;
  setTab?: (_: number) => void;
  readOnly: boolean;
}

const ScheduleDisplay = ({
  schedName,
  schedData,
  friendshipState,
  focusSection,
  removeSection,
  setTab,
  readOnly,
}: ScheduleDisplayProps) => {
  // actual schedule elements are offset by the row/col offset since
  // days/times take up a row/col respectively.

  if (!schedData) {
    return (
      <ScheduleBox>
        <EmptyScheduleMessage message="Loading...Standby" />
      </ScheduleBox>
    );
  }

  const rowOffset = 1;
  const colOffset = 1;

  let sections;

  sections =
    friendshipState.activeFriendSchedule?.sections ||
    schedData.sections ||
    [];

  let breaks;

  breaks = friendshipState.activeFriendSchedule?.breaks
    || schedData.breaks || [];

  const notEmpty = sections.length > 0 || breaks.length > 0;

  let startHour = 10.5;
  let endHour = 16;


  // show the weekend days only if there's a section which meets on saturday (S) or sunday (U)
  const showWeekend =
    sections.some((sec: Section) =>
      sec.meetings?.some(
        (meeting: Meeting) => meeting.day === "S" || meeting.day === "U"
      )
    ) ||
    breaks.some((brk: Break) =>
      brk.meetings?.some(
        (meeting: Meeting) => meeting.day === "S" || meeting.day === "U"
      )
    );


  // 15 minute time intervals
  const getNumRows = () => (endHour - startHour + 1) * 4 + rowOffset;
  const getNumCol = () => 5 + colOffset + (showWeekend ? 2 : 0);

  const sectionIds = sections.map((x) => x.id);

  // a meeting is the data that represents a single block on the schedule.
  const meetings: MeetingBlock[] = [];
  sections.forEach((s) => {
    if (s.meetings) {
      meetings.push(
        ...s.meetings.map((m) => ({
          day: m.day as Day,
          start: transformTime(m.start),
          end: transformTime(m.end),
          type: "section",
          course: {
            color: s.color,
            id: s.id,
            coreqFulfilled:
              s.associated_sections.length === 0 ||
              s.associated_sections.filter(
                (coreq) => sectionIds.indexOf(coreq.id) !== -1
              ).length > 0,
          },
          style: {
            width: "100%",
            left: "0",
          },
        }))
      );
    }
  });

  breaks.forEach((b: Break) => {
      if (b.meetings) {
        meetings.push(
          ...b.meetings.map((m) => ({
            day: m.day as Day,
            start: transformTime(m.start),
            end: transformTime(m.end),
            type: "break",
            course: {
              color: b.color,
              id: b.name,
              coreqFulfilled: true
            },
            style: {
              width: "100%",
              left: "0",
            },
          }))
        );
    }
  });

  startHour = Math.floor(
    Math.min(startHour, ...meetings.map((m) => m.start))
  );
  endHour = Math.ceil(Math.max(endHour, ...meetings.map((m) => m.end)));

  getConflictGroups(meetings).forEach((conflict) => {
    // for every conflict of size k, make the meetings in that conflict
    // take up (100/k) % of the square, and use `left` to place them
    // next to each other.
    const group: MeetingBlock[] = Array.from(conflict.values());
    const w = 100 / group.length;
    for (let j = 0; j < group.length; j += 1) {
      group[j].style = {
        width: `${w}%`,
        left: `${w * j}%`,
      };
    }
  });

  const dims = {
    gridTemplateColumns: `.4fr repeat(${getNumCol() - 1}, 1fr)`,
    gridTemplateRows: `repeat(${getNumRows() - 2}, 1fr)`,
    padding: isMobileOnly ? "0.2rem" : "1rem",
  };

  // Calculate current time indicator position
  const getCurrentTimeIndicatorPosition = () => {
    if (!notEmpty) return null;

    const now = new Date();
    let currentHour = now.getHours() + now.getMinutes() / 60;
    let dayOfWeek = now.getDay(); // 0 = Sunday, 1 = Monday, ..., 6 = Saturday

    const currentDay = dayMap[dayOfWeek];

    // Don't show indicator if there is nothing in the weekend
      const showWeekend =
          sections.some((sec: Section) =>
              sec.meetings?.some(
                  (meeting: Meeting) => meeting.day === "S" || meeting.day === "U"
              )
          ) ||
          breaks.some((brk: Break) =>
              brk.meetings?.some(
                  (meeting: Meeting) => meeting.day === "S" || meeting.day === "U"
              )
          );
      if (!showWeekend && (currentDay === Weekends.S || currentDay === Weekends.U)) {
          return null;
      }


    // Don't show if current time is outside schedule range
    if (currentHour < startHour || currentHour > endHour) {
      return null;
    }

    // Find the column index for the current day
    const days = [Weekdays.M, Weekdays.T, Weekdays.W, Weekdays.R, Weekdays.F, Weekends.S, Weekends.U];
    const dayIndex = days.indexOf(currentDay as Weekdays);

    if (dayIndex === -1) return null;

    // Calculate grid position (grid uses 15-minute intervals, 4 rows per hour)
    // Instead of snapping to grid lines, calculate the exact position
    const timeFromStart = currentHour - startHour;
    const rowsFromStart = timeFromStart * 4; // Total rows as a decimal
    const gridRowStart = Math.floor(rowsFromStart) + rowOffset + 1;
    const topOffset = (rowsFromStart % 1) * 100; // Percentage offset within the grid row
    const gridColumn = dayIndex + 1 + colOffset;

    return { gridRowStart, gridColumn, topOffset };
  };

  const timeIndicatorPos = getCurrentTimeIndicatorPosition();

  return (
    <ScheduleBox>
      <ScheduleContents $dims={dims} $notEmpty={notEmpty}>
        {notEmpty && <Days offset={colOffset} weekend={showWeekend} />}
        {notEmpty && (
          <Times
            startTime={startHour}
            endTime={endHour}
            numRow={getNumRows() - 2}
            offset={rowOffset}
          />
        )}
        {notEmpty && (
          <GridLines numRow={getNumRows()} numCol={getNumCol()} />
        )}
        {notEmpty &&
          meetings &&
          meetings.map((meeting) => (
            <Block
              meeting={meeting}
              course={meeting.course}
              style={meeting.style}
              offsets={{
                time: startHour,
                row: rowOffset,
                col: colOffset,
              }}
              readOnly={readOnly}
              remove={() => removeSection(meeting.course.id, meeting.type)}
              key={`${meeting.course.id}-${meeting.day}`}
              focusSection={meeting.type == "section" ? () => {
                if (isMobileOnly && setTab) {
                  setTab(0);
                }
                const split = meeting.course.id.split("-");
                focusSection(`${split[0]}-${split[1]}`);
              } : () => { }}
            />
          ))}
        {/* Current Time Indicator - only shows on weekdays */}
        {timeIndicatorPos && (
          <CurrentTimeIndicator
            $gridRowStart={timeIndicatorPos.gridRowStart}
            $gridColumn={timeIndicatorPos.gridColumn}
            $topOffset={timeIndicatorPos.topOffset}
          />
        )}
        {!notEmpty && !readOnly && <EmptySchedule />}
        {!notEmpty &&
          readOnly &&
          friendshipState.activeFriendSchedule &&
          !friendshipState.activeFriendSchedule.found && (
            <EmptyScheduleMessage message="Your friend is not sharing a schedule yet" />
          )}
        {!notEmpty &&
          readOnly &&
          friendshipState.activeFriendSchedule?.found && (
            <EmptyScheduleMessage message="Your friend has not added courses to their schedule yet" />
          )}
        {!notEmpty &&
          readOnly &&
          schedName == PATH_REGISTRATION_SCHEDULE_NAME && (
            <EmptyScheduleMessage message="Penn Course Plan doesn't have your course registration data (yet!)." />
          )}
      </ScheduleContents>
      {notEmpty && <Stats meetings={sections} />}
    </ScheduleBox>
  );
};

export default ScheduleDisplay;<|MERGE_RESOLUTION|>--- conflicted
+++ resolved
@@ -15,11 +15,8 @@
   Break,
   MeetingBlock,
   FriendshipState,
-<<<<<<< HEAD
-=======
   Weekdays,
   Weekends,
->>>>>>> 59e63c6b
 } from "../../types";
 import { getConflictGroups } from "../meetUtil";
 import { PATH_REGISTRATION_SCHEDULE_NAME } from "../../constants/constants";
