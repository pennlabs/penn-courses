--- conflicted
+++ resolved
@@ -109,22 +109,14 @@
   height: 2px;
   background-color: #ea4335;
   position: relative;
-<<<<<<< HEAD
   z-index: 8;
-=======
-  z-index: 100;
->>>>>>> 821183e0
   pointer-events: none;
   top: ${({ $topOffset }) => $topOffset}%;
   
   &::before {
     content: '';
     position: absolute;
-<<<<<<< HEAD
     left: -5px;
-=======
-    left: -6px;
->>>>>>> 821183e0
     top: -5px;
     width: 12px;
     height: 12px;
@@ -286,7 +278,6 @@
   const getCurrentTimeIndicatorPosition = () => {
     if (!notEmpty) return null;
 
-<<<<<<< HEAD
     // Don't show indicator if there is nothing in the weekend
     const showWeekend =
       sections.some((sec: Section) =>
@@ -310,58 +301,22 @@
     }
 
     // Don't show if current t  ime is outside schedule range
-=======
-    const now = new Date();
-    let currentHour = now.getHours() + now.getMinutes() / 60;
-    let dayOfWeek = now.getDay(); // 0 = Sunday, 1 = Monday, ..., 6 = Saturday
-
-    const currentDay = dayMap[dayOfWeek];
-
-    // Don't show indicator if there is nothing in the weekend
-      const showWeekend =
-          sections.some((sec: Section) =>
-              sec.meetings?.some(
-                  (meeting: Meeting) => meeting.day === "S" || meeting.day === "U"
-              )
-          ) ||
-          breaks.some((brk: Break) =>
-              brk.meetings?.some(
-                  (meeting: Meeting) => meeting.day === "S" || meeting.day === "U"
-              )
-          );
-      if (!showWeekend && (currentDay === Weekends.S || currentDay === Weekends.U)) {
-          return null;
-      }
-
-
-    // Don't show if current time is outside schedule range
->>>>>>> 821183e0
     if (currentHour < startHour || currentHour > endHour) {
       return null;
     }
 
     // Find the column index for the current day
     const days = [Weekdays.M, Weekdays.T, Weekdays.W, Weekdays.R, Weekdays.F, Weekends.S, Weekends.U];
-<<<<<<< HEAD
-    const dayIndex = days.indexOf(currentDay);
-=======
     const dayIndex = days.indexOf(currentDay as Weekdays);
->>>>>>> 821183e0
 
     if (dayIndex === -1) return null;
 
     // Calculate grid position (grid uses 15-minute intervals, 4 rows per hour)
     // Instead of snapping to grid lines, calculate the exact position
     const timeFromStart = currentHour - startHour;
-<<<<<<< HEAD
-    const rowsFromStart = timeFromStart * 4;
-    const gridRowStart = Math.floor(rowsFromStart) + rowOffset + 1;
-    const topOffset = (rowsFromStart % 1) * 100;
-=======
     const rowsFromStart = timeFromStart * 4; // Total rows as a decimal
     const gridRowStart = Math.floor(rowsFromStart) + rowOffset + 1;
     const topOffset = (rowsFromStart % 1) * 100; // Percentage offset within the grid row
->>>>>>> 821183e0
     const gridColumn = dayIndex + 1 + colOffset;
 
     return { gridRowStart, gridColumn, topOffset };
