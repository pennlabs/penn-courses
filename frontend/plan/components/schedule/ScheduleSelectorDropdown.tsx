import React, { useState, useEffect, useRef } from "react";
import styled from "styled-components";
import { Icon } from "../bulma_derived_components";
import { User, Schedule as ScheduleType, Color, FriendshipState, Section } from "../../types";
import { nextAvailable } from "../../reducers/schedule";
import NewLabel from "../common/NewLabel";
import { PATH_REGISTRATION_SCHEDULE_NAME } from "../../constants/constants";

const ButtonContainer = styled.div<{ $isActive: boolean; $isPrimary?: boolean }>`
    line-height: 1.5;
    position: relative;
    border-radius: 0 !important;
    cursor: pointer;
    padding: 0.5rem 0.5rem 0.5rem 0.75rem;
    transition: background 0.1s ease;
    display: flex;
    flex-direction: row;
    justify-content: space-between;
    background: ${(props) => (props.$isActive ? "#F5F6F8" : "#FFF")};
    align-items: center;

    &:hover {
        background: #ebedf1;
    }

    * {
        font-size: 0.75rem;
        color: #333333;
    }

    .option-icon i {
        pointer-events: auto;
        color: #b2b2b2;
    }

    .option-icon i:hover {
        color: #7E7E7E; !important;
    }

    .option-icon i.primary {
        color: ${(props) => (props.$isPrimary ? "#669afb" : "#b2b2b2")};
    }

    .option-icon i.primary:hover {
        color: ${(props) =>
        props.$isPrimary ? "#295FCE" : "#7E7E7E"}; !important;
    }

    .initial-icon {
        color: white; !important;
        font-size: 1vw;
    }
`;

const ButtonLabelContainer = styled.div<{ $width: number }>`
    display: flex;
    flex-grow: 1;
    font-weight: 400;
    justify-content: start;
    max-width: ${(props) => props.$width}%;
    white-space: nowrap;
    overflow: hidden;
    text-overflow: ellipsis;
`;

const InitialIcon = styled.div<{ $color: Color }>`
    color: white;
    background-color: ${(props) => props.$color};
    opacity: 65%;
    justify-content: center;
    align-items: center;
    text-align: center;
    justify-content: center;
    border-radius: 50%;
    font-weight: 600;
    font-size: 1vw;

    display: inline-flex;
    height: 1.75vw;
    max-width: 1.75vw;
    min-width: 1.75vw;
`;

interface FriendButtonProps {
    friendName: string;
    isActive: boolean;
    display: () => void;
    removeFriend: () => void;
    color: Color
}

const FriendButton = ({
    friendName,
    isActive,
    display,
    removeFriend,
    color
}: FriendButtonProps) => (
    <ButtonContainer $isActive={isActive} onClick={display}>
        <InitialIcon $color={color}>
            <div className="initial-icon">{friendName.split(" ")[0][0]}</div>
        </InitialIcon>
        <ButtonLabelContainer $width={65}>{friendName}</ButtonLabelContainer>
        <Icon
            onClick={(e) => {
                removeFriend();
                e.stopPropagation();
            }}
            role="button"
            className="option-icon"
        >
            <i className="fa fa-minus-circle" aria-hidden="true" />
        </Icon>
    </ButtonContainer>
);

const ScheduleOptionsContainer = styled.div`
    display: flex;
    flex-grow: 0.5;
    justify-content: flex-end;
    width: 25%;
`;

interface DropdownButton {
    isActive: boolean;
    isPrimary: boolean;
    text: string;
    hasFriends: boolean;
    onClick: () => void;
    makeActive: () => void;
    mutators: {
        setPrimary: () => void;
        copy: () => void;
        download: () => void;
        remove: (() => void) | null;
        rename: (() => void) | null;
    };
}

const DropdownButton = ({
    isActive,
    isPrimary,
    text,
    hasFriends,
    onClick,
    makeActive,
    mutators: { setPrimary, copy, download, remove, rename },
}: DropdownButton) => (
    <ButtonContainer
        role="button"
        onClick={() => {
            if (onClick) {
                onClick();
            }
            if (makeActive) {
                makeActive();
            }
        }}
        $isActive={isActive}
        $isPrimary={isPrimary}
    >
        <ButtonLabelContainer $width={50}>{text}</ButtonLabelContainer>
        <ScheduleOptionsContainer>
            {hasFriends && (
                <Icon
                    onClick={(e) => {
                        setPrimary();
                        e.stopPropagation();
                    }}
                    role="button"
                    className="option-icon"
                >
                    <i
                        className={`primary ${isPrimary ? "fa" : "far"
                            } fa-user`}
                        aria-hidden="true"
                    />
                </Icon>
            )}
            {rename && <Icon
                onClick={(e) => {
                    rename();
                    e.stopPropagation();
                }}
                role="button"
                className="option-icon"
            >
                <i className="far fa-edit" aria-hidden="true" />
            </Icon>}
            <Icon
                onClick={(e) => {
                    copy();
                    e.stopPropagation();
                }}
                role="button"
                className="option-icon"
            >
                <i className="far fa-copy" aria-hidden="true" />
            </Icon>
            {/* TODO: Add back when working */}
            {/* <Icon
                onClick={(e) => {
                    download();
                    e.stopPropagation();
                }}
                role="button"
                className="option-icon"
            >
                <i className="fa fa-download" aria-hidden="true" />
            </Icon> */}
            {remove && <Icon
                onClick={(e) => {
                    remove();
                    e.stopPropagation();
                }}
                role="button"
                className="option-icon"
            >
                <i className="fa fa-trash" aria-hidden="true" />
            </Icon>}
        </ScheduleOptionsContainer>
    </ButtonContainer>
);

const ScheduleDropdownContainer = styled.div`
    border-radius: 0.5rem;
    border: 0;
    outline: none;
    display: inline-flex;
    position: relative;
    vertical-align: top;
    width: 100%;

    * {
        border: 0;
        outline: none;
    }
`;

const DropdownTrigger = styled.div`
    margin-left: 1.5rem;
    height: 1.5rem;
    width: 1.5rem;
    text-align: center;
    outline: none !important;
    border: none !important;
    background: transparent;
`;

const DropdownMenu = styled.div<{ $isActive: boolean }>`
    margin-top: 0.1rem !important;
    display: ${({ $isActive }) => $isActive ? "block" : "none"};
    left: 0;
    min-width: 15rem;
    padding-top: 4px;
    position: absolute;
    top: 100%;
    z-index: 20;
`;

const DropdownContent = styled.div`
    background-color: #fff;
    border-radius: 4px;
    box-shadow: 0 2px 3px rgba(10, 10, 10, 0.1), 0 0 0 1px rgba(10, 10, 10, 0.1);
    padding: 0;
`;

const FriendContent = styled.div`
    background-color: #fff;
    border-top: 0.05rem solid #c7c6ce;
    padding: 0;

    div.info {
        font-weight: 450;
        padding: 0.25rem 0.75rem;
        font-size: 0.5rem;
        opacity: 75%;
    }
    div i {
        color: #669afb;
    }

    .friends {
        font-size: 0.68rem;
        color: #171717;
        font-weight: 700;
    }
`;

const AddNew = styled.a`
    display: flex;
    flex-direction: row;
    justify-content: space-between;
    font-size: 0.75rem;
    border-radius: 0 !important;
    cursor: pointer;
    padding: 0.5rem 0.5rem 0.5rem 1rem;
    transition: background 0.1s ease;
    background: #fff;

    &:hover {
        background: #ebedf1;
    }

    span,
    span i {
        float: left;
        text-align: left;
        color: #669afb !important;
    }
`;

const PendingRequests = styled.a`
    display: flex;
    flex-direction: row;
    justify-content: space-between;
    font-size: 0.68rem;
    border-radius: 0 !important;
    cursor: pointer;
    padding: 0.5rem 0.5rem 0.5rem 0.75rem;
    transition: background 0.1s ease;
    background-color: #fff;

    &:hover {
        background-color: #dfe9fc;
    }

    span {
        float: left;
        text-align: left;
        color: #4a4a4a;
    }
`;

const PendingRequestsNum = styled.div`
    background-color: #e58d8d;
    border-radius: 0.5rem;
    padding: 0 0.3rem 0 0.3rem;
    color: white;
    font-size: 0.68rem;
    align-items: center;
`

const ScheduleDropdownHeader = styled.div`
    display: flex;
    position: relative;
    width: 100%;
`

const ShareSchedulePromoContainer = styled.div`
    display: flex;
    margin-left: auto;
`

const ShareSchedulePromo = styled.div`
    display: flex;
    border-radius: 0.81rem;
    background-color: #878ed8;
    color: white;
    font-size: 0.8rem;
    align-items: center;
    justify-items: center;
    font-weight: 500;
    justify-content: start;
    padding: 0 0.5rem 0 0.5rem;
    user-select: none; 
    margin-left: 0.5rem;
`

const ReceivedRequestNotice = styled.div`
    background-color: #e58d8d;
    border-radius: 50%;
    align-items: center;
    width: 0.4rem;
    height: 0.4rem;
    position: relative;
    top: 0;
    right: 0.2rem;
`

const DropdownTriggerContainer = styled.div<{ $isActive: boolean }>`
    display: flex;

    background: ${({ $isActive }: { $isActive: boolean }) =>
        $isActive ? "rgba(162, 180, 237, 0.38) !important" : "none"};

    :hover {
        background: rgba(175, 194, 255, 0.27);
    }
`

interface ScheduleSelectorDropdownProps {
    user: User;
    activeName: string;
    primaryScheduleId: string;
    allSchedules: ScheduleType[];
    friendshipState: FriendshipState;
    displayOwnSchedule: (scheduleName: string) => void;
    readOnly: boolean;
    friendshipMutators: {
        fetchFriendSchedule: (friend: User) => void;
        fetchBackendFriendships: (user: User) => void;
        deleteFriendshipOnBackend: (
            user: User,
            friendPennkey: string) => void;
    };
    schedulesMutators: {
        copy: (scheduleName: string, sections: Section[]) => void;
        download: (scheduleName: string) => void;
        remove: (user: User, scheduleName: string, scheduleId: string) => void;
        rename: (oldName: string) => void;
        createSchedule: () => void;
        addFriend: () => void;
        showRequests: () => void;
        setPrimary: (user: User, scheduleName: string | null) => void;
    };
}

const ScheduleSelectorDropdown = ({
    user,
    activeName,
    primaryScheduleId,
    allSchedules,
    friendshipState,
    displayOwnSchedule,
    readOnly,
    friendshipMutators: {
        fetchFriendSchedule,
        deleteFriendshipOnBackend,
        fetchBackendFriendships,
    },
    schedulesMutators: {
        copy,
        download,
        remove,
        rename,
        createSchedule,
        addFriend,
        showRequests,
        setPrimary,
    },
}: ScheduleSelectorDropdownProps) => {
    const [isActive, setIsActive] = useState(false);
    const ref = useRef<HTMLDivElement>(null);

    const hasFriends = friendshipState.acceptedFriends.length != 0;
    const numRequests = friendshipState.requestsReceived.length;

    // Used for box coloring, from StackOverflow:
    // https://stackoverflow.com/questions/7616461/generate-a-hash-from-string-in-javascript
    const hashString = (s: string) => {
        let hash = 0;
        if (!s || s.length === 0) return hash;
        for (let i = 0; i < s.length; i += 1) {
            const chr = s.charCodeAt(i);
            hash = (hash << 5) - hash + chr;
            hash |= 0; // Convert to 32bit integer
        }
        return hash;
    };

    // step 2 in the CIS121 review: hashing with linear probing.
    // hash every section to a color, but if that color is taken, try the next color in the
    // colors array. Only start reusing colors when all the colors are used.
    const getColor = (() => {
        const colors = [
            Color.BLUE,
            Color.RED,
            Color.AQUA,
            Color.ORANGE,
            Color.GREEN,
            Color.PINK,
            Color.SEA,
            Color.INDIGO,
        ];
        // some CIS120: `used` is a *closure* storing the colors currently in the schedule
        let used: Color[] = [];
        return (c: string) => {
            if (used.length === colors.length) {
                // if we've used all the colors, it's acceptable to start reusing colors.
                used = [];
            }
            let i = Math.abs(hashString(c));
            while (used.indexOf(colors[i % colors.length]) !== -1) {
                i += 1;
            }
            const color = colors[i % colors.length];
            used.push(color);
            return color;
        };
    })();

    useEffect(() => {
        const listener = (event: Event) => {
            if (
                ref.current &&
                !ref.current.contains(event.target as HTMLElement)
            ) {
                setIsActive(false);
            }
        };
        document.addEventListener("click", listener);
        return () => {
            document.removeEventListener("click", listener);
        };
    });

    return (
<<<<<<< HEAD
        <ScheduleDropdownContainer ref={ref} $isActive={isActive}>
=======
        <ScheduleDropdownContainer ref={ref}>
>>>>>>> 00ee016c
            <ScheduleDropdownHeader>
                <DropdownTriggerContainer 
                    $isActive={isActive}
                        onClick={() => {
                            fetchBackendFriendships(
                                user);
                            setIsActive(!isActive);
                        }}
                        role="button">
                    <span className="selected_name">
                        {readOnly && friendshipState.activeFriend
                            ? friendshipState.activeFriend.first_name + "'s Schedule"
                            : activeName}
                    </span>
                    <DropdownTrigger>
                        <div aria-haspopup={true} aria-controls="dropdown-menu">
                            <Icon>
                                <i className={`fa fa-chevron-${isActive ? "up" : "down"}`} aria-hidden="true"/>
                            </Icon>
                        </div>
                    </DropdownTrigger>
                    {numRequests > 0 && <ReceivedRequestNotice/>}
                </DropdownTriggerContainer>
                {(!readOnly || !friendshipState.activeFriend) && <ShareSchedulePromoContainer>
                    <NewLabel />
                    <ShareSchedulePromo onClick={() => setIsActive(!isActive)}>
                        <img
                            style={{ width: "1.3rem", paddingRight: "0.3rem" }}
                            src="/icons/share.svg"
                            alt="share"
                        />
                        Share Schedule
                    </ShareSchedulePromo>
                </ShareSchedulePromoContainer>}
            </ScheduleDropdownHeader>
            <DropdownMenu $isActive={isActive} role="menu">
                <DropdownContent>
                    {allSchedules &&
                        Object.entries(allSchedules)
                            .sort(([nameA, dataA], [nameB, dataB]) => {
                                /* Always putting primary schedule at the top, followed by the path registration schedule,
                                 * then rest of schedules should be ordered by created_at
                                */ 
                                
                                if (dataA.id === primaryScheduleId) return -1;
                                if (dataB.id === primaryScheduleId) return 1;
                                if (nameA == PATH_REGISTRATION_SCHEDULE_NAME) return -1; 
                                if (nameB === PATH_REGISTRATION_SCHEDULE_NAME) return -1; 
                                
                                return dataA.created_at < dataB.created_at ? -1 : 1;
                            })
                            .map(([name, data]) => {
                                const mutable = name !== PATH_REGISTRATION_SCHEDULE_NAME;
                                return (
                                    <DropdownButton
                                        key={data.id}
                                        isActive={name === activeName}
                                        makeActive={() => {
                                            setIsActive(false);
                                        }}
                                        isPrimary={primaryScheduleId === data.id}
                                        hasFriends={hasFriends}
                                        onClick={() => displayOwnSchedule(name)}
                                        text={name}
                                        mutators={{
                                            setPrimary: () => {
                                                if (primaryScheduleId === data.id) {
                                                    setPrimary(user, null);
                                                } else {
                                                    setPrimary(user, data.id);
                                                }
                                            },
                                            copy: () => {
                                                copy(
                                                    nextAvailable(
                                                        name,
                                                        allSchedules
                                                    ),
                                                    data.sections
                                                )
                                            },
                                            download: () => download(name),
                                            remove: mutable ? (() => remove(user, name, data.id)) : null,
                                            rename: mutable ? (() => rename(name)) : null,
                                        }}
                                    />
                                );
                            })}
                    <AddNew onClick={createSchedule} role="button" href="#">
                        <Icon>
                            <i className="fa fa-plus" aria-hidden="true" />
                        </Icon>
                        <span> Add new schedule </span>
                    </AddNew>

                    <FriendContent>
                        <div className="info">
                            {hasFriends ? (
                                <div>
                                    <div>
                                        Click{" "}
                                        <i
                                            className="fa fa-user"
                                            aria-hidden="true"
                                        />{" "}
                                        to set your shared schedule
                                    </div>
                                </div>
                            ) : (
                                "Add a friend to share a schedule"
                            )}
                        </div>
                        {friendshipState.acceptedFriends.map((friend) => (
                            <FriendButton
                                friendName={`${friend.first_name} ${friend.last_name}`}
                                display={() => fetchFriendSchedule(friend)}
                                removeFriend={() => {
                                    deleteFriendshipOnBackend(
                                        user,
                                        friend.username);
                                }}
                                isActive={
                                    readOnly &&
                                    friendshipState.activeFriend &&
                                    friendshipState.activeFriend.username ===
                                    friend.username
                                }
                                color={getColor(friend.username)}
                            />
                        ))}
                        <AddNew onClick={addFriend} role="button" href="#">
                            <Icon>
                                <i className="fa fa-plus" aria-hidden="true" />
                            </Icon>
                            <span> Add new friend </span>
                        </AddNew>
                        <PendingRequests
                            onClick={showRequests}
                            role="button"
                            href="#"
                        >
                            <span> Pending Requests </span>
                            <PendingRequestsNum>{numRequests}</PendingRequestsNum>
                        </PendingRequests>
                    </FriendContent>
                </DropdownContent>
            </DropdownMenu>
        </ScheduleDropdownContainer>
    );
};

export default ScheduleSelectorDropdown;<|MERGE_RESOLUTION|>--- conflicted
+++ resolved
@@ -506,11 +506,7 @@
     });
 
     return (
-<<<<<<< HEAD
-        <ScheduleDropdownContainer ref={ref} $isActive={isActive}>
-=======
         <ScheduleDropdownContainer ref={ref}>
->>>>>>> 00ee016c
             <ScheduleDropdownHeader>
                 <DropdownTriggerContainer 
                     $isActive={isActive}
