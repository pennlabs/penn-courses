import React, { useState, useEffect, useRef } from "react";
import styled from "styled-components";
import { Icon } from "../bulma_derived_components";
import { User, Schedule as ScheduleType, FriendshipState } from "../../types";
import { nextAvailable } from "../../reducers/schedule";

<<<<<<< HEAD
const ButtonContainer = styled.div<{ isActive: boolean; isPrimary?: boolean }>`
=======
interface DropdownButton {
    isActive: boolean;
    text: string;
    onClick: () => void;
    makeActive: () => void;
    mutators: {
        copy: () => void;
        download: () => void;
        remove: () => void;
        rename: () => void;
    };
}

const DropdownButtonContainer = styled.div<{ isActive: boolean }>`
>>>>>>> c80a76dc
    line-height: 1.5;
    position: relative;
    border-radius: 0 !important;
    cursor: pointer;
    padding: 0.5rem 0.5rem 0.5rem 1rem;
    transition: background 0.1s ease;
    display: flex;
    flex-direction: row;
    justify-content: space-between;
    background: ${(props) => (props.isActive ? "#F5F6F8" : "#FFF")};

    &:hover {
        background: #ebedf1;
    }

    * {
        font-size: 0.75rem;
        color: #333333;
    }

    .option-icon i {
        pointer-events: auto;
        color: #b2b2b2;
    }

    .option-icon i:hover {
        color: #7E7E7E; !important;
    }

    .option-icon i.primary {
        color: ${(props) => (props.isPrimary ? "#669afb" : "#b2b2b2")};
    }

    .option-icon i.primary:hover {
        color: ${(props) =>
            props.isPrimary ? "#295FCE" : "#7E7E7E"}; !important
    }
`;

const ButtonLabelContainer = styled.div<{ width: number }>`
    display: flex;
    flex-grow: 1;
    font-weight: 400;
    max-width: ${(props) => props.width}%;
    white-space: nowrap;
    overflow: hidden;
    text-overflow: ellipsis;
`;

interface FriendButtonProps {
    friendName: string;
    isActive: boolean;
    display: () => void;
    removeFriend: () => void;
}

const FriendButton = ({
    friendName,
    isActive,
    display,
    removeFriend,
}: FriendButtonProps) => (
    <ButtonContainer isActive={isActive} onClick={display}>
        <ButtonLabelContainer width={75}>{friendName}</ButtonLabelContainer>
        <Icon
            onClick={(e) => {
                removeFriend();
                e.stopPropagation();
            }}
            role="button"
            className="option-icon"
        >
            <i className="fa fa-minus-circle" aria-hidden="true" />
        </Icon>
    </ButtonContainer>
);

const ScheduleOptionsContainer = styled.div`
    display: flex;
    flex-grow: 0.5;
    justify-content: flex-end;
    width: 25%;
`;

interface DropdownButton {
    isActive: boolean;
    isPrimary: boolean;
    text: string;
    hasFriends: boolean;
    onClick: () => void;
    makeActive: () => void;
    mutators: {
        setPrimary: () => void;
        copy: () => void;
        remove: () => void;
        rename: () => void;
    };
}

const DropdownButton = ({
    isActive,
    isPrimary,
    text,
    hasFriends,
    onClick,
    makeActive,
<<<<<<< HEAD
    mutators: { setPrimary, copy, remove, rename },
=======
    mutators: { copy, download, remove, rename },
>>>>>>> c80a76dc
}: DropdownButton) => (
    <ButtonContainer
        role="button"
        onClick={() => {
            if (onClick) {
                onClick();
            }
            if (makeActive) {
                makeActive();
            }
        }}
        isActive={isActive}
        isPrimary={isPrimary}
    >
        <ButtonLabelContainer width={50}>{text}</ButtonLabelContainer>
        <ScheduleOptionsContainer>
            {hasFriends && (
                <Icon
                    onClick={(e) => {
                        setPrimary();
                        e.stopPropagation();
                    }}
                    role="button"
                    className="option-icon"
                >
                    <i
                        className={`primary ${
                            isPrimary ? "fa" : "far"
                        } fa-user`}
                        aria-hidden="true"
                    />
                </Icon>
<<<<<<< HEAD
            )}
            <Icon
                onClick={(e) => {
                    rename();
                    e.stopPropagation();
                }}
                role="button"
                className="option-icon"
            >
                <i className="far fa-edit" aria-hidden="true" />
            </Icon>
            <Icon
                onClick={(e) => {
                    copy();
                    e.stopPropagation();
                }}
                role="button"
                className="option-icon"
            >
                <i className="far fa-copy" aria-hidden="true" />
            </Icon>
            <Icon
                onClick={(e) => {
                    remove();
                    e.stopPropagation();
                }}
                role="button"
                className="option-icon"
            >
                <i className="fa fa-trash" aria-hidden="true" />
            </Icon>
=======
            </div>
            <div onClick={copy} className="s-option-copy" role="button">
                <Icon>
                    <i className="far fa-copy" aria-hidden="true" />
                </Icon>
            </div>
            <div onClick={download} className="s-option-copy" role="button">
                <Icon>
                    <i className="fa fa-download" aria-hidden="true" />
                </Icon>
            </div>
            <div onClick={remove} className="s-option-copy" role="button">
                <Icon>
                    <i className="fa fa-trash" aria-hidden="true" />
                </Icon>
            </div>
>>>>>>> c80a76dc
        </ScheduleOptionsContainer>
    </ButtonContainer>
);
<<<<<<< HEAD
=======
``
interface ScheduleSelectorDropdownProps {
    activeName: string;
    contents: {
        text: string;
        onClick: () => void;
    }[];
    mutators: {
        copy: (scheduleName: string) => void;
        download: (scheduleName: string) => void;
        remove: (scheduleName: string) => void;
        create: () => void;
        rename: (oldName: string) => void;
    };
}
>>>>>>> c80a76dc

const ScheduleDropdownContainer = styled.div`
    border-radius: 0.5rem;
    border: 0;
    outline: none;
    display: inline-flex;
    position: relative;
    vertical-align: top;

    * {
        border: 0;
        outline: none;
    }

    i.fa.fa-chevron-down::before {
        content: ${({ isActive }: { isActive: boolean }) =>
            isActive ? '"\f077"' : ""} !important;
    }
`;

const DropdownTrigger = styled.div`
    margin-left: 1.5rem;
    height: 1.5rem;
    width: 1.5rem;
    text-align: center;
    outline: none !important;
    border: none !important;
    background: transparent;

    div {
        background: ${({ isActive }: { isActive: boolean }) =>
            isActive ? "rgba(162, 180, 237, 0.38) !important" : "none"};
    }

    div:hover {
        background: rgba(175, 194, 255, 0.27);
    }
`;

const DropdownMenu = styled.div`
    margin-top: 0.1rem !important;
    display: ${({ isActive }: { isActive: boolean }) =>
        isActive ? "block" : "none"};
    left: 0;
    min-width: 12.5rem;
    padding-top: 4px;
    position: absolute;
    top: 100%;
    z-index: 20;
`;

const DropdownContent = styled.div`
    background-color: #fff;
    border-radius: 4px;
    box-shadow: 0 2px 3px rgba(10, 10, 10, 0.1), 0 0 0 1px rgba(10, 10, 10, 0.1);
    padding: 0;
`;

const FriendContent = styled.div`
    background-color: #fff;
    border-top: 0.05rem solid #c7c6ce;
    padding: 0;

    div.info {
        font-weight: 450;
        padding: 0.25rem 0.75rem;
        font-size: 0.5rem;
        opacity: 75%;
    }
    div i {
        color: #669afb;
    }

    .friends {
        font-size: 0.68rem;
        color: #171717;
        font-weight: 700;
    }
`;

const AddNew = styled.a`
    display: flex;
    flex-direction: row;
    justify-content: space-between;
    font-size: 0.75rem;
    border-radius: 0 !important;
    cursor: pointer;
    padding: 0.5rem 0.5rem 0.5rem 1rem;
    transition: background 0.1s ease;
    background: #fff;

    &:hover {
        background: #ebedf1;
    }

    span,
    span i {
        float: left;
        text-align: left;
        color: #669afb !important;
    }
`;

const PendingRequests = styled.a`
    display: flex;
    flex-direction: row;
    justify-content: space-between;
    font-size: 0.68rem;
    border-radius: 0 !important;
    cursor: pointer;
    padding: 0.5rem 0.5rem 0.5rem 0.75rem;
    transition: background 0.1s ease;
    background-color: #fff;

    &:hover {
        background-color: #dfe9fc;
    }

    span {
        float: left;
        text-align: left;
        color: #4a4a4a;
    }

    div {
        background-color: #e58d8d;
        border-radius: 0.5rem;
        padding: 0 0.3rem 0 0.3rem;
        color: white;
        font-size: 0.68rem;
        align-items: center;
    }
`;

interface ScheduleSelectorDropdownProps {
    user: User;
    activeName: string;
    primaryScheduleId: string;
    allSchedules: ScheduleType[];
    friendshipState: FriendshipState;
    displayOwnSchedule: (scheduleName: string) => void;
    readOnly: boolean;
    friendshipMutators: {
        fetchFriendSchedule: (friend: User) => void;
        fetchBackendFriendships: (user: User, activeFriendName: string) => void;
        deleteFriendshipOnBackend: (
            user: User,
            friendPennkey: string,
            activeFriendName: string
        ) => void;
    };
    schedulesMutators: {
        copy: (scheduleName: string) => void;
        remove: (user: User, scheduleName: string, scheduleId: string) => void;
        rename: (oldName: string) => void;
        createSchedule: () => void;
        addFriend: () => void;
        showRequests: () => void;
        setPrimary: (user: User, scheduleName: string) => void;
    };
}

const ScheduleSelectorDropdown = ({
    user,
    activeName,
<<<<<<< HEAD
    primaryScheduleId,
    allSchedules,
    friendshipState,
    displayOwnSchedule,
    readOnly,
    friendshipMutators: {
        fetchFriendSchedule,
        deleteFriendshipOnBackend,
        fetchBackendFriendships,
    },
    schedulesMutators: {
        copy,
        remove,
        rename,
        createSchedule,
        addFriend,
        showRequests,
        setPrimary,
    },
=======
    contents,
    mutators: { download, copy, remove, rename, create },
>>>>>>> c80a76dc
}: ScheduleSelectorDropdownProps) => {
    const [isActive, setIsActive] = useState(false);
    const ref = useRef<HTMLDivElement>(null);

    let hasFriends = friendshipState.acceptedFriends.length != 0;
    let numRequests = friendshipState.requestsReceived.length;

    useEffect(() => {
        const listener = (event: Event) => {
            if (
                ref.current &&
                !ref.current.contains(event.target as HTMLElement)
            ) {
                setIsActive(false);
            }
        };
        document.addEventListener("click", listener);
        return () => {
            document.removeEventListener("click", listener);
        };
    });

    return (
        <ScheduleDropdownContainer ref={ref} isActive={isActive}>
            <span className="selected_name">
                {readOnly && friendshipState.activeFriend
                    ? friendshipState.activeFriend.first_name + "'s Schedule"
                    : activeName}
            </span>
            <DropdownTrigger
                isActive={isActive}
                onClick={() => {
                    fetchBackendFriendships(
                        user,
                        friendshipState.activeFriend.username
                    );
                    setIsActive(!isActive);
                }}
                role="button"
            >
                <div aria-haspopup={true} aria-controls="dropdown-menu">
                    <Icon>
                        <i className="fa fa-chevron-down" aria-hidden="true" />
                    </Icon>
                </div>
            </DropdownTrigger>
            <DropdownMenu isActive={isActive} role="menu">
                <DropdownContent>
<<<<<<< HEAD
                    {allSchedules &&
                        Object.entries(allSchedules).map(([name, data]) => {
                            return (
                                <DropdownButton
                                    key={data.id}
                                    isActive={name === activeName}
                                    makeActive={() => {
                                        setIsActive(false);
                                    }}
                                    isPrimary={primaryScheduleId === data.id}
                                    hasFriends={hasFriends}
                                    onClick={() => displayOwnSchedule(name)}
                                    text={name}
                                    mutators={{
                                        setPrimary: () => {
                                            setPrimary(user, data.id);
                                        },
                                        copy: () =>
                                            copy(
                                                nextAvailable(
                                                    name,
                                                    allSchedules
                                                )
                                            ),
                                        remove: () =>
                                            remove(user, name, data.id),
                                        rename: () => rename(name),
                                    }}
                                />
                            );
                        })}
                    <AddNew onClick={createSchedule} role="button" href="#">
=======
                    {Array.from(contents.entries()).map(
                        ([index, { onClick, text: scheduleName }]) => (
                            <DropdownButton
                                key={index}
                                isActive={scheduleName === activeName}
                                makeActive={() => {
                                    setIsActive(false);
                                }}
                                onClick={onClick}
                                text={scheduleName}
                                mutators={{
                                    copy: () => copy(scheduleName),
                                    download: () => download(scheduleName),
                                    remove: () => remove(scheduleName),
                                    rename: () => rename(scheduleName),
                                }}
                            />
                        )
                    )}
                    <AddSchedule onClick={create} role="button" href="#">
>>>>>>> c80a76dc
                        <Icon>
                            <i className="fa fa-plus" aria-hidden="true" />
                        </Icon>
                        <span> Add new schedule </span>
                    </AddNew>

                    <FriendContent>
                        <div className="info">
                            {hasFriends ? (
                                <div>
                                    {primaryScheduleId !== "-1" ? (
                                        <div className="friends">
                                            Friends
                                        </div>
                                    ) : (
                                        <div>
                                            Click{" "}
                                            <i
                                                className="fa fa-user"
                                                aria-hidden="true"
                                            />{" "}
                                            to set your shared schedule
                                        </div>
                                    )}
                                </div>
                            ) : (
                                "Add a friend to share a schedule"
                            )}
                        </div>
                        {friendshipState.acceptedFriends.map((friend) => (
                            <FriendButton
                                friendName={`${friend.first_name} ${friend.last_name}`}
                                display={() => fetchFriendSchedule(friend)}
                                removeFriend={() => {
                                    deleteFriendshipOnBackend(
                                        user,
                                        friend.username,
                                        friendshipState.activeFriend.username
                                    );
                                }}
                                isActive={
                                    readOnly &&
                                    friendshipState.activeFriend &&
                                    friendshipState.activeFriend.username ===
                                        friend.username
                                }
                            />
                        ))}
                        <AddNew onClick={addFriend} role="button" href="#">
                            <Icon>
                                <i className="fa fa-plus" aria-hidden="true" />
                            </Icon>
                            <span> Add new friend </span>
                        </AddNew>
                        <PendingRequests
                            onClick={showRequests}
                            role="button"
                            href="#"
                        >
                            <span> Pending Requests </span>
                            <div>{numRequests}</div>
                        </PendingRequests>
                    </FriendContent>
                </DropdownContent>
            </DropdownMenu>
        </ScheduleDropdownContainer>
    );
};

export default ScheduleSelectorDropdown;<|MERGE_RESOLUTION|>--- conflicted
+++ resolved
@@ -4,24 +4,7 @@
 import { User, Schedule as ScheduleType, FriendshipState } from "../../types";
 import { nextAvailable } from "../../reducers/schedule";
 
-<<<<<<< HEAD
 const ButtonContainer = styled.div<{ isActive: boolean; isPrimary?: boolean }>`
-=======
-interface DropdownButton {
-    isActive: boolean;
-    text: string;
-    onClick: () => void;
-    makeActive: () => void;
-    mutators: {
-        copy: () => void;
-        download: () => void;
-        remove: () => void;
-        rename: () => void;
-    };
-}
-
-const DropdownButtonContainer = styled.div<{ isActive: boolean }>`
->>>>>>> c80a76dc
     line-height: 1.5;
     position: relative;
     border-radius: 0 !important;
@@ -116,6 +99,7 @@
     mutators: {
         setPrimary: () => void;
         copy: () => void;
+        download: () => void;
         remove: () => void;
         rename: () => void;
     };
@@ -128,11 +112,7 @@
     hasFriends,
     onClick,
     makeActive,
-<<<<<<< HEAD
-    mutators: { setPrimary, copy, remove, rename },
-=======
-    mutators: { copy, download, remove, rename },
->>>>>>> c80a76dc
+    mutators: { setPrimary, copy, download, remove, rename },
 }: DropdownButton) => (
     <ButtonContainer
         role="button"
@@ -165,7 +145,6 @@
                         aria-hidden="true"
                     />
                 </Icon>
-<<<<<<< HEAD
             )}
             <Icon
                 onClick={(e) => {
@@ -189,6 +168,16 @@
             </Icon>
             <Icon
                 onClick={(e) => {
+                    download();
+                    e.stopPropagation();
+                }}
+                role="button"
+                className="option-icon"
+            >
+                <i className="fa fa-download" aria-hidden="true" />
+            </Icon>
+            <Icon
+                onClick={(e) => {
                     remove();
                     e.stopPropagation();
                 }}
@@ -197,45 +186,9 @@
             >
                 <i className="fa fa-trash" aria-hidden="true" />
             </Icon>
-=======
-            </div>
-            <div onClick={copy} className="s-option-copy" role="button">
-                <Icon>
-                    <i className="far fa-copy" aria-hidden="true" />
-                </Icon>
-            </div>
-            <div onClick={download} className="s-option-copy" role="button">
-                <Icon>
-                    <i className="fa fa-download" aria-hidden="true" />
-                </Icon>
-            </div>
-            <div onClick={remove} className="s-option-copy" role="button">
-                <Icon>
-                    <i className="fa fa-trash" aria-hidden="true" />
-                </Icon>
-            </div>
->>>>>>> c80a76dc
         </ScheduleOptionsContainer>
     </ButtonContainer>
 );
-<<<<<<< HEAD
-=======
-``
-interface ScheduleSelectorDropdownProps {
-    activeName: string;
-    contents: {
-        text: string;
-        onClick: () => void;
-    }[];
-    mutators: {
-        copy: (scheduleName: string) => void;
-        download: (scheduleName: string) => void;
-        remove: (scheduleName: string) => void;
-        create: () => void;
-        rename: (oldName: string) => void;
-    };
-}
->>>>>>> c80a76dc
 
 const ScheduleDropdownContainer = styled.div`
     border-radius: 0.5rem;
@@ -280,7 +233,7 @@
     display: ${({ isActive }: { isActive: boolean }) =>
         isActive ? "block" : "none"};
     left: 0;
-    min-width: 12.5rem;
+    min-width: 15rem;
     padding-top: 4px;
     position: absolute;
     top: 100%;
@@ -389,6 +342,7 @@
     };
     schedulesMutators: {
         copy: (scheduleName: string) => void;
+        download: (scheduleName: string) => void;
         remove: (user: User, scheduleName: string, scheduleId: string) => void;
         rename: (oldName: string) => void;
         createSchedule: () => void;
@@ -401,7 +355,6 @@
 const ScheduleSelectorDropdown = ({
     user,
     activeName,
-<<<<<<< HEAD
     primaryScheduleId,
     allSchedules,
     friendshipState,
@@ -414,6 +367,7 @@
     },
     schedulesMutators: {
         copy,
+        download, 
         remove,
         rename,
         createSchedule,
@@ -421,10 +375,6 @@
         showRequests,
         setPrimary,
     },
-=======
-    contents,
-    mutators: { download, copy, remove, rename, create },
->>>>>>> c80a76dc
 }: ScheduleSelectorDropdownProps) => {
     const [isActive, setIsActive] = useState(false);
     const ref = useRef<HTMLDivElement>(null);
@@ -473,7 +423,6 @@
             </DropdownTrigger>
             <DropdownMenu isActive={isActive} role="menu">
                 <DropdownContent>
-<<<<<<< HEAD
                     {allSchedules &&
                         Object.entries(allSchedules).map(([name, data]) => {
                             return (
@@ -498,6 +447,7 @@
                                                     allSchedules
                                                 )
                                             ),
+                                        download: () => download(name),
                                         remove: () =>
                                             remove(user, name, data.id),
                                         rename: () => rename(name),
@@ -506,28 +456,6 @@
                             );
                         })}
                     <AddNew onClick={createSchedule} role="button" href="#">
-=======
-                    {Array.from(contents.entries()).map(
-                        ([index, { onClick, text: scheduleName }]) => (
-                            <DropdownButton
-                                key={index}
-                                isActive={scheduleName === activeName}
-                                makeActive={() => {
-                                    setIsActive(false);
-                                }}
-                                onClick={onClick}
-                                text={scheduleName}
-                                mutators={{
-                                    copy: () => copy(scheduleName),
-                                    download: () => download(scheduleName),
-                                    remove: () => remove(scheduleName),
-                                    rename: () => rename(scheduleName),
-                                }}
-                            />
-                        )
-                    )}
-                    <AddSchedule onClick={create} role="button" href="#">
->>>>>>> c80a76dc
                         <Icon>
                             <i className="fa fa-plus" aria-hidden="true" />
                         </Icon>
