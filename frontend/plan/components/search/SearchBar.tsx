import React, { useEffect, useState } from "react";
import { connect } from "react-redux";
import styled from "styled-components";
// TODO: Move shared components to typescript
// @ts-ignore
import AccountIndicator from "pcx-shared-components/src/accounts/AccountIndicator";
import { useRouter } from "next/router";
<<<<<<< HEAD
import { DropdownButton } from "../DropdownButton";
import { FilterButton } from "./ButtonFilter";
=======
import { DropdownButton } from "./DropdownButton";
import { ButtonFilter } from "./ButtonFilter";
>>>>>>> c80a76dc
import { SchoolReq } from "./SchoolReq";
import { RangeFilter } from "./RangeFilter";
import { CheckboxFilter } from "./CheckboxFilter";
import { DayTimeFilter } from "./DayTimeFilter";
import { SearchField } from "./SearchField";
import { initialState as defaultFilters } from "../../reducers/filters";
import initiateSync from "../syncutils";
import { FilterData, User, Requirement } from "../../types";

import {
    fetchCourseSearch,
    loadRequirements,
    addSchoolReq,
    remSchoolReq,
    updateSearchText,
    updateRangeFilter,
    updateCheckboxFilter,
    updateButtonFilter,
    clearAll,
    clearFilter,
    updateSearch,
    clearAllScheduleData,
} from "../../actions";
import { login, logout } from "../../actions/login";

const DAY_TIME_ENABLED = true;

// removed: <F, K extends keyof F, V extends keyof K>
interface SearchBarProps {
    startSearch: (searchObj: FilterData) => void;
    loadRequirements: () => void;
    schoolReq: {
        SEAS: Requirement[];
        WH: Requirement[];
        SAS: Requirement[];
        NURS: Requirement[];
    };
    filterData: FilterData;
    addSchoolReq: (school: string) => void;
    remSchoolReq: (school: string) => void;
    updateSearchText: (text: string) => void;
    updateRangeFilter: (field: string) => (values: [number, number]) => void;
    clearAll: () => void;
    clearFilter: (search: string) => void;
    defaultReqs: { [x: string]: boolean };
    clearSearchResults: () => void;
    isLoadingCourseInfo: boolean;
    isSearchingCourseInfo: boolean;
    updateCheckboxFilter: (
        field: string,
        value: string,
        toggleState: boolean
    ) => void;
    setTab: (tab: number) => void;
    setView: (view: number) => void;
    user: User;
    login: (u: User) => void;
    logout: () => void;
    mobileView: boolean;
    isExpanded: boolean;
    clearScheduleData: () => void;
    store: object;
    storeLoaded: boolean;
    setShowLoginModal: React.Dispatch<React.SetStateAction<boolean>>;
<<<<<<< HEAD
    activeSchedule: {id: number};
=======
    activeSchedule: number;
>>>>>>> c80a76dc
    updateButtonFilter: (field: string) => (value: number) => void;
}

function shouldSearch(filterData: FilterData) {
    const searchString = filterData.searchString.length >= 3;
    let selectedReq = false;
    if (filterData.selectedReq) {
        for (const key of Object.keys(filterData.selectedReq)) {
            if (filterData.selectedReq[key]) {
                selectedReq = true;
                break;
            }
        }
    }
    return searchString || selectedReq;
}

const MobileSearchBarOuterContainer = styled.div`
    margin-bottom: 0;
`;

const MobileSearchBarInnerContainer = styled.div`
    display: flex;
    justify-content: center;
    align-items: center;
    flex-wrap: wrap;
    background: white;
    padding-top: 20px;
    padding-bottom: 10px;
    margin-bottom: 10px;
    border-radius: 6px;
`;

const MobileFilterContainer = styled.div`
    padding: 0.5rem;
    color: #c6c6c6;
`;

const MobileFilterDropdowns = styled.div`
    z-index: 100;
    margin-top: -20px;
    padding: 5px 10px;
    padding-bottom: 5px;
    display: flex;
    width: 100vw;
    align-items: center;
    flex-wrap: wrap;
    background: white;
    justify-content: flex-start;
`;

const ClearContainer = styled.div`
    z-index: 100;
    padding: 10px;
    padding-top: 0px;
    display: flex;
    width: 100vw;
    align-items: center;
    flex-wrap: wrap;
    background: white;
    justify-content: center;
`;

const SearchBarContainer = styled.div`
    padding: 0.5rem 0.25rem;
    background-color: white;
    box-shadow: 0 1px 3px 0 lightgrey;
    width: inherit;
    align-items: center;
    justify-content: space-between;
    height: auto;
    margin-bottom: 2rem;

    @media screen and (min-width: 769px) {
        display: flex;
    }
`;

const SearchBarFilters = styled.div`
    flex-basis: auto;
    flex-grow: 0;
    flex-shrink: 0;
    align-items: center;
    justify-content: flex-start;

    @media screen and (min-width: 769px) {
        display: flex;
    }
`;

const LevelItem = styled.div`
    align-items: center;
    display: flex;
    flex-basis: auto;
    flex-grow: 0;
    flex-shrink: 0;
    justify-content: center;
    margin-right: 0.75rem;
`;

const SearchLevelItem = styled(LevelItem)`
    padding-left: 0.5rem;
`;

const FilterLevelItem = styled.div`
    align-items: center;
    flex-basis: auto;
    flex-shrink: 0;
    flex-grow: 1;
    flex-wrap: wrap;
    padding: 0.3em 0em;
    justify-content: flex-start;
    max-width: calc(100% - 17rem);
    display: flex;
    padding-left: 0.5rem;

    > * {
        padding-right: 0.5rem;
    }
`;

const LevelRight = styled.div`
    display: flex;
    align-items: center;
    justify-content: flex-end;
    flex-basis: auto;
    flex-grow: 0;
    flex-shrink: 0;

    ${LevelItem} {
        margin-right: 0 !important;
    }
`;

const PlanViewButton = styled.a`
    background-color: ${({
        isExpanded,
        expandedButton,
    }: {
        isExpanded: boolean;
        expandedButton: boolean;
    }) => (isExpanded === expandedButton ? "white" : "#f0f1f3")};
    padding: 0.5em 0.5em 0;

    img {
        width: 1.5em;
    }
`;

const ClearButton = styled.button`
    user-select: none;
    align-items: center;
    border-radius: 4px;
    box-shadow: none;
    display: inline-flex;
    height: 2.25em;
    line-height: 1.5;
    position: relative;
    vertical-align: top;
    cursor: pointer;
    justify-content: center;
    padding: calc(0.375em - 1px) 0em;
    text-align: center;
    white-space: nowrap;
    background-color: white;
    border: 1px solid transparent;
    margin-right: 1em;
    color: #7e7e7e;
    font-size: 0.75rem !important;
`;

const PCPImage = styled.img`
    height: 2.5rem;
    padding-left: 1.5rem;
`;

const MobilePCPImage = styled.img`
    height: 2.5rem;
    padding-left: 0;
    padding-right: 2.5rem;
`;

const Icon = styled.span`
    align-items: center;
    display: inline-flex;
    justify-content: center;
    height: 1.5rem;
    width: 1.5rem;
    pointer-events: none;
`;

const DropdownContainer = styled.div`
    max-width: 60vw !important;
    display: flex;
    flex-direction: row;
`;

function SearchBar({
    /* eslint-disable no-shadow */
    startSearch, // from redux - dispatches fetch course search function (actions/index.js)
    loadRequirements,
    schoolReq,
    filterData,
    addSchoolReq,
    remSchoolReq,
    updateSearchText,
    updateRangeFilter,
    clearAll,
    clearFilter,
    defaultReqs,
    clearSearchResults,
    isLoadingCourseInfo,
    isSearchingCourseInfo,
    updateCheckboxFilter,
    setTab,
    setView,
    user,
    login,
    logout,
    mobileView,
    isExpanded,
    clearScheduleData,
    store,
    storeLoaded,
    setShowLoginModal,
    activeSchedule,
    updateButtonFilter
}: /* eslint-enable no-shadow */
SearchBarProps) {
    const router = useRouter();

    //TODO: Add requirements support back
    // useEffect(() => {
    //     loadRequirements();
    // }, [loadRequirements]);

    useEffect(() => {
        // ensure that the user is logged in before initiating the sync
        if (user && storeLoaded) {
            clearScheduleData();
            initiateSync(store);
        }
    }, [user, store, storeLoaded]);

    const [reqsShown, showHideReqs] = useState(false);

    const conditionalStartSearch = (filterInfo: FilterData) => {
        if (shouldSearch(filterInfo)) {
            startSearch(filterInfo);
        }
    };

    const clearFilterSearch = <V extends keyof FilterData>(
        property: V
    ) => () => {
        clearFilter(property);
        if (property === "selectedReq") {
            conditionalStartSearch({
                ...filterData,
                selectedReq: defaultReqs,
            });
        } else {
            conditionalStartSearch({
                ...filterData,
                // @ts-ignore
                [property]: defaultFilters.filterData[property],
            });
        }
    };
    // TODO: find less hacky way of combining date and time into single object
    const filterDataDayTime: any = {
        ...JSON.parse(JSON.stringify(filterData.days)),
        time: filterData.time,
    };
    const initialDayTime: {
        M: boolean;
        T: boolean;
        W: boolean;
        R: boolean;
        F: boolean;
        S: boolean;
        U: boolean;
        time: [number, number];
    } = {
        M: true,
        T: true,
        W: true,
        R: true,
        F: true,
        S: true,
        U: true,
        time: [1.5, 17],
    };

    const dropDowns = (
        <DropdownContainer>
            {/* <DropdownButton
                title="Requirements"
                filterData={filterData.selectedReq}
                defaultFilter={defaultReqs}
                    addSchoolReq={addSchoolReq}
                    remSchoolReq={remSchoolReq}
                />
            </DropdownButton> // TODO: re-enable */}
            <DropdownButton
                title="Difficulty"
                filterData={filterData.difficulty}
                defaultFilter={defaultFilters.filterData.difficulty}
                clearFilter={clearFilterSearch("difficulty")}
            >
                <RangeFilter
                    minRange={0}
                    maxRange={4}
                    step={0.25}
                    filterData={filterData}
                    updateRangeFilter={updateRangeFilter("difficulty")}
                    startSearch={conditionalStartSearch}
                    rangeProperty="difficulty"
                />
            </DropdownButton>
            <DropdownButton
                title="Course Quality"
                filterData={filterData.course_quality}
                defaultFilter={defaultFilters.filterData.course_quality}
                clearFilter={clearFilterSearch("course_quality")}
            >
                <RangeFilter
                    minRange={0}
                    maxRange={4}
                    step={0.25}
                    filterData={filterData}
                    updateRangeFilter={updateRangeFilter("course_quality")}
                    startSearch={conditionalStartSearch}
                    rangeProperty="course_quality"
                />
            </DropdownButton>
            <DropdownButton
                title="Instructor Quality"
                filterData={filterData.instructor_quality}
                defaultFilter={defaultFilters.filterData.instructor_quality}
                clearFilter={clearFilterSearch("instructor_quality")}
            >
                <RangeFilter
                    minRange={0}
                    maxRange={4}
                    step={0.25}
                    filterData={filterData}
                    updateRangeFilter={updateRangeFilter("instructor_quality")}
                    startSearch={conditionalStartSearch}
                    rangeProperty="instructor_quality"
                />
            </DropdownButton>
            <DropdownButton
                title="CU"
                filterData={filterData.cu}
                defaultFilter={defaultFilters.filterData.cu}
                clearFilter={clearFilterSearch("cu")}
            >
                <CheckboxFilter
                    filterData={filterData}
                    updateCheckboxFilter={updateCheckboxFilter}
                    checkboxProperty="cu"
                    startSearch={conditionalStartSearch}
                />
            </DropdownButton>
            <DropdownButton
                title="Type"
                filterData={filterData.activity}
                defaultFilter={defaultFilters.filterData.activity}
                clearFilter={clearFilterSearch("activity")}
            >
                <CheckboxFilter
                    filterData={filterData}
                    updateCheckboxFilter={updateCheckboxFilter}
                    checkboxProperty="activity"
                    startSearch={conditionalStartSearch}
                />
            </DropdownButton>
            {DAY_TIME_ENABLED && (
                <DropdownButton
                    title="Day/Time"
                    filterData={filterDataDayTime}
                    defaultFilter={initialDayTime}
                    clearFilter={() => {
                        clearFilterSearch("days")();
                        clearFilterSearch("time")();
                    }}
                >
                    <DayTimeFilter
                        // @ts-ignore
                        filterData={filterData}
                        updateCheckboxFilter={updateCheckboxFilter}
                        checkboxProperty="days"
                        // @ts-ignore
                        startSearch={conditionalStartSearch}
                        minRange={1.5}
                        maxRange={17}
                        step={1 / 60}
                        updateRangeFilter={updateRangeFilter("time")}
                        rangeProperty="time"
                    />
                </DropdownButton>
            )}
<<<<<<< HEAD
            {activeSchedule && <FilterButton
                title="Fit Schedule"
                
                filterData={filterData}
                defaultFilter={defaultFilters.filterData.fit_schedule}
                clearFilter={clearFilterSearch("fit_schedule")}
                // @ts-ignore
                startSearch={conditionalStartSearch}
                activeSchedule={activeSchedule.id}
                buttonProperty="fit_schedule"
                updateButtonFilter={updateButtonFilter("fit_schedule")}
            >
            </FilterButton> }
=======
            <ButtonFilter
                title="Fit Schedule"
                filterData={filterData}
                clearFilter={clearFilterSearch("schedule-fit")}
                // @ts-ignore
                startSearch={conditionalStartSearch}
                value={activeSchedule}
                buttonProperty="schedule-fit"
                updateButtonFilter={updateButtonFilter("schedule-fit")}
            >
            </ButtonFilter> 
            <ButtonFilter
                title="Is Open"
                filterData={filterData}
                clearFilter={clearFilterSearch("is_open")}
                // @ts-ignore
                startSearch={conditionalStartSearch}
                value={1}
                buttonProperty="is_open"
                updateButtonFilter={updateButtonFilter("is_open")}
            >
            </ButtonFilter> 
>>>>>>> c80a76dc
        </DropdownContainer>
    );
    if (mobileView) {
        return (
            <MobileSearchBarOuterContainer>
                <MobileSearchBarInnerContainer>
                    {/* <MobilePCPImage src="/icons/favicon.ico" alt="" /> */}
                    <AccountIndicator
                        user={user}
                        login={(u: User) => {
                            login(u);
                            setShowLoginModal(false);
                        }}
                        logout={() => {
                            logout();
                            clearScheduleData();
                            setShowLoginModal(true);
                        }}
                        leftAligned={true}
                        pathname={router.pathname}
                    />
                    <SearchField
                        setTab={setTab}
                        startSearch={conditionalStartSearch}
                        filterData={filterData}
                        mobileView={mobileView}
                        updateSearchText={updateSearchText}
                    />
                    <MobileFilterContainer
                        role="button"
                        onClick={() => showHideReqs(!reqsShown)}
                    >
                        <i className="fas fa-filter" />
                    </MobileFilterContainer>
                </MobileSearchBarInnerContainer>
                {reqsShown && 
                    <>
                    <MobileFilterDropdowns>
                        {dropDowns}
                    </MobileFilterDropdowns> 
                    <ClearContainer>
                        <ClearButton
                            type="button"
                            onClick={() => {
                                clearSearchResults();
                                conditionalStartSearch({
                                    // TODO: remove any cast when getting rid of redux
                                    ...(defaultFilters.filterData as any),
                                    searchString: filterData.searchString,
                                    selectedReq: defaultReqs,
                                });
                                clearAll();
                            }}
                        >
                            Clear all
                        </ClearButton>
                    </ClearContainer>
                    </>
                }
            </MobileSearchBarOuterContainer>
        );
    }

    return (
        <SearchBarContainer>
            <SearchBarFilters>
                <LevelItem>
                    <PCPImage src="/icons/favicon.ico" alt="" />
                </LevelItem>
                <SearchLevelItem>
                    <SearchField
                        startSearch={conditionalStartSearch}
                        filterData={filterData}
                        updateSearchText={updateSearchText}
                    />
                </SearchLevelItem>
                <LevelItem
                    className="filterContainer"
                    style={{ marginLeft: ".5em" }}
                >
                    <PlanViewButton
                        role="button"
                        onClick={() => setView(0)}
                        isExpanded={isExpanded}
                        expandedButton={true}
                    >
                        <img
                            style={{ width: "1.5em" }}
                            src="/icons/toggle-norm.svg"
                            alt="logo"
                        />
                    </PlanViewButton>
                    <PlanViewButton
                        role="button"
                        onClick={() => setView(1)}
                        isExpanded={isExpanded}
                        expandedButton={false}
                    >
                        <img
                            style={{ width: "1.5em" }}
                            src="/icons/toggle-expanded.svg"
                            alt="logo"
                        />
                    </PlanViewButton>
                </LevelItem>
                <FilterLevelItem>
                    <Icon>
                        <i
                            className="fas fa-filter"
                            style={{ color: "#c6c6c6" }}
                        />
                    </Icon>
                    <p> Filter by</p>
                    {dropDowns}
                </FilterLevelItem>
                <LevelRight className="is-hidden-mobile">
                    <LevelItem>
                        <ClearButton
                            type="button"
                            onClick={() => {
                                clearSearchResults();
                                conditionalStartSearch({
                                    // TODO: remove any cast when getting rid of redux
                                    ...(defaultFilters.filterData as any),
                                    searchString: filterData.searchString,
                                    selectedReq: defaultReqs,
                                });
                                clearAll();
                            }}
                        >
                            Clear all
                        </ClearButton>
                    </LevelItem>
                </LevelRight>
            </SearchBarFilters>
            <LevelRight>
                <LevelItem>
                    <AccountIndicator
                        user={user}
                        login={(u: User) => {
                            login(u);
                            setShowLoginModal(false);
                        }}
                        backgroundColor="purple"
                        nameLength={1}
                        logout={() => {
                            logout();
                            clearScheduleData();
                            setShowLoginModal(true);
                        }}
                        leftAligned={false}
                        pathname={router.pathname}
                    />
                </LevelItem>
            </LevelRight>
        </SearchBarContainer>
    );
}

// @ts-ignore
const mapStateToProps = (state) => ({
    schoolReq: state.filters.schoolReq,
    filterData: state.filters.filterData,
    defaultReqs: state.filters.defaultReqs,
    isLoadingCourseInfo: state.sections.courseInfoLoading,
    isSearchingCourseInfo: state.sections.searchInfoLoading,
    user: state.login.user,
<<<<<<< HEAD
    activeSchedule: state.schedule.schedules[state.schedule.scheduleSelected],
=======
    activeSchedule: state.schedule.schedules[state.schedule.scheduleSelected].id,
>>>>>>> c80a76dc
});

// @ts-ignore
const mapDispatchToProps = (dispatch) => ({
    login: (user: User) => dispatch(login(user)),
    logout: () => dispatch(logout()),
    clearAllScheduleData: () => dispatch(clearAllScheduleData()),
    loadRequirements: () => dispatch(loadRequirements()),
    startSearch: (filterData: FilterData) =>
        dispatch(fetchCourseSearch(filterData)),
    addSchoolReq: (reqID: string) => dispatch(addSchoolReq(reqID)),
    remSchoolReq: (reqID: string) => dispatch(remSchoolReq(reqID)),
    updateSearchText: (s: string) => dispatch(updateSearchText(s)),
    updateRangeFilter: (field: string) => (values: [number, number]) =>
        dispatch(updateRangeFilter(field, values)),
    updateCheckboxFilter: (
        field: string,
        value: string,
        toggleState: boolean
    ) => dispatch(updateCheckboxFilter(field, value, toggleState)),
    updateButtonFilter: (field: string) => (value: number) =>
        dispatch(updateButtonFilter(field, value)),
    clearAll: () => dispatch(clearAll()),
    clearFilter: (propertyName: string) => dispatch(clearFilter(propertyName)),
    clearSearchResults: () => dispatch(updateSearch([])),
    clearScheduleData: () => dispatch(clearAllScheduleData()),
});
// @ts-ignore
export default connect(mapStateToProps, mapDispatchToProps)(SearchBar);<|MERGE_RESOLUTION|>--- conflicted
+++ resolved
@@ -5,13 +5,8 @@
 // @ts-ignore
 import AccountIndicator from "pcx-shared-components/src/accounts/AccountIndicator";
 import { useRouter } from "next/router";
-<<<<<<< HEAD
-import { DropdownButton } from "../DropdownButton";
-import { FilterButton } from "./ButtonFilter";
-=======
 import { DropdownButton } from "./DropdownButton";
 import { ButtonFilter } from "./ButtonFilter";
->>>>>>> c80a76dc
 import { SchoolReq } from "./SchoolReq";
 import { RangeFilter } from "./RangeFilter";
 import { CheckboxFilter } from "./CheckboxFilter";
@@ -76,11 +71,7 @@
     store: object;
     storeLoaded: boolean;
     setShowLoginModal: React.Dispatch<React.SetStateAction<boolean>>;
-<<<<<<< HEAD
     activeSchedule: {id: number};
-=======
-    activeSchedule: number;
->>>>>>> c80a76dc
     updateButtonFilter: (field: string) => (value: number) => void;
 }
 
@@ -306,8 +297,8 @@
     store,
     storeLoaded,
     setShowLoginModal,
+    updateButtonFilter,
     activeSchedule,
-    updateButtonFilter
 }: /* eslint-enable no-shadow */
 SearchBarProps) {
     const router = useRouter();
@@ -484,32 +475,19 @@
                     />
                 </DropdownButton>
             )}
-<<<<<<< HEAD
-            {activeSchedule && <FilterButton
-                title="Fit Schedule"
-                
-                filterData={filterData}
-                defaultFilter={defaultFilters.filterData.fit_schedule}
-                clearFilter={clearFilterSearch("fit_schedule")}
-                // @ts-ignore
-                startSearch={conditionalStartSearch}
-                activeSchedule={activeSchedule.id}
-                buttonProperty="fit_schedule"
-                updateButtonFilter={updateButtonFilter("fit_schedule")}
-            >
-            </FilterButton> }
-=======
-            <ButtonFilter
-                title="Fit Schedule"
-                filterData={filterData}
-                clearFilter={clearFilterSearch("schedule-fit")}
-                // @ts-ignore
-                startSearch={conditionalStartSearch}
-                value={activeSchedule}
-                buttonProperty="schedule-fit"
-                updateButtonFilter={updateButtonFilter("schedule-fit")}
-            >
-            </ButtonFilter> 
+            {activeSchedule && 
+                <ButtonFilter
+                    title="Fit Schedule"
+                    filterData={filterData}
+                    clearFilter={clearFilterSearch("schedule-fit")}
+                    // @ts-ignore
+                    startSearch={conditionalStartSearch}
+                    value={activeSchedule.id}
+                    buttonProperty="schedule-fit"
+                    updateButtonFilter={updateButtonFilter("schedule-fit")}
+                >
+                </ButtonFilter> 
+            }
             <ButtonFilter
                 title="Is Open"
                 filterData={filterData}
@@ -521,7 +499,6 @@
                 updateButtonFilter={updateButtonFilter("is_open")}
             >
             </ButtonFilter> 
->>>>>>> c80a76dc
         </DropdownContainer>
     );
     if (mobileView) {
@@ -689,11 +666,7 @@
     isLoadingCourseInfo: state.sections.courseInfoLoading,
     isSearchingCourseInfo: state.sections.searchInfoLoading,
     user: state.login.user,
-<<<<<<< HEAD
     activeSchedule: state.schedule.schedules[state.schedule.scheduleSelected],
-=======
-    activeSchedule: state.schedule.schedules[state.schedule.scheduleSelected].id,
->>>>>>> c80a76dc
 });
 
 // @ts-ignore
