--- conflicted
+++ resolved
@@ -35,16 +35,12 @@
 
 
 function SearchBar({
-<<<<<<< HEAD
-    startSearch, doLoadRequirements, schoolReq, filterSearch, style,
-=======
     // eslint-disable-next-line no-shadow
     startSearch, loadRequirements, schoolReq, filterData, addSchoolReq,
     // eslint-disable-next-line no-shadow
     remSchoolReq, updateSearchText, updateRangeFilter, clearAll, clearFilter,
     // eslint-disable-next-line no-shadow
     defaultReqs, clearSearchResults,
->>>>>>> 7b590771
 }) {
     useEffect(() => {
         loadRequirements();
@@ -173,10 +169,6 @@
     startSearch: PropTypes.func,
     loadRequirements: PropTypes.func,
     schoolReq: PropTypes.objectOf(PropTypes.array),
-<<<<<<< HEAD
-    filterSearch: PropTypes.objectOf(PropTypes.any),
-    style: PropTypes.objectOf(PropTypes.string),
-=======
     addSchoolReq: PropTypes.func,
     remSchoolReq: PropTypes.func,
     updateSearchText: PropTypes.func,
@@ -187,7 +179,6 @@
     // eslint-disable-next-line react/forbid-prop-types
     filterData: PropTypes.object,
     defaultReqs: PropTypes.objectOf(PropTypes.number),
->>>>>>> 7b590771
 };
 
 const mapStateToProps = state => (
