import React, { useEffect, useState } from "react";
import PropTypes from "prop-types";
import { isMobileOnly } from "react-device-detect";
import connect from "react-redux/es/connect/connect";
import "./Search.css";
import { DropdownButton } from "../DropdownButton";
import { SchoolReq } from "./SchoolReq";
import { RangeFilter } from "./RangeFilter";
import { CheckboxFilter } from "./CheckboxFilter";
import { SearchField } from "./SearchField";
import { initialState as defaultFilters } from "../../reducers/filters";
import {
    fetchCourseSearch,
    loadRequirements,
    addSchoolReq,
    remSchoolReq,
    updateSearchText,
    updateRangeFilter,
    updateCheckboxFilter,
    clearAll,
    clearFilter,
    updateSearch
} from "../../actions";


function shouldSearch(filterData) {
    const searchString = filterData.searchString.length >= 3;
    let selectedReq = false;
    if (filterData.selectedReq) {
        for (const key of Object.keys(filterData.selectedReq)) {
            if (filterData.selectedReq[key] === 1) {
                selectedReq = true;
                break;
            }
        }
    }
    return searchString || selectedReq;
}


function SearchBar({
    // eslint-disable-next-line no-shadow
    startSearch, loadRequirements, schoolReq, filterData, addSchoolReq,
    // eslint-disable-next-line no-shadow
    remSchoolReq, updateSearchText, updateRangeFilter, clearAll, clearFilter,
    // eslint-disable-next-line no-shadow
    defaultReqs, clearSearchResults, isLoadingCourseInfo, isSearchingCourseInfo,
<<<<<<< HEAD
    // eslint-disable-next-line no-shadow
    updateCheckboxFilter,
=======
    setTab,
>>>>>>> 1dba339d
}) {
    useEffect(() => {
        loadRequirements();
    }, [loadRequirements]);

    const [reqsShown, showHideReqs] = useState(false);

    const conditionalStartSearch = (filterInfo) => {
        if (shouldSearch(filterInfo)) {
            startSearch(filterInfo);
        } else {
            clearSearchResults();
        }
    };

    const isLoading = isLoadingCourseInfo || isSearchingCourseInfo;

    const clearFilterSearch = property => () => {
        clearFilter(property);
        if (property === "selectedReq") {
            conditionalStartSearch({
                ...filterData,
                selectedReq: defaultReqs,
            });
        } else {
            conditionalStartSearch({
                ...filterData,
                [property]: defaultFilters.filterData[property],
            });
        }
    };
    const dropDowns = (
        <React.Fragment>
            <DropdownButton title="Requirements" filterData={filterData.selectedReq} defaultFilter={defaultReqs} clearFilter={clearFilterSearch("selectedReq")} isDisabled={isLoading}>
                <SchoolReq
                    startSearch={conditionalStartSearch}
                    schoolReq={schoolReq}
                    filterData={filterData}
                    addSchoolReq={addSchoolReq}
                    remSchoolReq={remSchoolReq}
                    isDisabled={isLoading}
                />
            </DropdownButton>
            <DropdownButton title="Difficulty" filterData={filterData.difficulty} defaultFilter={defaultFilters.filterData.difficulty} clearFilter={clearFilterSearch("difficulty")} isDisabled={isLoading}>
                <RangeFilter
                    minRange={0}
                    maxRange={4}
                    step={0.25}
                    filterData={filterData}
                    updateRangeFilter={updateRangeFilter("difficulty")}
                    startSearch={conditionalStartSearch}
                    rangeProperty="difficulty"
                    isDisabled={isLoading}
                />
            </DropdownButton>
            <DropdownButton title="Course Quality" filterData={filterData.course_quality} defaultFilter={defaultFilters.filterData.course_quality} clearFilter={clearFilterSearch("course_quality")} isDisabled={isLoading}>
                <RangeFilter
                    minRange={0}
                    maxRange={4}
                    step={0.25}
                    filterData={filterData}
                    updateRangeFilter={updateRangeFilter("course_quality")}
                    startSearch={conditionalStartSearch}
                    rangeProperty="course_quality"
                    isDisabled={isLoading}
                />
            </DropdownButton>
            <DropdownButton title="Instructor Quality" filterData={filterData.instructor_quality} defaultFilter={defaultFilters.filterData.instructor_quality} clearFilter={clearFilterSearch("instructor_quality")} isDisabled={isLoading}>
                <RangeFilter
                    minRange={0}
                    maxRange={4}
                    step={0.25}
                    filterData={filterData}
                    updateRangeFilter={updateRangeFilter("instructor_quality")}
                    startSearch={conditionalStartSearch}
                    rangeProperty="instructor_quality"
                    isDisabled={isLoading}
                />
            </DropdownButton>
        </React.Fragment>
    );
    if (isMobileOnly) {
        return (
            <div style={{ marginTop: "0px" }}>
                <div style={{
                    display: "flex", justifyContent: "space-evenly", alignItems: "stretch", flexWrap: "wrap", background: "white", paddingTop: "20px", paddingBottom: "10px", marginBottom: "10px", borderRadius: "6px",
                }}
                >
                    <div>
                        <img src="/static/favicon.ico" alt="" style={{ height: "2.5rem", padding: "0 0.5rem" }} />
                    </div>
                    <SearchField
                        setTab={setTab}
                        startSearch={conditionalStartSearch}
                        filterData={filterData}
                        updateSearchText={updateSearchText}
                        isDisabled={isLoading}
                    />
                    <div style={{ padding: "0.5rem" }} role="button" onClick={() => showHideReqs(!reqsShown)}>
                        <i className="fas fa-filter" />
                    </div>
                </div>
                {reqsShown && (
                    <div style={{
                        zIndex: "100", marginTop: "-20px", padding: "10px", marginBottom: "20px", display: "flex", width: "100vw", alignItems: "center", flexWrap: "wrap", background: "white", justifyContent: "flex-start",
                    }}
                    >
                        {dropDowns}
                    </div>
                )}
            </div>
        );
    }

    return (
        <div className="bar level is-mobile" style={{ height: "auto" }}>
            <div className="level-left" style={{ maxWidth: "80vw" }}>
                <div className="level-item">
                    <img src="/static/favicon.ico" alt="" style={{ height: "2rem", paddingLeft: "1.5rem" }} />
                </div>
                <div className="level-item" id="searchdiv">
                    <SearchField
                        startSearch={conditionalStartSearch}
                        filterData={filterData}
                        updateSearchText={updateSearchText}
                        isDisabled={isLoading}
                    />
                </div>

                <div className="level-item filterContainer" id="filterdiv">
                    <span className="icon">
                        <i className="fas fa-filter" />
                    </span>
                    <p> Filter by</p>
<<<<<<< HEAD
                    <DropdownButton title="Requirements" filterData={filterData.selectedReq} defaultFilter={defaultReqs} clearFilter={clearFilterSearch("selectedReq")} isDisabled={isLoading}>
                        <SchoolReq
                            startSearch={conditionalStartSearch}
                            schoolReq={schoolReq}
                            filterData={filterData}
                            addSchoolReq={addSchoolReq}
                            remSchoolReq={remSchoolReq}
                            isDisabled={isLoading}
                        />
                    </DropdownButton>
                    <DropdownButton title="Difficulty" filterData={filterData.difficulty} defaultFilter={defaultFilters.filterData.difficulty} clearFilter={clearFilterSearch("difficulty")} isDisabled={isLoading}>
                        <RangeFilter
                            minRange={0}
                            maxRange={4}
                            step={0.25}
                            filterData={filterData}
                            updateRangeFilter={updateRangeFilter("difficulty")}
                            startSearch={conditionalStartSearch}
                            rangeProperty="difficulty"
                            isDisabled={isLoading}
                        />
                    </DropdownButton>
                    <DropdownButton title="Course Quality" filterData={filterData.course_quality} defaultFilter={defaultFilters.filterData.course_quality} clearFilter={clearFilterSearch("course_quality")} isDisabled={isLoading}>
                        <RangeFilter
                            minRange={0}
                            maxRange={4}
                            step={0.25}
                            filterData={filterData}
                            updateRangeFilter={updateRangeFilter("course_quality")}
                            startSearch={conditionalStartSearch}
                            rangeProperty="course_quality"
                            isDisabled={isLoading}
                        />
                    </DropdownButton>
                    <DropdownButton title="Instructor Quality" filterData={filterData.instructor_quality} defaultFilter={defaultFilters.filterData.instructor_quality} clearFilter={clearFilterSearch("instructor_quality")} isDisabled={isLoading}>
                        <RangeFilter
                            minRange={0}
                            maxRange={4}
                            step={0.25}
                            filterData={filterData}
                            updateRangeFilter={updateRangeFilter("instructor_quality")}
                            startSearch={conditionalStartSearch}
                            rangeProperty="instructor_quality"
                            isDisabled={isLoading}
                        />
                    </DropdownButton>

                    {/* <DropdownButton title="Time" />
                    <DropdownButton title="Type" /> */}
                    <DropdownButton
                        title="CU"
                        filterData={filterData.cu}
                        defaultFilter={defaultFilters.filterData.cu}
                        isDisabled={isLoading}
                        clearFilter={clearFilterSearch("cu")}
                    >
                        <CheckboxFilter
                            filterData={filterData}
                            updateCheckboxFilter={updateCheckboxFilter}
                            isDisabled={isLoading}
                            checkboxProperty="cu"
                            startSearch={conditionalStartSearch}
                        />

                    </DropdownButton>
                    {/* <DropdownButton title="CU" filterData={filterData.cu}
                    defaultFilter={defaultFilters.filterData.cu}
                    clearFilter={clearFilterSearch("cu")} isDisabled={isLoading}>
                        <RangeFilter
                            minRange={0.5}
                            maxRange={2}
                            step={0.5}
                            filterData={filterData}
                            updateRangeFilter={updateRangeFilter("cu")}
                            startSearch={conditionalStartSearch}
                            rangeProperty="cu"
                            isDisabled={isLoading}
                        />
                    </DropdownButton> */}
=======
                    {dropDowns}
>>>>>>> 1dba339d
                </div>
            </div>
            <div className="level-right is-hidden-mobile">
                <div className="level-item">
                    <button
                        className="button is-white"
                        style={{ marginRight: "1em", color: "#7e7e7e" }}
                        type="button"
                        onClick={() => {
                            conditionalStartSearch({
                                ...defaultFilters.filterData,
                                searchString: filterData.searchString,
                                selectedReq: defaultReqs,
                            });
                            clearAll();
                        }}
                        disabled={isLoading ? "disabled" : false}
                    >
                        Clear all
                    </button>
                </div>
            </div>
        </div>
    );
}

SearchBar.propTypes = {
    startSearch: PropTypes.func,
    loadRequirements: PropTypes.func,
    schoolReq: PropTypes.objectOf(PropTypes.array),
    addSchoolReq: PropTypes.func,
    remSchoolReq: PropTypes.func,
    updateSearchText: PropTypes.func,
    updateRangeFilter: PropTypes.func,
    updateCheckboxFilter: PropTypes.func,
    clearAll: PropTypes.func,
    clearFilter: PropTypes.func,
    clearSearchResults: PropTypes.func,
    // eslint-disable-next-line react/forbid-prop-types
    filterData: PropTypes.object,
    defaultReqs: PropTypes.objectOf(PropTypes.number),
    isLoadingCourseInfo: PropTypes.bool,
    isSearchingCourseInfo: PropTypes.bool,
    setTab: PropTypes.func,
};

const mapStateToProps = state => (
    {
        schoolReq: state.filters.schoolReq,
        filterData: state.filters.filterData,
        defaultReqs: state.filters.defaultReqs,
        isLoadingCourseInfo: state.sections.courseInfoLoading,
        isSearchingCourseInfo: state.sections.searchInfoLoading,
    }
);

const mapDispatchToProps = dispatch => ({
    loadRequirements: () => dispatch(loadRequirements()),
    startSearch: filterData => dispatch(fetchCourseSearch(filterData)),
    addSchoolReq: reqID => dispatch(addSchoolReq(reqID)),
    remSchoolReq: reqID => dispatch(remSchoolReq(reqID)),
    updateSearchText: s => dispatch(updateSearchText(s)),
    updateRangeFilter: field => values => dispatch(updateRangeFilter(field, values)),
    updateCheckboxFilter: (field, value, toggleState) => dispatch(
        updateCheckboxFilter(field, value, toggleState)
    ),
    clearAll: () => dispatch(clearAll()),
    clearFilter: propertyName => dispatch(clearFilter(propertyName)),
    clearSearchResults: () => dispatch(updateSearch([])),
});
export default connect(mapStateToProps, mapDispatchToProps)(SearchBar);<|MERGE_RESOLUTION|>--- conflicted
+++ resolved
@@ -45,12 +45,8 @@
     remSchoolReq, updateSearchText, updateRangeFilter, clearAll, clearFilter,
     // eslint-disable-next-line no-shadow
     defaultReqs, clearSearchResults, isLoadingCourseInfo, isSearchingCourseInfo,
-<<<<<<< HEAD
-    // eslint-disable-next-line no-shadow
-    updateCheckboxFilter,
-=======
-    setTab,
->>>>>>> 1dba339d
+    // eslint-disable-next-line no-shadow
+    updateCheckboxFilter, setTab,
 }) {
     useEffect(() => {
         loadRequirements();
@@ -129,6 +125,22 @@
                     rangeProperty="instructor_quality"
                     isDisabled={isLoading}
                 />
+            </DropdownButton>
+            <DropdownButton
+                title="CU"
+                filterData={filterData.cu}
+                defaultFilter={defaultFilters.filterData.cu}
+                isDisabled={isLoading}
+                clearFilter={clearFilterSearch("cu")}
+            >
+                <CheckboxFilter
+                    filterData={filterData}
+                    updateCheckboxFilter={updateCheckboxFilter}
+                    isDisabled={isLoading}
+                    checkboxProperty="cu"
+                    startSearch={conditionalStartSearch}
+                />
+
             </DropdownButton>
         </React.Fragment>
     );
@@ -185,89 +197,7 @@
                         <i className="fas fa-filter" />
                     </span>
                     <p> Filter by</p>
-<<<<<<< HEAD
-                    <DropdownButton title="Requirements" filterData={filterData.selectedReq} defaultFilter={defaultReqs} clearFilter={clearFilterSearch("selectedReq")} isDisabled={isLoading}>
-                        <SchoolReq
-                            startSearch={conditionalStartSearch}
-                            schoolReq={schoolReq}
-                            filterData={filterData}
-                            addSchoolReq={addSchoolReq}
-                            remSchoolReq={remSchoolReq}
-                            isDisabled={isLoading}
-                        />
-                    </DropdownButton>
-                    <DropdownButton title="Difficulty" filterData={filterData.difficulty} defaultFilter={defaultFilters.filterData.difficulty} clearFilter={clearFilterSearch("difficulty")} isDisabled={isLoading}>
-                        <RangeFilter
-                            minRange={0}
-                            maxRange={4}
-                            step={0.25}
-                            filterData={filterData}
-                            updateRangeFilter={updateRangeFilter("difficulty")}
-                            startSearch={conditionalStartSearch}
-                            rangeProperty="difficulty"
-                            isDisabled={isLoading}
-                        />
-                    </DropdownButton>
-                    <DropdownButton title="Course Quality" filterData={filterData.course_quality} defaultFilter={defaultFilters.filterData.course_quality} clearFilter={clearFilterSearch("course_quality")} isDisabled={isLoading}>
-                        <RangeFilter
-                            minRange={0}
-                            maxRange={4}
-                            step={0.25}
-                            filterData={filterData}
-                            updateRangeFilter={updateRangeFilter("course_quality")}
-                            startSearch={conditionalStartSearch}
-                            rangeProperty="course_quality"
-                            isDisabled={isLoading}
-                        />
-                    </DropdownButton>
-                    <DropdownButton title="Instructor Quality" filterData={filterData.instructor_quality} defaultFilter={defaultFilters.filterData.instructor_quality} clearFilter={clearFilterSearch("instructor_quality")} isDisabled={isLoading}>
-                        <RangeFilter
-                            minRange={0}
-                            maxRange={4}
-                            step={0.25}
-                            filterData={filterData}
-                            updateRangeFilter={updateRangeFilter("instructor_quality")}
-                            startSearch={conditionalStartSearch}
-                            rangeProperty="instructor_quality"
-                            isDisabled={isLoading}
-                        />
-                    </DropdownButton>
-
-                    {/* <DropdownButton title="Time" />
-                    <DropdownButton title="Type" /> */}
-                    <DropdownButton
-                        title="CU"
-                        filterData={filterData.cu}
-                        defaultFilter={defaultFilters.filterData.cu}
-                        isDisabled={isLoading}
-                        clearFilter={clearFilterSearch("cu")}
-                    >
-                        <CheckboxFilter
-                            filterData={filterData}
-                            updateCheckboxFilter={updateCheckboxFilter}
-                            isDisabled={isLoading}
-                            checkboxProperty="cu"
-                            startSearch={conditionalStartSearch}
-                        />
-
-                    </DropdownButton>
-                    {/* <DropdownButton title="CU" filterData={filterData.cu}
-                    defaultFilter={defaultFilters.filterData.cu}
-                    clearFilter={clearFilterSearch("cu")} isDisabled={isLoading}>
-                        <RangeFilter
-                            minRange={0.5}
-                            maxRange={2}
-                            step={0.5}
-                            filterData={filterData}
-                            updateRangeFilter={updateRangeFilter("cu")}
-                            startSearch={conditionalStartSearch}
-                            rangeProperty="cu"
-                            isDisabled={isLoading}
-                        />
-                    </DropdownButton> */}
-=======
                     {dropDowns}
->>>>>>> 1dba339d
                 </div>
             </div>
             <div className="level-right is-hidden-mobile">
