--- conflicted
+++ resolved
@@ -270,7 +270,6 @@
         return (
             <div style={{ marginTop: "0px" }}>
                 <div style={{
-<<<<<<< HEAD
                     display: "flex",
                     justifyContent: "center",
                     alignItems: "center",
@@ -285,15 +284,8 @@
                     <div>
                         <img src="/static/favicon.ico" alt="" style={{
                             height: "2.5rem",
-                            padding: "0 1rem"
+                            padding: "0 0.5rem"
                         }}/>
-=======
-                    display: "flex", justifyContent: "space-evenly", alignItems: "stretch", flexWrap: "wrap", background: "white", paddingTop: "20px", paddingBottom: "10px", marginBottom: "10px", borderRadius: "6px",
-                }}
-                >
-                    <div>
-                        <img src="/static/favicon.ico" alt="" style={{ height: "2.5rem", padding: "0 0.5rem" }} />
->>>>>>> 42ce208f
                     </div>
                     <SearchField
                         setTab={setTab}
@@ -302,14 +294,8 @@
                         updateSearchText={updateSearchText}
                         isDisabled={isLoading}
                     />
-<<<<<<< HEAD
-                    <div style={{ paddingLeft: "10px" }} role="button"
-                         onClick={() => showHideReqs(!reqsShown)}>
-                        <i className="fas fa-filter"/>
-=======
                     <div style={{ padding: "0.5rem" }} role="button" onClick={() => showHideReqs(!reqsShown)}>
                         <i className="fas fa-filter" />
->>>>>>> 42ce208f
                     </div>
                 </div>
                 {reqsShown && (
