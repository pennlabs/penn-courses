--- conflicted
+++ resolved
@@ -16,11 +16,8 @@
 import Times from "./Times";
 import Block from "./Block";
 import GridLines from "./GridLines";
-<<<<<<< HEAD
 import Stats from "./Stats";
-=======
 import ScheduleSelectorDropdown from "./ScheduleSelectorDropdown";
->>>>>>> ca9f3ce5
 
 // Used for box coloring, from StackOverflow:
 // https://stackoverflow.com/questions/7616461/generate-a-hash-from-string-in-javascript
@@ -168,26 +165,6 @@
         };
 
         return (
-<<<<<<< HEAD
-            <div style={outerFlex}>
-                <div className="schedule" style={dims}>
-                    <Days offset={colOffset} weekend={showWeekend} />
-                    <Times
-                        startTime={startHour}
-                        endTime={endHour}
-                        numRow={getNumRows()}
-                        offset={rowOffset}
-
-                    />
-                    <GridLines
-                        numRow={getNumRows()}
-                        numCol={getNumCol()}
-                    />
-                    {blocks}
-                </div>
-                <div className="scheduleStats">
-                    <Stats meetings={schedData.meetings} />
-=======
             <div className="column box vertical-section">
                 <h3 className="section-header">
                     <ScheduleSelectorDropdown
@@ -223,7 +200,8 @@
                     )}
                     {notEmpty && blocks}
                     {!notEmpty && <EmptySchedule />}
->>>>>>> ca9f3ce5
+                <div className="scheduleStats">
+                  <Stats meetings={schedData.meetings} />                  
                 </div>
             </div>
         );
