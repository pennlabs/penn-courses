--- conflicted
+++ resolved
@@ -6,31 +6,8 @@
 import { removeCartItem, toggleCheck } from "../actions";
 
 const Cart = ({ courses, toggleCourse, removeItem }) => (
-<<<<<<< HEAD
-    <section className="vertical-section-contents">
-        {courses.map(({ section, checked }) => {
-            const { id: code, description: name } = section;
-            return (
-                <CartSection
-                    toggleCheck={() => toggleCourse(section)}
-                    code={code}
-                    checked={checked}
-                    name={name}
-                    remove={() => removeItem(code)}
-                />
-            );
-        })}
-=======
     <section
-        style={{
-            background: "white",
-            display: "flex",
-            flexGrow: "1",
-            overflow: "auto",
-            flexDirection: "column",
-            borderRadius: "6px",
-            boxShadow: "0 0 5px 0 rgba(200, 200, 200, 0.6)",
-        }}
+        className="vertical-section-contents"
     >
         {courses
             .sort((a, b) => a.section.id.localeCompare(b.section.id))
@@ -46,7 +23,6 @@
                     />
                 );
             })}
->>>>>>> 7629e6d6
     </section>
 );
 
