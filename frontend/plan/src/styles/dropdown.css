.filterContainer {
    display: flex;
    flex-wrap: wrap;
    padding: 0.5em 0em;
    justify-content: flex-start;
    max-width: calc(100% - 17rem);
}

.filterButton {
    transition-duration: 0.2s;
<<<<<<< HEAD
    border: solid 1px #e1e1e1;
}

.filterButton:hover {
    border: solid 1px #e1e1e1;
    background-color: #f0f0f0;
=======
    margin: auto;
    font-weight: bold;
    border: solid 2px #e1e1e1;
    color: #7e7e7e;
    flex-grow:1
}

.filterButton:hover {
    background-color: #f0f0f0;
    color: #7e7e7e;
>>>>>>> 769059a8
}

.filterButton:active {
    border: solid 1px #7b84e6;
    position:relative;
<<<<<<< HEAD
    top:-1px;
    left:-1px;
    background-color: #ffffff;
=======
    color: #7e7e7e;
    background-color: #e3e6ff;
>>>>>>> 769059a8
}

.filterButton:focus {
    color: #7b84e6;
    border: solid 2px #7b84e6;
}

.filterButtonActive {
    font-weight: bold;
    position:relative;
    background-color: #e3e6ff;
    border: 2px solid #7b84e6;
    color: #7b84e6;
}

.filterButtonActive:hover {
    font-weight: bold;
    position:relative;
    background-color: #e3e6ff;
    border: 2px solid #7b84e6;
    color: #7b84e6;
}

.filterButtonActive:active {
    font-weight: bold;
    position:relative;
    background-color: #e3e6ff;
    border: 2px solid #7b84e6;
    color: #7b84e6;
}

.filterButtonActive:focus {
    font-weight: bold;
    position:relative;
    background-color: #e3e6ff;
    border: 2px solid #7b84e6;
    color: #7b84e6;
}

.classic, .classic * {
    border: 0;
    outline: none;
}

.classic .dropdown-item {
    border-radius: 0 !important;
    cursor: pointer;
    padding: 0.5rem 0.5rem 0.5rem 1rem;
    transition: 100ms ease background;
}

.classic .dropdown-item, .classic .dropdown-item * {
    font-size: 0.75rem;
    color: #4a4a4a;
}

.classic-dropdown-trigger {
    margin-left: 0.75rem;
    outline: none !important;
    border: none !important;
    background: transparent;
}

.classic-dropdown-trigger div {
    border-radius: 0 !important;
    height: 1.5rem;
    width: 1.5rem;
    text-align: center;
    cursor: pointer;
    padding: 0 !important;
    outline: none !important;
    border: none !important;
    background: transparent;
    transition: 150ms ease background;
}

.classic-dropdown-trigger div span i {
    margin-bottom: 0.25rem;
}

.classic-dropdown-trigger div:hover {
    background: rgba(175, 194, 255, 0.27);
}

.classic.is-active .classic-dropdown-trigger div {
    background: rgba(162, 180, 237, 0.38);
}

.classic .dropdown-item.is-active, .add-schedule:active {
    background: #e9e9e9;
}

.classic .dropdown-item.is-active:hover {
    background: #dadada;
}

.classic .dropdown-menu {
    margin-top: 0.1rem !important;
}

.classic .dropdown-item:hover {
    background: #f4f4f4;
}

.classic .dropdown-content {
    padding: 0 !important;

}

.classic.dropdown {
    border-radius: 0.5rem;
}

.classic .dropdown-item {
    display: flex;
    flex-direction: row;
    justify-content: space-between;
}

.schedule-name-container, .schedule-options-container {
    display: flex;
}

.schedule-name-container {
    flex-grow: 1;
    font-weight: 400;
    max-width: 50%;
    white-space: nowrap;
    overflow: hidden;
    text-overflow: ellipsis;
}

.schedule-options-container {
    flex-grow: 0.5;
    justify-content: flex-end;
    width: 25%;
}

.schedule-options-container i {
    color: #c0c0c0 !important;
}

.schedule-options-container i:hover {
    color: #aeaeae !important;
}

.is-active i.fa.fa-chevron-down::before {
    content: "\f077" !important;
}

.add-schedule {
    text-align: left;
}

.add-schedule span, .add-schedule span i {
    float: left;
    text-align: left;
    color: #669afb!important;
}<|MERGE_RESOLUTION|>--- conflicted
+++ resolved
@@ -8,14 +8,6 @@
 
 .filterButton {
     transition-duration: 0.2s;
-<<<<<<< HEAD
-    border: solid 1px #e1e1e1;
-}
-
-.filterButton:hover {
-    border: solid 1px #e1e1e1;
-    background-color: #f0f0f0;
-=======
     margin: auto;
     font-weight: bold;
     border: solid 2px #e1e1e1;
@@ -26,20 +18,13 @@
 .filterButton:hover {
     background-color: #f0f0f0;
     color: #7e7e7e;
->>>>>>> 769059a8
 }
 
 .filterButton:active {
     border: solid 1px #7b84e6;
     position:relative;
-<<<<<<< HEAD
-    top:-1px;
-    left:-1px;
-    background-color: #ffffff;
-=======
     color: #7e7e7e;
     background-color: #e3e6ff;
->>>>>>> 769059a8
 }
 
 .filterButton:focus {
