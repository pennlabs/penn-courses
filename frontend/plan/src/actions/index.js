--- conflicted
+++ resolved
@@ -1,10 +1,7 @@
 import fetch from "cross-fetch";
-<<<<<<< HEAD
+import { BACKEND_URL } from "../constants";
 import getCsrf from "../csrf";
 import { rateLimitedFetch } from "../syncutils";
-=======
-import { BACKEND_URL } from "../constants";
->>>>>>> 7cfddc55
 
 export const UPDATE_SEARCH = "UPDATE_SEARCH";
 export const UPDATE_SEARCH_REQUEST = "UPDATE_SEARCH_REQUEST";
@@ -309,21 +306,13 @@
 export function fetchCourseSearch(filterData) {
     return (dispatch) => {
         dispatch(updateSearchRequest());
-<<<<<<< HEAD
-        fetch(buildCourseSearchUrl(filterData))
-            .then(
-                response => response.json()
-                    .then(
-                        json => dispatch(updateSearch(json)),
-                        error => dispatch(courseSearchError(error)),
-                    ),
-=======
         doAPIRequest(buildCourseSearchUrl(filterData)).then(
             response => response.json().then(
                 json => dispatch(updateSearch(json)),
->>>>>>> 7cfddc55
                 error => dispatch(courseSearchError(error)),
-            );
+            ),
+            error => dispatch(courseSearchError(error)),
+        );
     };
 }
 
@@ -508,23 +497,6 @@
 
 export function fetchSectionInfo(searchData) {
     return dispatch => (
-<<<<<<< HEAD
-        fetch(buildSectionInfoSearchUrl(searchData))
-            .then(
-                response => response.json()
-                    .then(
-                        (json) => {
-                            const info = {
-                                id: json.id,
-                                description: json.description,
-                                crosslistings: json.crosslistings,
-                            };
-                            const { sections } = json;
-                            dispatch(updateCourseInfo(sections, info));
-                        },
-                        error => dispatch(sectionInfoSearchError(error)),
-                    ),
-=======
         doAPIRequest(buildSectionInfoSearchUrl(searchData)).then(
             response => response.json().then(
                 (json) => {
@@ -536,9 +508,10 @@
                     const { sections } = json;
                     dispatch(updateCourseInfo(sections, info));
                 },
->>>>>>> 7cfddc55
                 error => dispatch(sectionInfoSearchError(error)),
-            )
+            ),
+            error => dispatch(sectionInfoSearchError(error)),
+        )
     );
 }
 
