import fetch from "cross-fetch";
import AwesomeDebouncePromise from "awesome-debounce-promise";
import { batch } from "react-redux";
import getCsrf from "../components/csrf";
import { MIN_FETCH_INTERVAL } from "../constants/sync_constants";
import { checkForDefaultSchedules } from "../components/syncutils";

export const UPDATE_SEARCH = "UPDATE_SEARCH";
export const UPDATE_SEARCH_REQUEST = "UPDATE_SEARCH_REQUEST";

export const UPDATE_COURSE_INFO_SUCCESS = "UPDATE_COURSE_INFO_SUCCESS";
export const UPDATE_COURSE_INFO_REQUEST = "UPDATE_COURSE_INFO_REQUEST";

export const UPDATE_SCROLL_POS = "UPDATE_SCROLL_POS";

export const UPDATE_SECTIONS = "UPDATE_SECTIONS";
export const OPEN_SECTION_INFO = "OPEN_SECTION_INFO";

export const OPEN_MODAL = "OPEN_MODAL";
export const CLOSE_MODAL = "CLOSE_MODAL";

<<<<<<< HEAD
=======
export const ADD_SCHED_ITEM = "ADD_SCHED_ITEM";
export const REMOVE_SCHED_ITEM = "REMOVE_SCHED_ITEM";
export const DELETE_SCHEDULE = "DELETE_SCHEDULE";
export const RENAME_SCHEDULE = "RENAME_SCHEDULE";
export const DUPLICATE_SCHEDULE = "DUPLICATE_SCHEDULE";
export const DOWNLOAD_SCHEDULE = "DOWNLOAD_SCHEDULE";
export const CLEAR_SCHEDULE = "CLEAR_SCHEDULE";
export const ENFORCE_SEMESTER = "ENFORCE_SEMESTER";
export const CLEAR_ALL_SCHEDULE_DATA = "CLEAR_ALL_SCHEDULE_DATA";

>>>>>>> c80a76dc
export const COURSE_SEARCH_ERROR = "COURSE_SEARCH_ERROR";
export const COURSE_SEARCH_LOADING = "COURSE_SEARCH_LOADING";
export const COURSE_SEARCH_SUCCESS = "COURSE_SEARCH_SUCCESS";

export const LOAD_REQUIREMENTS = "LOAD_REQUIREMENTS";
export const ADD_SCHOOL_REQ = "ADD_SCHOOL_REQ";
export const REM_SCHOOL_REQ = "REM_SCHOOL_REQ";
export const UPDATE_SEARCH_TEXT = "UPDATE_SEARCH_TEXT";

export const UPDATE_RANGE_FILTER = "UPDATE_RANGE_FILTER";
export const UPDATE_CHECKBOX_FILTER = "UPDATE_CHECKBOX_FILTER";
export const UPDATE_BUTTON_FILTER = "UPDATE_BUTTON_FILTER";
export const CLEAR_FILTER = "CLEAR_FILTER";
export const CLEAR_ALL = "CLEAR_ALL";

export const SECTION_INFO_SEARCH_ERROR = "SECTION_INFO_SEARCH_ERROR";
export const SECTION_INFO_SEARCH_LOADING = "SECTION_INFO_SEARCH_LOADING";
export const SECTION_INFO_SEARCH_SUCCESS = "SECTION_INFO_SEARCH_SUCCESS";

export const ADD_CART_ITEM = "ADD_CART_ITEM";
export const REMOVE_CART_ITEM = "REMOVE_CART_ITEM";
export const CHANGE_SORT_TYPE = "CHANGE_SORT_TYPE";

export const TOGGLE_CHECK = "TOGGLE_CHECK";
export const REMOVE_SCHED_ITEM = "REMOVE_SCHED_ITEM";

export const CLEAR_ALL_SCHEDULE_DATA = "CLEAR_ALL_SCHEDULE_DATA";
export const CREATE_CART_ON_FRONTEND = "CREATE_CART_ON_FRONTEND";
export const CREATE_SCHEDULE_ON_FRONTEND = "CREATE_SCHEDULE_ON_FRONTEND";
export const DELETE_SCHEDULE_ON_FRONTEND = "DELETE_SCHEDULE_ON_FRONTEND";
export const CHANGE_SCHEDULE = "CHANGE_SCHEDULE";
export const RENAME_SCHEDULE = "RENAME_SCHEDULE";
export const CLEAR_SCHEDULE = "CLEAR_SCHEDULE";

export const UPDATE_SCHEDULES_ON_FRONTEND = "UPDATE_SCHEDULES_ON_FRONTEND";
export const MARK_SCHEDULE_SYNCED = "MARK_SCHEDULE_SYNCED";
export const MARK_CART_SYNCED = "MARK_CART_SYNCED";
export const DELETION_ATTEMPTED = "DELETION_ATTEMPTED";

export const ENFORCE_SEMESTER = "ENFORCE_SEMESTER";
export const SET_STATE_READ_ONLY = "SET_STATE_READ_ONLY";
export const SET_PRIMARY_SCHEDULE_ID_ON_FRONTEND =
    "SET_PRIMARY_SCHEDULE_ID_ON_FRONTEND";

export const doAPIRequest = (path, options = {}) =>
    fetch(`/api${path}`, options);

<<<<<<< HEAD
=======
export const duplicateSchedule = (scheduleName) => ({
    type: DUPLICATE_SCHEDULE,
    scheduleName,
});

export const downloadSchedule = (scheduleName) => ({
    type: DOWNLOAD_SCHEDULE,
    scheduleName,
});

export const deleteSchedule = (scheduleName) => ({
    type: DELETE_SCHEDULE,
    scheduleName,
});

>>>>>>> c80a76dc
export const renameSchedule = (oldName, newName) => ({
    type: RENAME_SCHEDULE,
    oldName,
    newName,
});

export const changeSchedule = (scheduleName) => ({
    type: CHANGE_SCHEDULE,
    scheduleName,
});

export const createCartOnFrontend = (cartId, cartSections) => ({
    type: CREATE_CART_ON_FRONTEND,
    cartId,
    cartSections,
});

export const markScheduleSynced = (scheduleName) => ({
    scheduleName,
    type: MARK_SCHEDULE_SYNCED,
});

export const markCartSynced = () => ({
    type: MARK_CART_SYNCED,
});

export const addCartItem = (section) => ({
    type: ADD_CART_ITEM,
    section,
});

export const removeSchedItem = (id) => ({
    type: REMOVE_SCHED_ITEM,
    id,
});

export const updateSearch = (searchResults) => ({
    type: UPDATE_SEARCH,
    searchResults,
});

export const enforceSemester = (semester) => ({
    type: ENFORCE_SEMESTER,
    semester,
});

const updateSearchRequest = () => ({
    type: UPDATE_SEARCH_REQUEST,
});

export const updateSections = (sections) => ({
    type: UPDATE_SECTIONS,
    sections,
});

export const updateSectionInfo = (sectionInfo) => ({
    type: OPEN_SECTION_INFO,
    sectionInfo,
});

const updateCourseInfoRequest = () => ({
    type: UPDATE_COURSE_INFO_REQUEST,
});

export const updateCourseInfo = (course) => ({
    type: UPDATE_COURSE_INFO_SUCCESS,
    course,
});

export const updateScrollPos = (scrollPos = 0) => ({
    type: UPDATE_SCROLL_POS,
    scrollPos,
});

export const createScheduleOnFrontend = (
    scheduleName,
    scheduleId,
    scheduleSections
) => ({
    type: CREATE_SCHEDULE_ON_FRONTEND,
    scheduleName,
    scheduleId,
    scheduleSections,
});

export const clearAllScheduleData = () => ({ type: CLEAR_ALL_SCHEDULE_DATA });

export const openModal = (modalKey, modalProps, modalTitle) => ({
    type: OPEN_MODAL,
    modalKey,
    modalProps,
    modalTitle,
});

export const closeModal = () => ({
    type: CLOSE_MODAL,
});

export const clearSchedule = () => ({
    type: CLEAR_SCHEDULE,
});

export const setPrimaryScheduleIdOnFrontend = (scheduleId) => ({
    scheduleId,
    type: SET_PRIMARY_SCHEDULE_ID_ON_FRONTEND,
});

export const loadRequirements = () => (dispatch) =>
    doAPIRequest("/base/current/requirements/").then(
        (response) =>
            response.json().then(
                (data) => {
                    const obj = {
                        SAS: [],
                        SEAS: [],
                        WH: [],
                        NURS: [],
                    };
                    const selObj = {};
                    data.forEach((element) => {
                        obj[element.school].push(element);
                        selObj[element.id] = 0;
                    });
                    dispatch({
                        type: LOAD_REQUIREMENTS,
                        obj,
                        selObj,
                    });
                },
                (error) => {
                    // eslint-disable-next-line no-console
                    console.log(error);
                }
            ),
        (error) => {
            // eslint-disable-next-line no-console
            console.log(error);
        }
    );

function buildCourseSearchUrl(filterData) {
    let queryString = `/base/current/search/courses/?search=${filterData.searchString}`;

    // Requirements filter
    const reqs = [];
    if (filterData.selectedReq) {
        for (const key of Object.keys(filterData.selectedReq)) {
            if (filterData.selectedReq[key]) {
                reqs.push(key);
            }
        }

        if (reqs.length > 0) {
            queryString += `&requirements=${reqs[0]}`;
            for (let i = 1; i < reqs.length; i += 1) {
                queryString += `,${reqs[i]}`;
            }
        }
    }

    // Range filters
    const filterFields = [
        "difficulty",
        "course_quality",
        "instructor_quality",
        "time",
    ];
    const defaultFilters = [
        [0, 4],
        [0, 4],
        [0, 4],
        [1.5, 17],
    ];
    const decimalToTime = (t) => {
        const hour = Math.floor(t);
        const mins = parseFloat(((t % 1) * 0.6).toFixed(2));
        return Math.min(23.59, hour + mins);
    };
    for (let i = 0; i < filterFields.length; i += 1) {
        if (
            filterData[filterFields[i]] &&
            JSON.stringify(filterData[filterFields[i]]) !==
                JSON.stringify(defaultFilters[i])
        ) {
            const filterRange = filterData[filterFields[i]];
            if (filterFields[i] === "time") {
                const start = decimalToTime(24 - filterRange[1]);
                const end = decimalToTime(24 - filterRange[0]);
                queryString += `&${filterFields[i]}=${
                    start === 7 ? "" : start
                }-${end === 10.3 ? "" : end}`;
            } else {
                queryString += `&${filterFields[i]}=${filterRange[0]}-${filterRange[1]}`;
            }
        }
    }

    // Checkbox Filters
    const checkboxFields = ["cu", "activity", "days"];
    const checkboxDefaultFields = [
        {
            0.5: 0,
            1: 0,
            1.5: 0,
        },
        {
            LAB: 0,
            REC: 0,
            SEM: 0,
            STU: 0,
        },
        {
            M: 1,
            T: 1,
            W: 1,
            R: 1,
            F: 1,
            S: 1,
            U: 1,
        },
    ];
    for (let i = 0; i < checkboxFields.length; i += 1) {
        if (
            filterData[checkboxFields[i]] &&
            JSON.stringify(filterData[checkboxFields[i]]) !==
                JSON.stringify(checkboxDefaultFields[i])
        ) {
            const applied = [];
            Object.keys(filterData[checkboxFields[i]]).forEach((item) => {
                // eslint-disable-line
                if (filterData[checkboxFields[i]][item]) {
                    applied.push(item);
                }
            });
            if (applied.length > 0) {
                if (checkboxFields[i] === "days") {
                    queryString +=
                        applied.length < 7 ? `&days=${applied.join("")}` : "";
                } else {
                    queryString += `&${checkboxFields[i]}=${applied[0]}`;
                    for (let j = 1; j < applied.length; j += 1) {
                        queryString += `,${applied[j]}`;
                    }
                }
            }
        }
    }

    // toggle button filters
<<<<<<< HEAD
    const buttonFields = ["fit_schedule"];
    const buttonDefaultFields = [-1];
=======
    const buttonFields = ["schedule-fit", "is_open"];
    const buttonDefaultFields = [-1, 0];
>>>>>>> c80a76dc

    for (let i = 0; i < buttonFields.length; i += 1) {
        if (
            filterData[buttonFields[i]] &&
            JSON.stringify(filterData[buttonFields[i]]) !==
                JSON.stringify(buttonDefaultFields[i])
        ) {
<<<<<<< HEAD
            const applied = Object.keys(filterData[buttonFields[i]]);
            if (applied.length > 0) {
                if (buttonFields[i] === "fit_schedule") {
                    // pass in the schedule id
                    queryString += `&schedule-fit=${applied[i]}`;
                }
=======
            // get each filter's value
            const applied = filterData[buttonFields[i]];
            if (applied !== undefined && applied !== "" && applied !== null) {
                queryString += `&${buttonFields[i]}=${applied}`;
>>>>>>> c80a76dc
            }
        }
    }

    return queryString;
}

const courseSearch = (_, filterData) =>
    doAPIRequest(buildCourseSearchUrl(filterData));

const debouncedCourseSearch = AwesomeDebouncePromise(courseSearch, 500);

export function fetchCourseSearch(filterData) {
    return (dispatch) => {
        dispatch(updateSearchRequest());
        debouncedCourseSearch(dispatch, filterData)
            .then((res) => res.json())
            .then((res) => res.filter((course) => course.num_sections > 0))
            .then((res) =>
                batch(() => {
                    dispatch(updateScrollPos());
                    dispatch(updateSearch(res));
                    if (res.length === 1)
                        dispatch(fetchCourseDetails(res[0].id));
                })
            )
            .catch((error) => dispatch(courseSearchError(error)));
    };
}

export function updateSearchText(s) {
    return {
        type: UPDATE_SEARCH_TEXT,
        s,
    };
}

function buildSectionInfoSearchUrl(searchData) {
    return `/base/current/courses/${searchData.param}/`;
}

export function courseSearchError(error) {
    return {
        type: COURSE_SEARCH_ERROR,
        error,
    };
}

export function sectionInfoSearchError(error) {
    return {
        type: SECTION_INFO_SEARCH_ERROR,
        error,
    };
}

export function addSchoolReq(reqID) {
    return {
        type: ADD_SCHOOL_REQ,
        reqID,
    };
}

export function remSchoolReq(reqID) {
    return {
        type: REM_SCHOOL_REQ,
        reqID,
    };
}

export function updateRangeFilter(field, values) {
    return {
        type: UPDATE_RANGE_FILTER,
        field,
        values,
    };
}

export function updateCheckboxFilter(field, value, toggleState) {
    return {
        type: UPDATE_CHECKBOX_FILTER,
        field,
        value,
        toggleState,
    };
}

export function updateButtonFilter(field, value) {
    return {
<<<<<<< HEAD
        type: UPDATE_CHECKBOX_FILTER,
=======
        type: UPDATE_BUTTON_FILTER,
>>>>>>> c80a76dc
        field,
        value,
    };
}

export function clearFilter(propertyName) {
    return {
        type: CLEAR_FILTER,
        propertyName,
    };
}

export const deletionAttempted = (scheduleName) => ({
    type: DELETION_ATTEMPTED,
    scheduleName,
});

export const deleteScheduleOnFrontend = (scheduleName) => ({
    type: DELETE_SCHEDULE_ON_FRONTEND,
    scheduleName,
});

export function clearAll() {
    return {
        type: CLEAR_ALL,
    };
}

export const updateSchedulesOnFrontend = (schedulesFromBackend) => ({
    type: UPDATE_SCHEDULES_ON_FRONTEND,
    schedulesFromBackend,
});

export const setStateReadOnly = (readOnly) => ({
    type: SET_STATE_READ_ONLY,
    readOnly,
});

export function courseSearchLoading() {
    return {
        type: COURSE_SEARCH_LOADING,
    };
}

export function courseSearchSuccess(items) {
    return {
        type: COURSE_SEARCH_SUCCESS,
        items,
    };
}

export const toggleCheck = (course) => ({
    type: TOGGLE_CHECK,
    course,
});

export const removeCartItem = (sectionId) => ({
    type: REMOVE_CART_ITEM,
    sectionId,
});

export const changeSortType = (sortMode) => ({
    type: CHANGE_SORT_TYPE,
    sortMode,
});

let lastFetched = 0;
/**
 * Ensure that fetches don't happen too frequently by requiring that it has been 250ms
 * since the last rate-limited fetch.
 * @param url The url to fetch
 * @param init The init to apply to the url
 * @returns {Promise<unknown>}
 */

const rateLimitedFetch = (url, init) =>
    new Promise((resolve, reject) => {
        // Wraps the fetch in a new promise that conditionally rejects if
        // the required amount of time has not elapsed
        const now = Date.now();
        if (now - lastFetched > MIN_FETCH_INTERVAL) {
            doAPIRequest(url, init)
                .then((result) => {
                    resolve(result);
                })
                .catch((err) => {
                    reject(err);
                });
            lastFetched = now;
        } else {
            reject(new Error("minDelayNotElapsed"));
        }
    });

export function fetchCourseDetails(courseId) {
    return (dispatch) => {
        dispatch(updateCourseInfoRequest());
        doAPIRequest(`/base/current/courses/${courseId}/`)
            .then((res) => res.json())
            .then((course) => dispatch(updateCourseInfo(course)))
            .catch((error) => dispatch(sectionInfoSearchError(error)));
    };
}

/**
 * Pulls schedules from the backend
 * @param onComplete The function to call when initialization has been completed (with the schedules
 * from the backend)
 * @returns {Function}
 */
export const fetchBackendSchedules = (onComplete) => (dispatch) => {
    doAPIRequest("/plan/schedules/")
        .then((res) => res.json())
        .then((schedules) => {
            onComplete(schedules);
        })
        // eslint-disable-next-line no-console
        .catch((error) => console.log(error, "Not logged in"));
};

/**
 * Updates a schedule on the backend
 * Skips if the id is not yet initialized for the schedule
 * Once the schedule has been updated, the schedule is marked as updated locally
 * @param name The name of the schedule
 * @param schedule The schedule object
 */
export const updateScheduleOnBackend = (name, schedule) => (dispatch) => {
    const updatedScheduleObj = {
        ...schedule,
        name,
        sections: schedule.sections,
    };
    doAPIRequest(`/plan/schedules/${schedule.id}/`, {
        method: "PUT",
        credentials: "include",
        mode: "same-origin",
        headers: {
            Accept: "application/json",
            "Content-Type": "application/json",
            "X-CSRFToken": getCsrf(),
        },
        body: JSON.stringify(updatedScheduleObj),
    })
        .then(() => {
            if (name === "cart") {
                dispatch(markCartSynced());
            } else {
                dispatch(markScheduleSynced(name));
            }
        })
        .catch(() => {});
};

export function fetchSectionInfo(searchData) {
    return (dispatch) =>
        doAPIRequest(buildSectionInfoSearchUrl(searchData)).then(
            (response) =>
                response.json().then(
                    (json) => {
                        const info = {
                            id: json.id,
                            description: json.description,
                            crosslistings: json.crosslistings,
                        };
                        const { sections } = json;
                        dispatch(updateCourseInfo(sections, info));
                    },
                    (error) => dispatch(sectionInfoSearchError(error))
                ),
            (error) => dispatch(sectionInfoSearchError(error))
        );
}

/**
 * Creates a schedule on the backend
 * @param name The name of the schedule
 * @param sections The list of sections for the schedule
 * @returns {Function}
 */
export const createScheduleOnBackend = (name) => (dispatch) => {
    const scheduleObj = {
        name: name,
        sections: [],
    };
    doAPIRequest("/plan/schedules/", {
        method: "POST",
        credentials: "include",
        mode: "same-origin",
        headers: {
            Accept: "application/json",
            "Content-Type": "application/json",
            "X-CSRFToken": getCsrf(),
        },
        body: JSON.stringify(scheduleObj),
    })
        .then((response) => response.json())
        .then(({ id }) => {
            dispatch(createScheduleOnFrontend(name, id, []));
        })
        .catch((error) => {
            console.log(error);
        });
};

export const deleteScheduleOnBackend = (user, scheduleName, scheduleId) => (
    dispatch
) => {
    if (scheduleName === "cart") {
        return;
    }
    dispatch(deletionAttempted(scheduleName));
    rateLimitedFetch(`/plan/schedules/${scheduleId}/`, {
        method: "DELETE",
        credentials: "include",
        mode: "same-origin",
        headers: {
            Accept: "application/json",
            "Content-Type": "application/json",
            "X-CSRFToken": getCsrf(),
        },
    })
        .then(() => {
            dispatch(deleteScheduleOnFrontend(scheduleName));
            dispatch(findOwnPrimarySchedule(user));
            dispatch(
                fetchBackendSchedules((schedulesFromBackend) => {
                    checkForDefaultSchedules(dispatch, schedulesFromBackend);
                })
            );
        })
        .catch((error) => {
            console.log(error);
        });
};

export const findOwnPrimarySchedule = (user) => (dispatch) => {
    doAPIRequest("/plan/primary-schedules/").then((res) =>
        res
            .json()
            .then((schedules) => {
                return schedules.find(
                    (sched) => sched.user.username === user.username
                );
            })
            .then((foundSched) => {
                if (foundSched) {
                    dispatch(
                        setPrimaryScheduleIdOnFrontend(foundSched.schedule_id)
                    );
                } else {
                    dispatch(setPrimaryScheduleIdOnFrontend("-1"));
                }
            })
            .catch((error) => {
                console.log(error);
            })
    );
};

export const setCurrentUserPrimarySchedule = (user, scheduleId) => (
    dispatch
) => {
    const scheduleIdObj = {
        schedule_id: scheduleId,
    };
    const init = {
        method: "PUT",
        credentials: "include",
        mode: "same-origin",
        headers: {
            Accept: "application/json",
            "Content-Type": "application/json",
            "X-CSRFToken": getCsrf(),
        },
        body: JSON.stringify(scheduleIdObj),
    };

    doAPIRequest("/plan/primary-schedules/", init)
        .then(() => {
            dispatch(findOwnPrimarySchedule(user));
        })
        .catch((error) => console.log(error));
};<|MERGE_RESOLUTION|>--- conflicted
+++ resolved
@@ -19,19 +19,6 @@
 export const OPEN_MODAL = "OPEN_MODAL";
 export const CLOSE_MODAL = "CLOSE_MODAL";
 
-<<<<<<< HEAD
-=======
-export const ADD_SCHED_ITEM = "ADD_SCHED_ITEM";
-export const REMOVE_SCHED_ITEM = "REMOVE_SCHED_ITEM";
-export const DELETE_SCHEDULE = "DELETE_SCHEDULE";
-export const RENAME_SCHEDULE = "RENAME_SCHEDULE";
-export const DUPLICATE_SCHEDULE = "DUPLICATE_SCHEDULE";
-export const DOWNLOAD_SCHEDULE = "DOWNLOAD_SCHEDULE";
-export const CLEAR_SCHEDULE = "CLEAR_SCHEDULE";
-export const ENFORCE_SEMESTER = "ENFORCE_SEMESTER";
-export const CLEAR_ALL_SCHEDULE_DATA = "CLEAR_ALL_SCHEDULE_DATA";
-
->>>>>>> c80a76dc
 export const COURSE_SEARCH_ERROR = "COURSE_SEARCH_ERROR";
 export const COURSE_SEARCH_LOADING = "COURSE_SEARCH_LOADING";
 export const COURSE_SEARCH_SUCCESS = "COURSE_SEARCH_SUCCESS";
@@ -65,6 +52,7 @@
 export const CHANGE_SCHEDULE = "CHANGE_SCHEDULE";
 export const RENAME_SCHEDULE = "RENAME_SCHEDULE";
 export const CLEAR_SCHEDULE = "CLEAR_SCHEDULE";
+export const DOWNLOAD_SCHEDULE = "DOWNLOAD_SCHEDULE";
 
 export const UPDATE_SCHEDULES_ON_FRONTEND = "UPDATE_SCHEDULES_ON_FRONTEND";
 export const MARK_SCHEDULE_SYNCED = "MARK_SCHEDULE_SYNCED";
@@ -79,24 +67,6 @@
 export const doAPIRequest = (path, options = {}) =>
     fetch(`/api${path}`, options);
 
-<<<<<<< HEAD
-=======
-export const duplicateSchedule = (scheduleName) => ({
-    type: DUPLICATE_SCHEDULE,
-    scheduleName,
-});
-
-export const downloadSchedule = (scheduleName) => ({
-    type: DOWNLOAD_SCHEDULE,
-    scheduleName,
-});
-
-export const deleteSchedule = (scheduleName) => ({
-    type: DELETE_SCHEDULE,
-    scheduleName,
-});
-
->>>>>>> c80a76dc
 export const renameSchedule = (oldName, newName) => ({
     type: RENAME_SCHEDULE,
     oldName,
@@ -121,6 +91,11 @@
 
 export const markCartSynced = () => ({
     type: MARK_CART_SYNCED,
+});
+
+export const downloadSchedule = (scheduleName) => ({
+    type: DOWNLOAD_SCHEDULE,
+    scheduleName,
 });
 
 export const addCartItem = (section) => ({
@@ -346,13 +321,8 @@
     }
 
     // toggle button filters
-<<<<<<< HEAD
-    const buttonFields = ["fit_schedule"];
-    const buttonDefaultFields = [-1];
-=======
     const buttonFields = ["schedule-fit", "is_open"];
     const buttonDefaultFields = [-1, 0];
->>>>>>> c80a76dc
 
     for (let i = 0; i < buttonFields.length; i += 1) {
         if (
@@ -360,19 +330,10 @@
             JSON.stringify(filterData[buttonFields[i]]) !==
                 JSON.stringify(buttonDefaultFields[i])
         ) {
-<<<<<<< HEAD
-            const applied = Object.keys(filterData[buttonFields[i]]);
-            if (applied.length > 0) {
-                if (buttonFields[i] === "fit_schedule") {
-                    // pass in the schedule id
-                    queryString += `&schedule-fit=${applied[i]}`;
-                }
-=======
             // get each filter's value
             const applied = filterData[buttonFields[i]];
             if (applied !== undefined && applied !== "" && applied !== null) {
                 queryString += `&${buttonFields[i]}=${applied}`;
->>>>>>> c80a76dc
             }
         }
     }
@@ -461,11 +422,7 @@
 
 export function updateButtonFilter(field, value) {
     return {
-<<<<<<< HEAD
-        type: UPDATE_CHECKBOX_FILTER,
-=======
         type: UPDATE_BUTTON_FILTER,
->>>>>>> c80a76dc
         field,
         value,
     };
