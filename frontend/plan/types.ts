export enum School {
    SEAS = "SEAS",
    WHARTON = "WH",
    COLLEGE = "SAS",
    NURSING = "NURS",
}

export enum Status {
    OPEN = "O",
    CLOSED = "C",
    CANCELLED = "X",
    UNLISTED = "",
}

export enum Activity {
    CLINIC = "CLN",
    DISSERTATION = "DIS",
    INDEPENDENT_STUDY = "IND",
    LAB = "LAB",
    MASTERS_THESIS = "MST",
    RECITATION = "REC",
    SEMINAR = "SEM",
    SENIOR_THESIS = "SRT",
    STUDIO = "STU",
    UNDEFINED = "***",
}

<<<<<<< HEAD
export interface ActivityFilter {
    lab: boolean;
    rec: boolean;
    sem: boolean;
    stu: boolean;
}

export interface CUFilter {
    0.5: boolean;
    1.0: boolean;
    1.5: boolean;
=======
export enum Day {
    M = "M",
    T = "T",
    W = "W",
    R = "R",
    F = "F",
    S = "S",
    U = "U",
}

export enum Color {
    RED = "#D0021B",
    ORANGE = "#F5A623",
    BLUE = "#00BFDD",
    AQUA = "#35E1BB",
    GREEN = "#7ED321",
    PINK = "#FF34CC",
    SEA = "#3055CC",
    INDIGO = "#7874CF",
    BLACK = "#000",
>>>>>>> 4aced0db
}

export interface Section {
    id: string;
    status: Status;
    activity: Activity;
    credits: number;
    semester: string;
    meetings: Meeting[];
    instructors: string[];
    course_quality: number;
    instructor_quality: number;
    difficulty: number;
    work_required: number;
    associated_sections: Section[];
}

export interface Meeting {
    day: string;
    start: number;
    end: number;
    room: string;
}

// Represents a single colored block on the schedule
export interface MeetingBlock {
    day: Day;
    start: number;
    end: number;
    course: {
        color: Color;
        id: string;
        coreqFulfilled: boolean;
    };
    style: {
        width: string;
        left: string;
    };
}

export interface Profile {
    email: string | null;
    phone: string | null;
}

export interface Requirement {
    id: string;
    code: string;
    school: School;
    semester: string;
    name: string;
}

export interface Course {
    id: string;
    title: string;
    sections: Section[];
    description: string;
    semester: string;
    prerequisites: string;
    course_quality: number;
    instructor_quality: number;
    difficulty: number;
    work_required: number;
    crosslistings?: string[];
    requirements?: Requirement[];
    num_sections: number;
}

export interface Schedule {
    id: string;
    sections: Section[];
    semester: string;
    name: string;
    created_at: string;
    updated_at: string;
}

export interface User {
    username: string;
    first_name: string;
    last_name: string;
    profile: Profile;
}

<<<<<<< HEAD
export interface FilterData {
    searchString: string;
    searchType: string;
    selectedReq: { [K in string]: boolean };
    difficulty: [number, number];
    course_quality: [number, number]; // upper and lower bound for course_quality
    instructor_quality: [number, number];
    activity: ActivityFilter;
    cu: CUFilter;
}

export interface SearchObject {
    searchType: string;
=======
export enum SortMode {
    NAME = "Name",
    QUALITY = "Quality",
    DIFFICULTY = "Difficulty",
    GOOD_AND_EASY = "Good & Easy",
>>>>>>> 4aced0db
}<|MERGE_RESOLUTION|>--- conflicted
+++ resolved
@@ -25,7 +25,6 @@
     UNDEFINED = "***",
 }
 
-<<<<<<< HEAD
 export interface ActivityFilter {
     lab: boolean;
     rec: boolean;
@@ -37,7 +36,8 @@
     0.5: boolean;
     1.0: boolean;
     1.5: boolean;
-=======
+} 
+
 export enum Day {
     M = "M",
     T = "T",
@@ -58,7 +58,6 @@
     SEA = "#3055CC",
     INDIGO = "#7874CF",
     BLACK = "#000",
->>>>>>> 4aced0db
 }
 
 export interface Section {
@@ -144,7 +143,6 @@
     profile: Profile;
 }
 
-<<<<<<< HEAD
 export interface FilterData {
     searchString: string;
     searchType: string;
@@ -156,13 +154,9 @@
     cu: CUFilter;
 }
 
-export interface SearchObject {
-    searchType: string;
-=======
 export enum SortMode {
     NAME = "Name",
     QUALITY = "Quality",
     DIFFICULTY = "Difficulty",
     GOOD_AND_EASY = "Good & Easy",
->>>>>>> 4aced0db
 }