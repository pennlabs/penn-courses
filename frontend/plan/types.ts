export enum School {
    SEAS = "SEAS",
    WHARTON = "WH",
    COLLEGE = "SAS",
    NURSING = "NURS",
}

export enum Status {
    OPEN = "O",
    CLOSED = "C",
    CANCELLED = "X",
    UNLISTED = "",
}

export enum Activity {
    CLINIC = "CLN",
    DISSERTATION = "DIS",
    INDEPENDENT_STUDY = "IND",
    LAB = "LAB",
    MASTERS_THESIS = "MST",
    RECITATION = "REC",
    SEMINAR = "SEM",
    SENIOR_THESIS = "SRT",
    STUDIO = "STU",
    UNDEFINED = "***",
}

export interface ActivityFilter {
    lab: boolean;
    rec: boolean;
    sem: boolean;
    stu: boolean;
}

export interface CUFilter {
    0.5: boolean;
    1.0: boolean;
    1.5: boolean;
}

export enum Day {
    M = "M",
    T = "T",
    W = "W",
    R = "R",
    F = "F",
    S = "S",
    U = "U",
}

export enum Color {
    RED = "#D0021B",
    ORANGE = "#F5A623",
    BLUE = "#00BFDD",
    AQUA = "#35E1BB",
    GREEN = "#7ED321",
    PINK = "#FF34CC",
    SEA = "#3055CC",
    INDIGO = "#7874CF",
    BLACK = "#000",
}

export enum SortMode {
    NAME = "Name",
    QUALITY = "Quality",
    DIFFICULTY = "Difficulty",
    GOOD_AND_EASY = "Good & Easy",
    RECOMMENDED = "Suggested",
}

export interface Instructor {
    id: number;
    name: string;
}

export interface Section {
    id: string;
    status: Status;
    activity: Activity;
    credits: number;
    semester: string;
    meetings?: Meeting[];
    instructors: Instructor[];
    course_quality?: number;
    instructor_quality?: number;
    difficulty?: number;
    work_required?: number;
    associated_sections: Section[];
}

export interface Meeting {
    id: string;
    day: string;
    start: number;
    end: number;
    room: string;
}

// Represents a single colored block on the schedule
export interface MeetingBlock {
    day: Day;
    start: number;
    end: number;
    course: {
        color: Color;
        id: string;
        coreqFulfilled: boolean;
    };
    style: {
        width: string;
        left: string;
    };
    // used for finding course conflicts
    id?: number;
}

export interface Profile {
    email: string | null;
    phone: string | null;
}

export interface Requirement {
    id: string;
    code: string;
    school: School;
    semester: string;
    name: string;
}

export interface Course {
    id: string;
    title: string;
    sections: Section[];
    description: string;
    semester: string;
    prerequisites: string;
    course_quality: number;
    instructor_quality: number;
    difficulty: number;
    recommendation_score: number;
    work_required: number;
    crosslistings?: string[];
    requirements?: Requirement[];
    num_sections: number;
}

export interface CartCourse {
    section: Section;
    checked: boolean;
    overlaps: boolean;
}

export interface Schedule {
    id: string;
    sections: Section[];
    semester: string;
    name: string;
    created_at: string;
    updated_at: string;
}

export interface User {
    username: string;
    first_name: string;
    last_name: string;
    profile: Profile;
}

export interface Friendship {
    sender: User;
    recipient: User;
    sent_at: string;
    accepted_at: string;
    status: string;
}

export interface FilterData {
    searchString: string;
    searchType: string;
    selectedReq: { [K in string]: boolean };
    difficulty: [number, number];
    course_quality: [number, number]; // upper and lower bound for course_quality
    instructor_quality: [number, number];
    activity: ActivityFilter;
    cu: CUFilter;
    days: {
        M: boolean;
        T: boolean;
        W: boolean;
        R: boolean;
        F: boolean;
        S: boolean;
        U: boolean;
    };
    time: [number, number];
<<<<<<< HEAD
    fit_schedule: number;
=======
    "schedule-fit": number;
    is_open: number;
>>>>>>> c80a76dc
}

export type FilterType =
    | number[]
    | [number, number]
    | { "1": boolean; "0.5": boolean; "1.5": boolean }
    | { [key: string]: boolean }
    | ActivityFilter
    | { LAB: boolean; REC: boolean; SEM: boolean; STU: boolean }
    | {
          M: boolean;
          T: boolean;
          W: boolean;
          R: boolean;
          F: boolean;
          S: boolean;
          U: boolean;
          time: [number, number];
      }
<<<<<<< HEAD
    | number;

export interface FriendshipState {
    activeFriend: User;
    activeFriendSchedule: { found: boolean; sections: Section[] };
    acceptedFriends: User[];
    requestsReceived: Friendship[];
    requestsSent: Friendship[];
}
=======
    | number
>>>>>>> c80a76dc
<|MERGE_RESOLUTION|>--- conflicted
+++ resolved
@@ -193,12 +193,8 @@
         U: boolean;
     };
     time: [number, number];
-<<<<<<< HEAD
-    fit_schedule: number;
-=======
     "schedule-fit": number;
     is_open: number;
->>>>>>> c80a76dc
 }
 
 export type FilterType =
@@ -218,16 +214,12 @@
           U: boolean;
           time: [number, number];
       }
-<<<<<<< HEAD
     | number;
 
-export interface FriendshipState {
-    activeFriend: User;
-    activeFriendSchedule: { found: boolean; sections: Section[] };
-    acceptedFriends: User[];
-    requestsReceived: Friendship[];
-    requestsSent: Friendship[];
-}
-=======
-    | number
->>>>>>> c80a76dc
+    export interface FriendshipState {
+        activeFriend: User;
+        activeFriendSchedule: { found: boolean; sections: Section[] };
+        acceptedFriends: User[];
+        requestsReceived: Friendship[];
+        requestsSent: Friendship[];
+    }