export enum School {
    SEAS = "SEAS",
    WHARTON = "WH",
    COLLEGE = "SAS",
    NURSING = "NURS",
}

export enum Status {
    OPEN = "O",
    CLOSED = "C",
    CANCELLED = "X",
    UNLISTED = "",
}

export enum Activity {
    CLINIC = "CLN",
    DISSERTATION = "DIS",
    INDEPENDENT_STUDY = "IND",
    LAB = "LAB",
    MASTERS_THESIS = "MST",
    RECITATION = "REC",
    SEMINAR = "SEM",
    SENIOR_THESIS = "SRT",
    STUDIO = "STU",
    UNDEFINED = "***",
}

export interface ActivityFilter {
    lab: boolean;
    rec: boolean;
    sem: boolean;
    stu: boolean;
}

export interface CUFilter {
    0.5: boolean;
    1.0: boolean;
    1.5: boolean;
}

export enum Day {
    M = "M",
    T = "T",
    W = "W",
    R = "R",
    F = "F",
    S = "S",
    U = "U",
}

export enum Color {
    RED = "#D0021B",
    ORANGE = "#F5A623",
    BLUE = "#00BFDD",
    AQUA = "#35E1BB",
    GREEN = "#7ED321",
    PINK = "#FF34CC",
    SEA = "#3055CC",
    INDIGO = "#7874CF",
    BLACK = "#000",
}

export enum SortMode {
    NAME = "Name",
    QUALITY = "Quality",
    DIFFICULTY = "Difficulty",
    GOOD_AND_EASY = "Good & Easy",
}

export interface Instructor {
    id: number;
    name: string;
}

export interface Section {
    id: string;
    status: Status;
    activity: Activity;
    credits: number;
    semester: string;
    meetings?: Meeting[];
    instructors: Instructor[];
    course_quality?: number;
    instructor_quality?: number;
    difficulty?: number;
    work_required?: number;
    associated_sections: Section[];
}

export interface Meeting {
    id: string;
    day: string;
    start: number;
    end: number;
    room: string;
}

// Represents a single colored block on the schedule
export interface MeetingBlock {
    day: Day;
    start: number;
    end: number;
    course: {
        color: Color;
        id: string;
        coreqFulfilled: boolean;
    };
    style: {
        width: string;
        left: string;
    };
    // used for finding course conflicts
    id?: number;
}

export interface Profile {
    email: string | null;
    phone: string | null;
}

export interface Requirement {
    id: string;
    code: string;
    school: School;
    semester: string;
    name: string;
}

export interface Course {
    id: string;
    title: string;
    sections: Section[];
    description: string;
    semester: string;
    prerequisites: string;
    course_quality: number;
    instructor_quality: number;
    difficulty: number;
    work_required: number;
    crosslistings?: string[];
    requirements?: Requirement[];
    num_sections: number;
}

export interface CartCourse {
    section: Section;
    checked: boolean;
    overlaps: boolean;
}

export interface Schedule {
    id: string;
    sections: Section[];
    semester: string;
    name: string;
    created_at: string;
    updated_at: string;
}

export interface User {
    username: string;
    first_name: string;
    last_name: string;
    profile: Profile;
}

export interface FilterData {
    searchString: string;
    searchType: string;
    selectedReq: { [K in string]: boolean };
    difficulty: [number, number];
    course_quality: [number, number]; // upper and lower bound for course_quality
    instructor_quality: [number, number];
    activity: ActivityFilter;
    cu: CUFilter;
}
<<<<<<< HEAD

export type FilterType =
    | number[]
    | [number, number]
    | { "1": boolean; "0.5": boolean; "1.5": boolean }
    | { [key: string]: boolean }
    | ActivityFilter
    | { LAB: boolean; REC: boolean; SEM: boolean; STU: boolean };
=======
export interface FilterType {
    _:
        | number[]
        | { "1": number; "0.5": number; "1.5": number }
        | { LAB: number; REC: number; SEM: number; STU: number };
}
>>>>>>> 6b5c29fa
<|MERGE_RESOLUTION|>--- conflicted
+++ resolved
@@ -174,7 +174,6 @@
     activity: ActivityFilter;
     cu: CUFilter;
 }
-<<<<<<< HEAD
 
 export type FilterType =
     | number[]
@@ -182,12 +181,4 @@
     | { "1": boolean; "0.5": boolean; "1.5": boolean }
     | { [key: string]: boolean }
     | ActivityFilter
-    | { LAB: boolean; REC: boolean; SEM: boolean; STU: boolean };
-=======
-export interface FilterType {
-    _:
-        | number[]
-        | { "1": number; "0.5": number; "1.5": number }
-        | { LAB: number; REC: number; SEM: number; STU: number };
-}
->>>>>>> 6b5c29fa
+    | { LAB: boolean; REC: boolean; SEM: boolean; STU: boolean };