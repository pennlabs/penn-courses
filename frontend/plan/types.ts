export enum School {
    SEAS = "SEAS",
    WHARTON = "WH",
    COLLEGE = "SAS",
    NURSING = "NUR",
}

export enum Status {
    OPEN = "O",
    CLOSED = "C",
    CANCELLED = "X",
    UNLISTED = "",
}

export enum Activity {
    CLINIC = "CLN",
    DISSERTATION = "DIS",
    INDEPENDENT_STUDY = "IND",
    LAB = "LAB",
    MASTERS_THESIS = "MST",
    RECITATION = "REC",
    SEMINAR = "SEM",
    SENIOR_THESIS = "SRT",
    STUDIO = "STU",
    UNDEFINED = "***",
}

export enum Day {
    M = "M",
    T = "T",
    W = "W",
    R = "R",
    F = "F",
    S = "S",
    U = "U",
}

export enum Color {
    RED = "#D0021B",
    ORANGE = "#F5A623",
    BLUE = "#00BFDD",
    AQUA = "#35E1BB",
    GREEN = "#7ED321",
    PINK = "#FF34CC",
    SEA = "#3055CC",
    INDIGO = "#7874CF",
    BLACK = "#000",
}

export interface Section {
    id: string;
    status: Status;
    activity: Activity;
    credits: number;
    semester: string;
    meetings: Meeting[];
    instructors: string[];
    course_quality: number;
    instructor_quality: number;
    difficulty: number;
    work_required: number;
    associated_sections: Section[];
}

export interface Meeting {
    id: string;
    day: string;
    start: number;
    end: number;
    room: string;
}

<<<<<<< HEAD
=======
// Represents a single colored block on the schedule
>>>>>>> ba6e32dd
export interface MeetingBlock {
    day: Day;
    start: number;
    end: number;
    course: {
        color: Color;
        id: string;
        coreqFulfilled: boolean;
    };
    style: {
        width: string;
        left: string;
    };
<<<<<<< HEAD

    // used for finding course conflicts
    id?: number;
=======
>>>>>>> ba6e32dd
}

export interface Profile {
    email: string | null;
    phone: string | null;
}

export interface Requirement {
    id: string;
    code: string;
    school: School;
    semester: string;
    name: string;
}

export interface Course {
    id: string;
    title: string;
    sections: Section[];
    description: string;
    semester: string;
    prerequisites: string;
    course_quality: number;
    instructor_quality: number;
    difficulty: number;
    work_required: number;
    crosslistings?: string[];
    requirements?: Requirement[];
    num_sections: number;
}

export interface CartCourse {
    section: Section;
    checked: boolean;
    overlaps: boolean;
}

export interface Schedule {
    id: string;
    sections: Section[];
    semester: string;
    name: string;
    created_at: string;
    updated_at: string;
}

export interface User {
    username: string;
    first_name: string;
    last_name: string;
    profile: Profile;
}

export enum SortMode {
    NAME = "Name",
    QUALITY = "Quality",
    DIFFICULTY = "Difficulty",
    GOOD_AND_EASY = "Good & Easy",
}<|MERGE_RESOLUTION|>--- conflicted
+++ resolved
@@ -70,10 +70,7 @@
     room: string;
 }
 
-<<<<<<< HEAD
-=======
 // Represents a single colored block on the schedule
->>>>>>> ba6e32dd
 export interface MeetingBlock {
     day: Day;
     start: number;
@@ -87,12 +84,8 @@
         width: string;
         left: string;
     };
-<<<<<<< HEAD
-
     // used for finding course conflicts
     id?: number;
-=======
->>>>>>> ba6e32dd
 }
 
 export interface Profile {
