--- conflicted
+++ resolved
@@ -159,7 +159,6 @@
     profile: Profile;
 }
 
-<<<<<<< HEAD
 export interface FilterData {
     searchString: string;
     searchType: string;
@@ -170,17 +169,9 @@
     activity: ActivityFilter;
     cu: CUFilter;
 }
-
-export enum SortMode {
-    NAME = "Name",
-    QUALITY = "Quality",
-    DIFFICULTY = "Difficulty",
-    GOOD_AND_EASY = "Good & Easy",
-=======
 export interface FilterType {
     _:
         | number[]
         | { "1": number; "0.5": number; "1.5": number }
-        | { LAB: number; REC: number; SEM: number; STU: number };
->>>>>>> 6aa4c526
+        | { LAB: number; REC: number; SEM: number; STU: number };     
 }