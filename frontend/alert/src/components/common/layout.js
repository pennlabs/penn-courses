// import React from "react";
import styled from "styled-components";

export const Container = styled.div`
    display: flex;
    flex-direction: column;
    align-items: center;
    height: 100vh;
    background: rgb(251, 252, 255);
`;

export const Flex = styled.div`
    display: flex;
<<<<<<< HEAD
    flex-direction: ${(props) => (props.col ? "column" : "row")};
    align-items: ${(props) => props.align || "center"};
    flex-grow: ${(props) => props.grow || 0};
=======
    margin: ${props => props.margin};
    padding: ${props => props.padding};
    text-align: ${props => (props.center ? "center" : null)};
    align-items: ${props => (props.valign ? "center" : null)};
    justify-content: ${props => (props.halign ? "center" : props.spaceBetween ? "space-between" : null) /*eslint-disable-line*/};
    flex-direction: ${props => (props.col ? "column" : "row")};
    flex-grow: ${props => props.grow || 0}
>>>>>>> 1b70e03c
`;

export const Center = styled.div`
    text-align: center;
`;

export const GridItem = styled.div`
    display: flex;
    align-items: ${props => (props.valign ? "center" : null)};
    justify-content: ${props => (props.halign ? "center" : null)};
    grid-column: ${props => props.column};
    grid-row: ${props => props.row};
    background-color: ${props => (props.color ? props.color : "white")};
    border-bottom: ${props => (props.border ? "1px solid #ececec" : null)};
`;

export const RightItem = styled.div`
    height: 100%;
    display: flex;
    align-items: center;
    margin-left: auto;
`;<|MERGE_RESOLUTION|>--- conflicted
+++ resolved
@@ -11,19 +11,15 @@
 
 export const Flex = styled.div`
     display: flex;
-<<<<<<< HEAD
+    margin: ${(props) => props.margin};
+    padding: ${(props) => props.padding};
+    text-align: ${(props) => (props.center ? "center" : null)};
+    align-items: ${(props) => (props.valign ? "center" : null)};
+    justify-content: ${(props) =>
+        /* eslint-disable-next-line */
+        props.halign ? "center" : props.spaceBetween ? "space-between" : null};
     flex-direction: ${(props) => (props.col ? "column" : "row")};
-    align-items: ${(props) => props.align || "center"};
     flex-grow: ${(props) => props.grow || 0};
-=======
-    margin: ${props => props.margin};
-    padding: ${props => props.padding};
-    text-align: ${props => (props.center ? "center" : null)};
-    align-items: ${props => (props.valign ? "center" : null)};
-    justify-content: ${props => (props.halign ? "center" : props.spaceBetween ? "space-between" : null) /*eslint-disable-line*/};
-    flex-direction: ${props => (props.col ? "column" : "row")};
-    flex-grow: ${props => props.grow || 0}
->>>>>>> 1b70e03c
 `;
 
 export const Center = styled.div`
@@ -32,12 +28,12 @@
 
 export const GridItem = styled.div`
     display: flex;
-    align-items: ${props => (props.valign ? "center" : null)};
-    justify-content: ${props => (props.halign ? "center" : null)};
-    grid-column: ${props => props.column};
-    grid-row: ${props => props.row};
-    background-color: ${props => (props.color ? props.color : "white")};
-    border-bottom: ${props => (props.border ? "1px solid #ececec" : null)};
+    align-items: ${(props) => (props.valign ? "center" : null)};
+    justify-content: ${(props) => (props.halign ? "center" : null)};
+    grid-column: ${(props) => props.column};
+    grid-row: ${(props) => props.row};
+    background-color: ${(props) => (props.color ? props.color : "white")};
+    border-bottom: ${(props) => (props.border ? "1px solid #ececec" : null)};
 `;
 
 export const RightItem = styled.div`
