--- conflicted
+++ resolved
@@ -9,13 +9,8 @@
   flex-direction: column;
   align-items: center;
   height:100vh;
-<<<<<<< HEAD
-  background-color: rgba(244, 250, 255, 0.75);
-`
-=======
   background: rgb(251, 252, 255);
 `;
->>>>>>> cc74af29
 
 const Title = styled.div`
   width:100%;
@@ -37,14 +32,8 @@
     font-weight: normal;
 `;
 const Header = styled.h1`
-<<<<<<< HEAD
-  color: #4A4A4A;
-  font-size: 2rem;
-`
-=======
   color: #4A4A4A
 `;
->>>>>>> cc74af29
 
 const Input = styled.input`
   outline: none;
@@ -63,22 +52,11 @@
   }
 `;
 
-<<<<<<< HEAD
-const Middle = styled.div`
-  position: absolute;
-  max-width: 400px;
-  display: flex;
-  flex-direction: column;
-  align-items: center;
-  top: 10%;
-`
-=======
 // eslint-disable-next-line
 const MiddleArea = styled.div`
   background: rgb(251, 252, 255);
   width: 100%;
 `;
->>>>>>> cc74af29
 
 const Footer = styled.div`
   color: #999999;
@@ -106,8 +84,7 @@
   :hover{
     background-color: #1496ed;
   }
-<<<<<<< HEAD
-`
+`;
 
 const Toast = styled.div`
   position: absolute;
@@ -115,11 +92,8 @@
   top: 10px;
   max-width: 300px;
   background-color:
-`
+`;
 
-=======
-`;
->>>>>>> cc74af29
 const TopBanner = (
     <Title>
       We&#39;re currently closed for signups. Come back after schedules have been posted!
@@ -127,19 +101,12 @@
 );
 
 const LogoArea = (
-<<<<<<< HEAD
   <Grid>
-    <img width="70px" height="70px" src={require("./assets/PCA_logo.svg")}/>
+    <img width="70px" height="70px" src={Logo}/>
     <Header>Penn Course Alert</Header>
   </Grid>
 )
-=======
-    <Grid>
-        <img width="100px" height="100px" src={Logo} />
-        <Header>Penn Course Alert</Header>
-    </Grid>
-);
->>>>>>> cc74af29
+
 
 const NavContainer = styled.nav`
   margin: 20px;
@@ -172,15 +139,13 @@
 )
 
 
-
 function App() {
-<<<<<<< HEAD
-  const onSubmit = () => {console.log(this.CourseInput.value)};
-  return (
+    const onSubmit = () => { };
+    return (
     <Container>
         {}
         {Nav}
-        <Middle>
+        <MiddleArea>
             {LogoArea}
             <Tagline>Get alerted when a course opens up.</Tagline>
             <Input autocomplete="off" placeholder="Course"></Input>
@@ -188,21 +153,8 @@
             <Input placeholder="Phone"></Input>
             <AlertText>Alert me <Dropdown>until I cancel</Dropdown></AlertText>
             <SubmitButton onClick={onSubmit}>Submit</SubmitButton>
-        </Middle>
+        </MiddleArea>
         <Footer>
-=======
-    const onSubmit = () => { };
-    return (
-        <Container>
-            {TopBanner}
-            {LogoArea}
-            <Tagline>Get alerted when a course opens up, by text and email.</Tagline>
-            <Input autocomplete="off" placeholder="Course" />
-            <Input placeholder="Email" />
-            <Input placeholder="Phone" />
-            <SubmitButton onClick={onSubmit}>Submit</SubmitButton>
-            <Footer>
->>>>>>> cc74af29
           Made with
                 {" "}
                 <span className="icon is-small"><i className="fa fa-heart" style={{ color: "red" }} /></span>
