import React from "react";
import "./App.css";
import styled from "styled-components";
import PropTypes from "prop-types";
import Logo from "./assets/PCA_logo.svg";
import { Toast } from "./components/Toast";

import { maxWidth, minWidth, PHONE } from "./constants";

const Container = styled.div`
    display: flex;
    flex-direction: column;
    align-items: center;
    height: 100vh;
    background: rgb(251, 252, 255);
`;

const Flex = styled.div`
    display: flex;
    flex-direction: ${(props) => (props.col ? "column" : "row")};
    align-items: ${(props) => props.align || "center"};
`;

const Tagline = styled.h3`
    color: #4a4a4a;
    font-weight: normal;
`;
const Header = styled.h1`
    color: #4a4a4a;

    ${maxWidth(PHONE)} {
        font-size: 1.5rem;
    }
`;

const Input = styled.input`
    outline: none;
    border: 1px solid #d6d6d6;
    color: #4a4a4a;
    font-size: 1.4rem;
    padding: 0.5rem 1rem;
    border-radius: 5px;
    margin: 0.6rem;
    :focus {
        box-shadow: 0 0 0 0.125em rgba(50, 115, 220, 0.25);
    }
    ::placeholder {
        color: #d0d0d0;
    }

    ${maxWidth(PHONE)} {
        max-width: 320px;
    }

    ${minWidth(PHONE)} {
        width: 320px;
    }
`;

const Center = styled.div`
    text-align: center;
`;

const Footer = styled.div`
    color: #999999;
    font-size: 0.8rem;
    text-align: center;
    position: absolute;
    bottom: 15px;
    width: 100%;
    padding-top: 3em;
    padding-bottom: 3em;
    line-height: 1.5;
`;

const SubmitButton = styled.button`
    border-radius: 5px;
    background-color: #209cee;
    color: white;
    font-size: 1em;
    margin: 1em;
    width: 5em;
    padding: 0.7em 1em;
    transition: 0.2s all;
    border: none;
    cursor: pointer;
    :hover {
        background-color: #1496ed;
    }
`;

const LogoArea = () => (
    <Flex>
        <img
            alt="Penn Course Alert logo"
            width="70px"
            height="70px"
            src={Logo}
        />
        <Header>Penn Course Alert</Header>
    </Flex>
);

const NavContainer = styled.nav`
    margin: 20px;
    display: flex;
    flex-align: left;
    width: 95%;
`;

const NavElt = styled.a`
    padding: 20px;
    color: #4a4a4a;
    font-weight: ${(props) => (props.href
        === `/${
            window.location.href.split("/")[
                window.location.href.split("/").length - 1
            ]
        }`
        ? "bold"
        : "normal")};
`;

const AlertText = styled.div`
    padding-top: 1rem;
    color: #555555;
`;
const Dropdown = styled.span`
    color: #4a4a4a;
    cursor: pointer;
    font-weight: bold;
`;

const Nav = () => (
    <NavContainer>
        <NavElt href="/">Home</NavElt>
        <NavElt href="/manage">Manage Alerts</NavElt>
    </NavContainer>
);

const Heading = () => (
    <Center>
        <LogoArea />
        <Tagline>Get alerted when a course opens up.</Tagline>
    </Center>
);

const AlertForm = ({ onSubmit }) => (
    <>
        <Input autocomplete="off" placeholder="Course" />
        <Input placeholder="Email" />
        <Input placeholder="Phone" />
        <Center>
            <AlertText>
                Alert me
                <Dropdown>until I cancel</Dropdown>
            </AlertText>
            <SubmitButton onClick={onSubmit}>Submit</SubmitButton>
        </Center>
    </>
);

AlertForm.propTypes = { onSubmit: PropTypes.func };

function App() {
    const onSubmit = () => {};
    return (
        <Container>
<<<<<<< HEAD
            {TopBanner}
            <Toast />
            {LogoArea}
            <Tagline>Get alerted when a course opens up, by text and email.</Tagline>
            <Input autocomplete="off" placeholder="Course" />
            <Input placeholder="Email" />
            <Input placeholder="Phone" />
            <SubmitButton onClick={onSubmit}>Submit</SubmitButton>
=======
            <Nav />
            <Flex col>
                <Heading />
                <AlertForm onSubmit={onSubmit} />
            </Flex>
>>>>>>> 32b5fe53
            <Footer>
                Made with
                {" "}
                <span className="icon is-small">
                    <i className="fa fa-heart" style={{ color: "red" }} />
                </span>
                {" "}
                by
                {" "}
                <a
                    href="http://pennlabs.org"
                    rel="noopener noreferrer"
                    target="_blank"
                >
                    Penn Labs
                </a>
                {" "}
                .
                <br />
                Have feedback about Penn Course Alert? Let us know
                {" "}
                <a href="https://airtable.com/shra6mktROZJzcDIS">here!</a>
            </Footer>
        </Container>
    );
}

export default App;<|MERGE_RESOLUTION|>--- conflicted
+++ resolved
@@ -166,22 +166,11 @@
     const onSubmit = () => {};
     return (
         <Container>
-<<<<<<< HEAD
-            {TopBanner}
-            <Toast />
-            {LogoArea}
-            <Tagline>Get alerted when a course opens up, by text and email.</Tagline>
-            <Input autocomplete="off" placeholder="Course" />
-            <Input placeholder="Email" />
-            <Input placeholder="Phone" />
-            <SubmitButton onClick={onSubmit}>Submit</SubmitButton>
-=======
             <Nav />
             <Flex col>
                 <Heading />
                 <AlertForm onSubmit={onSubmit} />
             </Flex>
->>>>>>> 32b5fe53
             <Footer>
                 Made with
                 {" "}
