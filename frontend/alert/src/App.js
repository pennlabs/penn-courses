import React, { useState } from "react";
import "./App.css";
import styled from "styled-components";
import PropTypes from "prop-types";
import Logo from "./assets/PCA_logo.svg";

<<<<<<< HEAD
import { maxWidth, PHONE } from "./constants";
=======
import { maxWidth, minWidth, PHONE } from "./constants";
import Footer from "./components/Footer";

import { ManageAlert } from "./components/managealert/ManageAlertUI";

>>>>>>> 9eb4b9d0
import AccountIndicator from "./components/shared/accounts/AccountIndicator";
import AutoComplete from "./components/AutoComplete";
import { Input } from "./components/Input";

const Container = styled.div`
    display: flex;
    flex-direction: column;
    align-items: center;
    height: 100vh;
    background: rgb(251, 252, 255);
`;

const Flex = styled.div`
    display: flex;
    flex-direction: ${props => (props.col ? "column" : "row")};
    align-items: ${props => props.align || "center"};
    flex-grow: ${props => props.grow || 0}
`;

const Tagline = styled.h3`
    color: #4a4a4a;
    font-weight: normal;
`;
const Header = styled.h1`
    color: #4a4a4a;

    ${maxWidth(PHONE)} {
        font-size: 1.5rem;
    }
`;

const Center = styled.div`
    text-align: center;
`;


const SubmitButton = styled.button`
    border-radius: 5px;
    background-color: #209cee;
    color: white;
    font-size: 1em;
    margin: 1em;
    width: 5em;
    padding: 0.7em 1em;
    transition: 0.2s all;
    border: none;
    cursor: pointer;
    :hover {
        background-color: #1496ed;
    }
`;

const LogoArea = () => (
    <Flex>
        <img
            alt="Penn Course Alert logo"
            width="70px"
            height="70px"
            src={Logo}
        />
        <Header>Penn Course Alert</Header>
    </Flex>
);

const NavContainer = styled.nav`
    margin: 20px;
    display: flex;
    flex-align: left;
    width: 95%;
`;

const NavElt = styled.a`
    padding: 20px;
    color: #4a4a4a;
    display: flex;
    flex-direction: column;
    justify-content: center;
    font-weight: ${props => (props.active ? "bold" : "normal")};
`;

const AlertText = styled.div`
    padding-top: 1rem;
    color: #555555;
`;
const Dropdown = styled.span`
    color: #4a4a4a;
    cursor: pointer;
    font-weight: bold;
`;

const Nav = ({
    login, logout, user, page, setPage,
}) => (
    <NavContainer>
        <NavElt>
            <AccountIndicator
                onLeft={true}
                user={user}
                backgroundColor="dark"
                nameLength={2}
                login={login}
                logout={logout}
            />
        </NavElt>
        <NavElt href="/" active={page === "home"} onClick={(e) => { e.preventDefault(); setPage("home"); }}>Home</NavElt>
        <NavElt href="/manage" active={page === "manage"} onClick={(e) => { e.preventDefault(); setPage("manage"); }}>Manage Alerts</NavElt>
        {/* <Toast type={ToastType.Warning} course="CIS-160-001" /> */}
    </NavContainer>
);

Nav.propTypes = {
    login: PropTypes.func.isRequired,
    logout: PropTypes.func.isRequired,
    page: PropTypes.string.isRequired,
    setPage: PropTypes.func.isRequired,
    user: PropTypes.objectOf(PropTypes.any),
};

const Heading = () => (
    <Center>
        <LogoArea />
        <Tagline>Get alerted when a course opens up.</Tagline>
    </Center>
);

const AlertForm = ({ onSubmit, user }) => (
    <>
        <AutoComplete />
        <Input placeholder="Email" value={user && user.profile.email} />
        <Input placeholder="Phone" value={user && user.profile.phone} />
        <Center>
            <AlertText>
                Alert me
                <Dropdown>until I cancel</Dropdown>
            </AlertText>
            <SubmitButton onClick={onSubmit}>Submit</SubmitButton>
        </Center>
    </>
);

AlertForm.propTypes = {
    onSubmit: PropTypes.func,
    user: PropTypes.objectOf(PropTypes.any),
};

function App() {
    const onSubmit = () => {};
    const [user, setUser] = useState(null);
    const [page, setPage] = useState("home");
    return (
        <Container>
            <Nav
                login={setUser}
                logout={() => setUser(null)}
                user={user}
                page={page}
                setPage={setPage}
            />
            {page === "home" ? (
                <Flex col grow={1}>
                    <Heading />
                    <AlertForm onSubmit={onSubmit} user={user} />
                </Flex>
            )
                : (
                    <>
                        <ManageAlert />
                    </>
                )}


            <Footer />
        </Container>
    );
}

export default App;<|MERGE_RESOLUTION|>--- conflicted
+++ resolved
@@ -4,15 +4,11 @@
 import PropTypes from "prop-types";
 import Logo from "./assets/PCA_logo.svg";
 
-<<<<<<< HEAD
-import { maxWidth, PHONE } from "./constants";
-=======
 import { maxWidth, minWidth, PHONE } from "./constants";
 import Footer from "./components/Footer";
 
 import { ManageAlert } from "./components/managealert/ManageAlertUI";
 
->>>>>>> 9eb4b9d0
 import AccountIndicator from "./components/shared/accounts/AccountIndicator";
 import AutoComplete from "./components/AutoComplete";
 import { Input } from "./components/Input";
