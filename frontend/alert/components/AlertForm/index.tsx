--- conflicted
+++ resolved
@@ -62,11 +62,7 @@
 const RadioSet = ({ selected, options, setSelected }: RadioSetProps) => (
     <span>
         {options.map(({ label, value }) => (
-<<<<<<< HEAD
             <label htmlFor={value} style={spacer.container}>
-=======
-            <label htmlFor={value} key={label}>
->>>>>>> 08af7faa
                 <input
                     type="radio"
                     name="name"
@@ -246,7 +242,6 @@
                 (autoCompleteInputRef.current.value !== "" &&
                     selectedCourses.size == 0))
         ) {
-<<<<<<< HEAD
             postRegistration(autoCompleteInputRef.current.value)
                 .then((res) => {
                     if (res.ok) {
@@ -256,22 +251,6 @@
                     setResponse(res);
                 })
                 .catch(handleError);
-=======
-            const section = autoCompleteInputRef.current.value;
-            isCourseOpen(section).then((isOpen) => {
-                doAPIRequest("/api/alert/registrations/", "POST", {
-                    section: section,
-                    auto_resubscribe: autoResub === "true",
-                })
-                    .then((res) => {
-                        if (res.ok) {
-                            clearInputValue();
-                        }
-                        setResponse(res);
-                    })
-                    .catch(handleError);
-            });
->>>>>>> 08af7faa
 
             return;
         }
@@ -279,17 +258,7 @@
         // register all selected sections
         const promises: Array<Promise<Response | undefined>> = [];
         selectedCourses.forEach((section) => {
-<<<<<<< HEAD
             const promise = postRegistration(section.section_id);
-=======
-            const promise = isCourseOpen(section.section_id).then((isOpen) => {
-                return doAPIRequest("/api/alert/registrations/", "POST", {
-                    section: section.section_id,
-                    auto_resubscribe: autoResub === "true",
-                });
-            });
-
->>>>>>> 08af7faa
             promises.push(promise);
         });
 
@@ -309,24 +278,15 @@
                         setResponse(response);
                         if (response.ok) {
                             deselectCourse(sections[i]);
-<<<<<<< HEAD
                             setClosedNotif(false);
                         } 
                     
                     //only if network error occurred
-=======
-                        }
->>>>>>> 08af7faa
                     } else {
                         //only if network error occurred
                         handleError(res.reason);
                     }
-<<<<<<< HEAD
             })
-=======
-                }
-            )
->>>>>>> 08af7faa
         );
     };
 
