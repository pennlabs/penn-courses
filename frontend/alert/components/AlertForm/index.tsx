--- conflicted
+++ resolved
@@ -166,8 +166,6 @@
         setSelectedCourses(new Set());
     };
 
-<<<<<<< HEAD
-=======
     /**
      * Clear the input value and setValue
      * @param newSelectedCourses - most up-to-date selected courses set
@@ -180,19 +178,15 @@
         }
     }
 
->>>>>>> f9625672
     const deselectCourse = (section: Section): boolean => {
         const newSelectedCourses = new Set(selectedCourses);
         const removed = newSelectedCourses.delete(section);
         removed && setSelectedCourses(newSelectedCourses);
-<<<<<<< HEAD
-=======
 
         if (newSelectedCourses.size === 0) {
             clearInputValue();
         }
 
->>>>>>> f9625672
         return removed;
     }
 
@@ -201,11 +195,7 @@
         // and support user manually entered a course (without checking checkbox)
         if (
             autoCompleteInputRef.current &&
-<<<<<<< HEAD
-            autoCompleteInputRef.current.value === autofillSection
-=======
             (autoCompleteInputRef.current.value === autofillSection || (autoCompleteInputRef.current.value !== "" && selectedCourses.size == 0))
->>>>>>> f9625672
         ) {
             doAPIRequest("/api/alert/registrations/", "POST", {
                 section: autoCompleteInputRef.current.value,
@@ -240,12 +230,6 @@
         Promise.allSettled(promises)
             .then((responses) => responses.forEach(
                 (res: PromiseSettledResult<Response>, i) => {
-<<<<<<< HEAD
-                    if (res.status === "fulfilled") {
-                        console.log("fulfilled")
-                        setResponse(res.value);
-                        deselectCourse(sections[i]);
-=======
                     //fulfilled if response is returned, even if reg is unsuccessful.
                     if (res.status === "fulfilled") {
                         setResponse(res.value);
@@ -253,7 +237,6 @@
                             deselectCourse(sections[i]);
                         } 
                     //only if network error occurred
->>>>>>> f9625672
                     } else {
                         handleError(res.reason);
                     }
