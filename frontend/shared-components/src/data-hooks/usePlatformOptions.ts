--- conflicted
+++ resolved
@@ -3,11 +3,7 @@
 const usePlatformOptions = () => {
     const { data: options, error } = useSWR(
         "https://platform.pennlabs.org/options/",
-<<<<<<< HEAD
-        ([url, init]) => fetch(url, init).then(res => res.json())
-=======
         (url) => fetch(url).then(res => res.json())
->>>>>>> 00ee016c
     );
 
     return { options, error };
