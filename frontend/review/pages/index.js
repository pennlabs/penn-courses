import React, { useEffect, useState, useRef } from "react";
import Cookies from "universal-cookie";
import SearchBar from "../components/SearchBar";
import Footer from "../components/Footer";

import { withRouter } from "next/router";

/**
 * Enable or disable the Penn Labs recruitment banner.
 */
const SHOW_RECRUITMENT_BANNER = false;

<<<<<<< HEAD
// TODO: figure out what this is
// if (typeof window != null) {
//   if (window.location.hostname !== "localhost") {
//     window.Raven.config(
//       "https://1eab3b29efe0416fa948c7cd23ed930a@sentry.pennlabs.org/5"
//     ).install();
//   }
// }

const IndexPage = () => {
  const [showBanner, setShowBanner] = useState(false);
  const cookies = useRef(new Cookies());
  useEffect(() => {
    setShowBanner(SHOW_RECRUITMENT_BANNER && cookies.current && cookies.current.get("hide_pcr_banner"))
  }, [])

  const closeBanner = e => {
    setShowBanner(false);
    this.cookies.set("hide_pcr_banner", true, {
      expires: new Date(Date.now() + 12096e5)
=======
if (typeof window == !undefined) {
  if (window.location.hostname !== "localhost") {
    window.Raven.config(
      "https://1eab3b29efe0416fa948c7cd23ed930a@sentry.pennlabs.org/5"
    ).install();
  }
} 

/**
 * Represents a course, instructor, or department review page.
 */
class ReviewPage extends Component {
  constructor(props) {
    super(props);
    this.tableRef = React.createRef();
    this.cookies = new Cookies();
    this.state = {
      type: null,
      code: null,
      type: !this.props.router.query.slug ? null : this.props.router.query.slug[0],
      code: !this.props.router.query.slug ? null : this.props.router.query.slug[1],
      // code: this.props.match.params.code,

      data: null,
      error: null,
      error_detail: null,
      rowCode: null,
      liveData: null,
      selectedCourses: {},
      isAverage: false,
      showBanner:
        SHOW_RECRUITMENT_BANNER && !this.cookies.get("hide_pcr_banner")
    };
    this.navigateToPage = this.navigateToPage.bind(this);
    this.getReviewData = this.getReviewData.bind(this);
    this.setIsAverage = this.setIsAverage.bind(this);
    this.showRowHistory = this.showRowHistory.bind(this);
    this.showDepartmentGraph = this.showDepartmentGraph.bind(this);
  }

  
  componentDidMount() {
    this.getReviewData();
    console.log(this.props)
    this.setState({
      isAverage: (localStorage.getItem("meta-column-type") !== "recent")
      // type: this.props.router.query.type,
      // code: this.props.router.query.code,
    });
  }

  componentDidUpdate(prevProps) {
    if (
      this.props.router.query.slug !== prevProps.router.query.slug
    ) {
      // TODO: Switch to functional component and use useEffect(() => {...}, [])
      // eslint-disable-next-line react/no-did-update-set-state
      this.setState(
        {
          type: !this.props.router.query.slug ? null : this.props.router.query.slug[0],
          code: !this.props.router.query.slug ? null : this.props.router.query.slug[1],
          data: null,
          rowCode: null,
          error: null
        },
        this.getReviewData
      );
    }
  }

  setIsAverage(isAverage) {
    this.setState({ isAverage }, () =>
      localStorage.setItem("meta-column-type", isAverage ? "average" : "recent")
    );
  }

  getPageInfo() {
    const pageInfo = window.location.pathname.substring(1).split("/");

    if (["course", "instructor", "department"].indexOf(pageInfo[0]) === -1) {
      pageInfo[0] = null;
      pageInfo[1] = null;
    }

    return pageInfo;
  }

  getReviewData() {
    const { type, code } = this.state;
    if (type && code) {
      apiReviewData(type, code)
        .then(data => {
          const { error, detail, name } = data;
          if (error) {
            this.setState({
              error,
              error_detail: detail
            });
          } else {
            this.setState({ data }, () => {
              if (type === "instructor" && name)
                apiLiveInstructor(
                  name.replace(/[^A-Za-z0-9 ]/g, "")
                ).then(liveData => this.setState({ liveData }));
            });
          }
        })
        .catch(() =>
          this.setState({
            error:
              "Could not retrieve review information at this time. Please try again later!"
          })
        );
    }

    if (type === "course") {
      apiLive(code)
        .then(result => {
          this.setState({ liveData: result });
        })
        .catch(() => {
          this.setState({ liveData: null });
        });
    } else {
      this.setState({ liveData: null });
    }
  }

  navigateToPage(value) {
    if (!value) {
      return;
    }
    this.props.history.push(value);
  }

  showRowHistory(nextCode) {
    const { rowCode } = this.state;
    if (nextCode === rowCode) {
      this.setState({ rowCode: null });
      return;
    }
    this.setState({ rowCode: nextCode }, () => {
      if (nextCode) {
        window.scrollTo({
          behavior: "smooth",
          top: this.tableRef.current.offsetTop
        });
      }
>>>>>>> 622ea8ab
    });
    e.preventDefault();
  }

  return (
    <div id="content" className="row">
      {showBanner && (
        <div id="banner">
          <span role="img" aria-label="Party Popper Emoji">
            🎉
          </span>{" "}
          <b>Want to build impactful products like Penn Course Review?</b>{" "}
          Join Penn Labs this spring! Apply{" "}
          <a
            href="https://pennlabs.org/apply"
            target="_blank"
            rel="noopener noreferrer"
          >
            here
          </a>
          !{" "}
          <span role="img" aria-label="Party Popper Emoji">
            🎉
          </span>
          <span
            className="close"
            onClick={closeBanner}
          >
            <i className="fa fa-times" />
          </span>
        </div>
      )}
      <div className="col-md-12">
        <div id="title">
          <img src="/static/image/logo.png" alt="Penn Course Review" />{" "}
          <span className="title-text">Penn Course Review</span>
        </div>
      </div>
      <SearchBar isTitle />
      <Footer style={{ marginTop: 150 }} />
    </div>
  );
}

<<<<<<< HEAD
export default IndexPage;
=======
export default withRouter(ReviewPage);
>>>>>>> 622ea8ab
<|MERGE_RESOLUTION|>--- conflicted
+++ resolved
@@ -3,14 +3,13 @@
 import SearchBar from "../components/SearchBar";
 import Footer from "../components/Footer";
 
-import { withRouter } from "next/router";
+
 
 /**
  * Enable or disable the Penn Labs recruitment banner.
  */
 const SHOW_RECRUITMENT_BANNER = false;
 
-<<<<<<< HEAD
 // TODO: figure out what this is
 // if (typeof window != null) {
 //   if (window.location.hostname !== "localhost") {
@@ -31,156 +30,6 @@
     setShowBanner(false);
     this.cookies.set("hide_pcr_banner", true, {
       expires: new Date(Date.now() + 12096e5)
-=======
-if (typeof window == !undefined) {
-  if (window.location.hostname !== "localhost") {
-    window.Raven.config(
-      "https://1eab3b29efe0416fa948c7cd23ed930a@sentry.pennlabs.org/5"
-    ).install();
-  }
-} 
-
-/**
- * Represents a course, instructor, or department review page.
- */
-class ReviewPage extends Component {
-  constructor(props) {
-    super(props);
-    this.tableRef = React.createRef();
-    this.cookies = new Cookies();
-    this.state = {
-      type: null,
-      code: null,
-      type: !this.props.router.query.slug ? null : this.props.router.query.slug[0],
-      code: !this.props.router.query.slug ? null : this.props.router.query.slug[1],
-      // code: this.props.match.params.code,
-
-      data: null,
-      error: null,
-      error_detail: null,
-      rowCode: null,
-      liveData: null,
-      selectedCourses: {},
-      isAverage: false,
-      showBanner:
-        SHOW_RECRUITMENT_BANNER && !this.cookies.get("hide_pcr_banner")
-    };
-    this.navigateToPage = this.navigateToPage.bind(this);
-    this.getReviewData = this.getReviewData.bind(this);
-    this.setIsAverage = this.setIsAverage.bind(this);
-    this.showRowHistory = this.showRowHistory.bind(this);
-    this.showDepartmentGraph = this.showDepartmentGraph.bind(this);
-  }
-
-  
-  componentDidMount() {
-    this.getReviewData();
-    console.log(this.props)
-    this.setState({
-      isAverage: (localStorage.getItem("meta-column-type") !== "recent")
-      // type: this.props.router.query.type,
-      // code: this.props.router.query.code,
-    });
-  }
-
-  componentDidUpdate(prevProps) {
-    if (
-      this.props.router.query.slug !== prevProps.router.query.slug
-    ) {
-      // TODO: Switch to functional component and use useEffect(() => {...}, [])
-      // eslint-disable-next-line react/no-did-update-set-state
-      this.setState(
-        {
-          type: !this.props.router.query.slug ? null : this.props.router.query.slug[0],
-          code: !this.props.router.query.slug ? null : this.props.router.query.slug[1],
-          data: null,
-          rowCode: null,
-          error: null
-        },
-        this.getReviewData
-      );
-    }
-  }
-
-  setIsAverage(isAverage) {
-    this.setState({ isAverage }, () =>
-      localStorage.setItem("meta-column-type", isAverage ? "average" : "recent")
-    );
-  }
-
-  getPageInfo() {
-    const pageInfo = window.location.pathname.substring(1).split("/");
-
-    if (["course", "instructor", "department"].indexOf(pageInfo[0]) === -1) {
-      pageInfo[0] = null;
-      pageInfo[1] = null;
-    }
-
-    return pageInfo;
-  }
-
-  getReviewData() {
-    const { type, code } = this.state;
-    if (type && code) {
-      apiReviewData(type, code)
-        .then(data => {
-          const { error, detail, name } = data;
-          if (error) {
-            this.setState({
-              error,
-              error_detail: detail
-            });
-          } else {
-            this.setState({ data }, () => {
-              if (type === "instructor" && name)
-                apiLiveInstructor(
-                  name.replace(/[^A-Za-z0-9 ]/g, "")
-                ).then(liveData => this.setState({ liveData }));
-            });
-          }
-        })
-        .catch(() =>
-          this.setState({
-            error:
-              "Could not retrieve review information at this time. Please try again later!"
-          })
-        );
-    }
-
-    if (type === "course") {
-      apiLive(code)
-        .then(result => {
-          this.setState({ liveData: result });
-        })
-        .catch(() => {
-          this.setState({ liveData: null });
-        });
-    } else {
-      this.setState({ liveData: null });
-    }
-  }
-
-  navigateToPage(value) {
-    if (!value) {
-      return;
-    }
-    this.props.history.push(value);
-  }
-
-  showRowHistory(nextCode) {
-    const { rowCode } = this.state;
-    if (nextCode === rowCode) {
-      this.setState({ rowCode: null });
-      return;
-    }
-    this.setState({ rowCode: nextCode }, () => {
-      if (nextCode) {
-        window.scrollTo({
-          behavior: "smooth",
-          top: this.tableRef.current.offsetTop
-        });
-      }
->>>>>>> 622ea8ab
     });
     e.preventDefault();
   }
@@ -225,8 +74,4 @@
   );
 }
 
-<<<<<<< HEAD
-export default IndexPage;
-=======
-export default withRouter(ReviewPage);
->>>>>>> 622ea8ab
+export default IndexPage;