--- conflicted
+++ resolved
@@ -486,19 +486,19 @@
     margin-bottom: 20px;
 }
 
-#course-details-comments .write-comment {
+#course-details.write-comment {
     margin-bottom: 10px;
 }
 
-#course-details-comments .write-comment.active {
+#course-details .write-comment.active {
     padding-bottom: 8vh;
 }
 
-#course-details-comments .write-comment textarea {
+#course-details .write-comment textarea {
     font: 0.9em Lato, Helvetica, sans-serif;
 }
 
-#course-details-comments .write-comment.active textarea {
+#course-details .write-comment.active textarea {
     font: 0.9em Lato, Helvetica, sans-serif;
     height: 100px;
 }
@@ -532,8 +532,6 @@
     padding: 10px 20px;
 }
 
-<<<<<<< HEAD
-=======
 #course-details-comments .comment .reply {
     border: none;
     padding-left: 0;
@@ -547,28 +545,19 @@
     color: #abaaf1;
 }
 
->>>>>>> d6f966c9
 #course-details-comments .comment .top {
     display: flex;
     align-items: center;
 }
 
-<<<<<<< HEAD
-#course-details-comments .comment .top b {
-    color: black;
-    font-size: 1.2em;
-=======
 /* maybe move the bottom 2 rules to general.css */
 #course-details-comments .comment .top b {
     color: black;
->>>>>>> d6f966c9
 }
 
 #course-details-comments .comment .top sub {
     color: #b2b2b2;
     margin-left: 10px;
-<<<<<<< HEAD
-=======
 }
 
 #course-details-comments .comment .icon {
@@ -581,7 +570,6 @@
 
 #course-details-comments .comment .icon.active {
     color: #90b8cb;
->>>>>>> d6f966c9
 }
 
 .table-search {
