--- conflicted
+++ resolved
@@ -4,16 +4,7 @@
 import styled from "styled-components";
 
 import { CourseDetails, Popover, PopoverTitle } from "../common";
-<<<<<<< HEAD
-import {
-  convertInstructorName,
-  convertSemesterToInt,
-  toNormalizedSemester,
-} from "../../utils/helpers";
-import { act } from "react-dom/test-utils";
-=======
 import { toNormalizedSemester } from "../../utils/helpers";
->>>>>>> 1142569a
 
 // font-family: 'Lato';
 //     font-style: normal;
