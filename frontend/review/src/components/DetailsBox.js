import React, { forwardRef, useEffect, useState } from "react";
import { Link } from "react-router-dom";

import { ColumnSelector, ScoreTable } from "./common";
import {
  compareSemesters,
  getColumnName,
  orderColumns,
  toNormalizedSemester
} from "../utils/helpers";
import { apiHistory } from "../utils/api";
import { PROF_IMAGE_URL } from "../constants/routes";

/*
 * Settings objects/object generators for the columns of the DetailsBox
 */

const semesterCol = {
  id: "semester",
  width: 150,
  Header: "Semester",
  accessor: "semester",
  sortMethod: compareSemesters,
  show: true,
  required: true
};

const nameCol = {
  id: "name",
  width: 300,
  Header: "Name",
  accessor: "name",
  show: true,
  required: true,
  filterMethod: ({ value }, { name, semester }) =>
    value === "" || // If the filter value is blank, all
    name.toLowerCase().includes(value.toLowerCase()) ||
    semester.toLowerCase().includes(value.toLowerCase())
};

const formsCol = {
  id: "forms",
  width: 150,
  Header: "Forms",
  accessor: "forms_returned",
  show: true,
  required: true,
  Cell: ({ value, original }) =>
    typeof value === "undefined" ? (
      <center className="empty">N/A</center>
    ) : (
      <center>
        {value} / {original.forms_produced}{" "}
        <small style={{ color: "#aaa", fontSize: "0.8em" }}>
          ({((value / original.forms_produced) * 100).toFixed(1)}%)
        </small>
      </center>
    )
};

/**
 * The box below the course ratings table that contains student comments and semester information.
 */
export const DetailsBox = forwardRef(
  ({ course, instructor, type, isCourseEval }, ref) => {
    const [data, setData] = useState({});
    const [viewingRatings, setViewingRatings] = useState(true);
    const [selectedSemester, setSelectedSemester] = useState(null);
    const [semesterList, setSemesterList] = useState([]);
    const [columns, setColumns] = useState([]);
    const [filtered, setFiltered] = useState([]);
    const [filterAll, setFilterAll] = useState("");
    const [emptyStateImg, setEmptyStateImg] = useState("");
    const [isLoading, setIsLoading] = useState(false);

    const showCol = info => {
      if (
        info === "rFinalEnrollmentPercentage" ||
        info === "rPercentOpen" ||
        info === "rNumOpenings"
      ) {
        return isCourseEval;
      } else {
        return !isCourseEval;
      }
    };

    const generateCol = info => ({
      id: info,
      width: 150,
      Header: getColumnName(info),
      accessor: info,
      show: showCol(info),
<<<<<<< HEAD
      Cell: ({ value }) => (
        <center className={!value ? "empty" : ""}>
          {!value
            ? "N/A"
            : isNaN(value) && value.slice(-1) === "%"
            ? value
            : value.toFixed(2)}
        </center>
      )
=======
      Cell: ({ value }) => {
        return (
          <center className={!value ? "empty" : ""}>
            {!value
              ? "N/A"
              : isNaN(value) && value.slice(-1) === "%"
              ? value
              : value.toFixed(2)}
          </center>
        );
      }
>>>>>>> e4d65629
    });

    useEffect(() => {
      const num = Math.floor(Math.random() * 5 + 1);
      setEmptyStateImg(PROF_IMAGE_URL(num));
    }, []);
    useEffect(() => {
      setIsLoading(true);
      if (instructor !== null && course !== null) {
        apiHistory(course, instructor)
          .then(res => {
            const [firstSection, ...sections] = Object.values(res.sections);
            const ratingCols = orderColumns(
              Object.keys(firstSection.ratings)
            ).map(generateCol);
            const semesterSet = new Set(
              [firstSection, ...sections]
                .filter(a => a.comments)
                .map(a => a.semester)
                .sort(compareSemesters)
            );
            const semesters = [...semesterSet];
            setData(res);
            setColumns([semesterCol, nameCol, formsCol, ...ratingCols]);
            setSemesterList(semesters);
            setSelectedSemester(() => {
              if (!semesters.length) return null;
              return semesterSet.has(selectedSemester)
                ? selectedSemester
                : semesters[0];
            });
          })
          .finally(() => {
            setIsLoading(false);
          });
      }
    }, [course, instructor, selectedSemester]);

    const hasData = Boolean(Object.keys(data).length);
    const hasSelection =
      (type === "course" && instructor) || (type === "instructor" && course);
    const isCourse = type === "course";

    // Return loading component. TODO: Add spinner/ghost loader.
    if (!hasData && hasSelection && isLoading)
      return (
        <div
          id="course-details"
          className="box"
          style={{ textAlign: "center", padding: 45 }}
          ref={ref}
        >
          <i
            className="fa fa-spin fa-cog fa-fw"
            style={{ fontSize: "150px", color: "#aaa" }}
          />
          <h1 style={{ fontSize: "2em", marginTop: 15 }}>Loading...</h1>
        </div>
      );

    // Return placeholder image.
    if (!hasData || !hasSelection)
      return (
        <div
          id="course-details"
          className="box"
          ref={ref}
          style={{ textAlign: "center" }}
        >
          <div>
            <div>
              {isCourse ? (
                <object type="image/svg+xml" data={emptyStateImg} width="175">
                  <img alt="Professor Icon" src={emptyStateImg} />
                </object>
              ) : (
                <object
                  type="image/svg+xml"
                  id="select-course-icon"
                  data="/static/image/books-and-bag.svg"
                  width="250"
                >
                  <img alt="Class Icon" src="/static/image/books-and-bag.png" />
                </object>
              )}
            </div>
          </div>
          <h3
            style={{ color: "#b2b2b2", margin: "1.5em", marginBottom: ".5em" }}
          >
            {isCourse
              ? "Select an instructor to see individual sections, comments, and more details."
              : "Select a course to see individual sections, comments, and more details."}
          </h3>
        </div>
      );

    const {
      instructor: { name },
      sections
    } = data;
    const sectionsList = Object.values(sections);

    return (
      <div id="course-details" className="box" ref={ref}>
        <div id="course-details-wrapper">
          <h3>
            <Link
              style={{ color: "#b2b2b2", textDecoration: "none" }}
              to={isCourse ? `/instructor/${instructor}` : `/course/${course}`}
            >
              {isCourse ? name : course}
            </Link>
          </h3>
          <div className="clearfix">
            <div className="btn-group">
              <button
                onClick={() => setViewingRatings(true)}
                id="view_ratings"
                className={`btn btn-sm ${
                  viewingRatings ? "btn-sub-primary" : "btn-sub-secondary"
                }`}
              >
                Ratings
              </button>
              <button
                onClick={() => setViewingRatings(false)}
                id="view_comments"
                className={`btn btn-sm ${
                  viewingRatings ? "btn-sub-secondary" : "btn-sub-primary"
                }`}
              >
                Comments
              </button>
            </div>
            <ColumnSelector
              name="details"
              onSelect={setColumns}
              columns={columns}
              buttonStyle="btn-sub"
            />
            {viewingRatings && (
              <div className="float-right">
                <label className="table-search">
                  <input
                    type="search"
                    className="form-control form-control-sm"
                    value={filterAll}
                    onChange={({ target: { value } }) => {
                      setFiltered([{ id: "name", value }]);
                      setFilterAll(value);
                    }}
                  />
                </label>
              </div>
            )}
          </div>
          {viewingRatings ? (
            <div id="course-details-data">
              <ScoreTable
                alternating
                ignoreSelect
                sorted={[{ id: "semester", desc: false }]}
                filtered={filtered}
                data={sectionsList.map(
                  ({
                    ratings,
                    semester,
                    course_name: name,
                    forms_produced: produced,
                    forms_returned: returned
                  }) => ({
                    ...ratings,
                    semester: toNormalizedSemester(semester),
                    name,
                    forms_produced: produced,
                    forms_returned: returned
                  })
                )}
                columns={columns}
                noun="section"
              />
            </div>
          ) : (
            <div id="course-details-comments" className="clearfix mt-2">
              <div className="list">
                {semesterList.map(sem => (
                  <div
                    key={sem}
                    onClick={() => setSelectedSemester(sem)}
                    className={selectedSemester === sem ? "selected" : ""}
                  >
                    {sem}
                  </div>
                ))}
              </div>
              <div
                className="comments"
                dangerouslySetInnerHTML={{
                  __html:
                    sectionsList
                      .filter(
                        ({ semester, comments }) =>
                          semester === selectedSemester && comments
                      )
                      .map(info => info.comments)
                      .join(", ") ||
                    "This instructor does not have any comments for this course."
                }}
              />
            </div>
          )}
        </div>
      </div>
    );
  }
);

export default DetailsBox;<|MERGE_RESOLUTION|>--- conflicted
+++ resolved
@@ -91,29 +91,15 @@
       Header: getColumnName(info),
       accessor: info,
       show: showCol(info),
-<<<<<<< HEAD
       Cell: ({ value }) => (
         <center className={!value ? "empty" : ""}>
           {!value
             ? "N/A"
             : isNaN(value) && value.slice(-1) === "%"
-            ? value
-            : value.toFixed(2)}
+              ? value
+              : value.toFixed(2)}
         </center>
       )
-=======
-      Cell: ({ value }) => {
-        return (
-          <center className={!value ? "empty" : ""}>
-            {!value
-              ? "N/A"
-              : isNaN(value) && value.slice(-1) === "%"
-              ? value
-              : value.toFixed(2)}
-          </center>
-        );
-      }
->>>>>>> e4d65629
     });
 
     useEffect(() => {
@@ -233,18 +219,16 @@
               <button
                 onClick={() => setViewingRatings(true)}
                 id="view_ratings"
-                className={`btn btn-sm ${
-                  viewingRatings ? "btn-sub-primary" : "btn-sub-secondary"
-                }`}
+                className={`btn btn-sm ${viewingRatings ? "btn-sub-primary" : "btn-sub-secondary"
+                  }`}
               >
                 Ratings
               </button>
               <button
                 onClick={() => setViewingRatings(false)}
                 id="view_comments"
-                className={`btn btn-sm ${
-                  viewingRatings ? "btn-sub-secondary" : "btn-sub-primary"
-                }`}
+                className={`btn btn-sm ${viewingRatings ? "btn-sub-secondary" : "btn-sub-primary"
+                  }`}
               >
                 Comments
               </button>
