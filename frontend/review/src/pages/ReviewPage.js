--- conflicted
+++ resolved
@@ -14,25 +14,6 @@
  * Represents a course, instructor, or department review page.
  */
 export class ReviewPage extends Component {
-<<<<<<< HEAD
-	constructor(props) {
-		super(props)
-		this.tableRef = React.createRef()
-		this.cookies = new Cookies()
-		this.state = {
-			type: this.props.match.params.type, // course, instructor, or department
-			code: this.props.match.params.code,
-			data: null,
-			error: null,
-			error_detail: null,
-			rowCode: null,
-			liveData: null,
-			selectedCourses: {},
-			isAverage: localStorage.getItem("meta-column-type") !== "recent",
-			isCourseEval: false,
-			showBanner: false,
-		}
-=======
   constructor(props) {
     super(props);
     this.tableRef = React.createRef();
@@ -52,23 +33,22 @@
       isCourseEval: false,
       showBanner: false
     };
->>>>>>> c1a77124
-
-		this.navigateToPage = this.navigateToPage.bind(this)
-		this.getReviewData = this.getReviewData.bind(this)
-		this.setIsAverage = this.setIsAverage.bind(this)
-		const setIsCourseEval = this.setIsCourseEval.bind(this)
-		this.setIsCourseEval = (val) => {
-			setIsCourseEval(val)
-			window.ga("send", "event", {
-				eventCategory: "Registration Metrics Mode",
-				eventAction: "Toggle",
-				eventValue: val,
-			})
-		}
-		this.showRowHistory = this.showRowHistory.bind(this)
-		this.showDepartmentGraph = this.showDepartmentGraph.bind(this)
-	}
+
+    this.navigateToPage = this.navigateToPage.bind(this);
+    this.getReviewData = this.getReviewData.bind(this);
+    this.setIsAverage = this.setIsAverage.bind(this);
+    const setIsCourseEval = this.setIsCourseEval.bind(this);
+    this.setIsCourseEval = val => {
+      setIsCourseEval(val);
+      window.ga("send", "event", {
+        eventCategory: "Registration Metrics Mode",
+        eventAction: "Toggle",
+        eventValue: val
+      });
+    };
+    this.showRowHistory = this.showRowHistory.bind(this);
+    this.showDepartmentGraph = this.showDepartmentGraph.bind(this);
+  }
 
 	componentDidMount() {
 		this.getReviewData()
@@ -87,29 +67,6 @@
 			)
 	}
 
-<<<<<<< HEAD
-	componentDidUpdate(prevProps) {
-		if (
-			this.props.match.params.type !== prevProps.match.params.type ||
-			this.props.match.params.code !== prevProps.match.params.code
-		) {
-			// TODO: Switch to functional component and use useEffect(() => {...}, [])
-			// eslint-disable-next-line react/no-did-update-set-state
-			this.setState(
-				{
-					type: this.props.match.params.type,
-					code: this.props.match.params.code,
-					data: null,
-					liveData: null,
-					rowCode: null,
-					error: null,
-					isCourseEval: false,
-				},
-				this.getReviewData
-			)
-		}
-	}
-=======
   componentDidUpdate(prevProps) {
     if (
       this.props.match.params.type !== prevProps.match.params.type ||
@@ -134,7 +91,6 @@
       );
     }
   }
->>>>>>> c1a77124
 
 	setIsAverage(isAverage) {
 		this.setState({ isAverage }, () =>
@@ -158,36 +114,6 @@
 		return pageInfo
 	}
 
-<<<<<<< HEAD
-	getReviewData() {
-		const { type, code } = this.state
-		if (type && code) {
-			apiReviewData(type, code)
-				.then((data) => {
-					const { error, detail } = data
-					if (error) {
-						this.setState({
-							error,
-							error_detail: detail,
-						})
-					} else {
-						this.setState({ data })
-						if (type === "course") {
-							apiLive(data.code)
-								.then((result) => this.setState({ liveData: result }))
-								.catch(() => undefined)
-						}
-					}
-				})
-				.catch(() =>
-					this.setState({
-						error:
-							"Could not retrieve review information at this time. Please try again later!",
-					})
-				)
-		}
-	}
-=======
   getReviewData() {
     const { type, code, url_code, url_semester } = this.state;
     if (type && code) {
@@ -216,7 +142,6 @@
         );
     }
   }
->>>>>>> c1a77124
 
 	navigateToPage(value) {
 		if (!value) {
@@ -266,18 +191,6 @@
 			return <Redirect to="/search" />
 		}
 
-<<<<<<< HEAD
-		const {
-			code,
-			data,
-			rowCode,
-			liveData,
-			isAverage,
-			isCourseEval,
-			selectedCourses,
-			type,
-		} = this.state
-=======
     const {
       code,
       url_semester,
@@ -289,7 +202,6 @@
       selectedCourses,
       type
     } = this.state;
->>>>>>> c1a77124
 
 		const handleSelect = {
 			instructor: this.showRowHistory,
@@ -297,80 +209,6 @@
 			department: this.showDepartmentGraph,
 		}[type]
 
-<<<<<<< HEAD
-		return (
-			<div>
-				<Navbar />
-				{this.state.data ? (
-					<>
-						<div id="content" className="row">
-							<div className="col-sm-12 col-md-4 sidebar-col box-wrapper">
-								<InfoBox
-									type={type}
-									code={code}
-									data={data}
-									liveData={liveData}
-									selectedCourses={selectedCourses}
-									isCourseEval={isCourseEval}
-									setIsCourseEval={this.setIsCourseEval}
-								/>
-							</div>
-							<div className="col-sm-12 col-md-8 main-col">
-								<ScoreBox
-									data={data}
-									type={type}
-									liveData={liveData}
-									onSelect={handleSelect}
-									isAverage={isAverage}
-									setIsAverage={this.setIsAverage}
-									isCourseEval={isCourseEval}
-								/>
-								{type === "course" && (
-									<DetailsBox
-										type={type}
-										course={code}
-										instructor={rowCode}
-										isCourseEval={isCourseEval}
-										ref={this.tableRef}
-									/>
-								)}
-
-								{type === "instructor" && (
-									<DetailsBox
-										type={type}
-										course={rowCode}
-										instructor={code}
-										isCourseEval={isCourseEval}
-										ref={this.tableRef}
-									/>
-								)}
-							</div>
-						</div>
-						{type === "course" && isCourseEval && (
-							<GraphBox
-								key={isAverage}
-								courseCode={code}
-								isAverage={isAverage}
-								setIsAverage={this.setIsAverage}
-							/>
-						)}
-					</>
-				) : (
-					<div style={{ textAlign: "center", padding: 45 }}>
-						<i
-							className="fa fa-spin fa-cog fa-fw"
-							style={{ fontSize: "150px", color: "#aaa" }}
-						/>
-						<h1 style={{ fontSize: "2em", marginTop: 15 }}>
-							Loading {type === "instructor" ? "" : code}...
-						</h1>
-					</div>
-				)}
-				<Footer />
-			</div>
-		)
-	}
-=======
     return (
       <div>
         <Navbar />
@@ -446,5 +284,4 @@
       </div>
     );
   }
->>>>>>> c1a77124
 }