--- conflicted
+++ resolved
@@ -246,10 +246,7 @@
     .catch(e => alert('Trouble adding degrees: ' + e))
     .then((res) => {
       if (res) {
-<<<<<<< HEAD
         setActiveDegreeplanId(res.id)
-=======
->>>>>>> 78224242
         const updated = postFetcher(`/api/degree/degreeplans/${res.id}/degrees`, { degree_ids: majors.map(m => m.value.id) }) // add degree
         // mutate(`api/degree/degreeplans/${res.id}`, updated, { populateCache: true, revalidate: false }) // use updated degree plan returned
         // mutate(key => key && key.startsWith(`/api/degree/degreeplans/${res.id}/fulfillments`)) // refetch the fulfillments  
