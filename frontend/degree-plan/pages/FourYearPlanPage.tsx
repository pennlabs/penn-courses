--- conflicted
+++ resolved
@@ -10,12 +10,8 @@
 import { ReviewPanelContext } from '@/components/Infobox/ReviewPanel';
 import DegreeModal, { ModalKey } from "@/components/FourYearPlan/DegreeModal";
 import SplitPane, { Pane } from 'react-split-pane';
-<<<<<<< HEAD
-import Dock from "@/components/Dock/Dock";
+import Nav from "@/components/NavBar/Nav";
 import useWindowDimensions from "@/hooks/window";
-=======
-import Nav from "@/components/NavBar/Nav";
->>>>>>> 1357c6d9
 
 const Row = styled.div`
     position: relative;
@@ -28,11 +24,7 @@
     padding: 0rem .5rem;
     position: absolute;
     width: 100%;
-<<<<<<< HEAD
-    height: 95%;
-=======
-    height: 92%; /* TODO: this is hacky*/
->>>>>>> 1357c6d9
+    height: 95%; /* TODO: this is hacky*/
 `;
 
 export const PanelTopBar = styled.div`
@@ -79,30 +71,6 @@
     const { data: options } = useSWR<Options>('/api/options');
     const [reviewPanelCoords, setReviewPanelCoords] = useState<{ top?: number, left?:number, right?: number, bottom?: number }>({ top: 0, left: 0 });
     const [reviewPanelFullCode, setReviewPanelFullCode] = useState<Course["full_code"]|null>(null);
-<<<<<<< HEAD
-    const [reviewPanelIsPermanent, setReviewPanelIsPermanent] = useState(false);
-
-    const [results, setResults] = useState([]);
-
-    const [reqQuery, setReqQuery] = useState("");
-
-    const [highlightReqId, setHighlightReqId] = useState(-1);
-
-    const handleCloseSearchPanel = () => {
-        // setHighlightReqId(-1);
-        setSearchClosed(true);
-    }
-
-    // testing version
-    const [majors, setMajors] = useState([{id: 1843, name: 'Computer Science, BSE'}, {id: 1744, name: 'Visual Studies, BAS'}]);
-    const [currentMajor, setCurrentMajor] = useState({});
-
-    useEffect(() => {
-        if (majors.length !== 0) setCurrentMajor(majors[0]);
-      }, [majors]);
-
-=======
->>>>>>> 1357c6d9
     const ref = useRef(null);
 
     // search panel
@@ -110,92 +78,6 @@
     const [searchRuleId, setSearchRuleId] = useState<Rule["id"] | null>(null);
     const [searchRuleQuery, setSearchRuleQuery] = useState<string | null>(null) // a query object
 
-<<<<<<< HEAD
-    const [loading, setLoading] = useState(false);
-    const handleSearch =  async (id: number, query: string) => {
-        setSearchClosed(false);
-        setLoading(true);
-        setReqQuery(query);
-        if (id != undefined) setReqId(id);
-    }
-
-    return (
-        <PlanPageContainer ref={ref}>
-            <ReviewPanelContext.Provider value={{ 
-            full_code: reviewPanelFullCode, 
-            set_full_code: setReviewPanelFullCode, 
-            isPermanent: reviewPanelIsPermanent, 
-            setIsPermanent: setReviewPanelIsPermanent,
-            position: reviewPanelCoords,
-            setPosition: setReviewPanelCoords
-            }}>
-                {reviewPanelFullCode && 
-                    <ReviewPanel
-                    currentSemester={options?.SEMESTER}
-                    full_code={reviewPanelFullCode} 
-                    set_full_code={setReviewPanelFullCode}
-                    isPermanent={reviewPanelIsPermanent}
-                    setIsPermanent={setReviewPanelIsPermanent}
-                    position={reviewPanelCoords}
-                    setPosition={setReviewPanelCoords}
-                    />}
-                {modalKey && 
-                    <DegreeModal 
-                        setModalKey={setModalKey} 
-                        modalKey={modalKey} 
-                        modalObject={modalObject} 
-                        setActiveDegreeplanId={setActiveDegreeplanId}
-                        /> 
-                    }
-                <Row>
-                    <SplitPane split="vertical" minSize={0} maxSize={useWindowDimensions()['width'] * 0.6} defaultSize={'50%'} paneStyle={{height: '90%'}} >
-                        <Pane style={{display: 'flex', height: '100%'}}>
-                            <PanelContainer>
-                                <PlanPanel 
-                                    setModalKey={setModalKey}
-                                    modalKey={modalKey}
-                                    setModalObject={setModalObject}
-                                    isLoading={isLoadingDegreeplans || isLoadingActiveDegreePlan} 
-                                    activeDegreeplan={activeDegreePlan} degreeplans={degreeplans} 
-                                    setActiveDegreeplanId={setActiveDegreeplanId}
-                                />
-                            </PanelContainer>
-                        </Pane>
-                        <Pane style={{display: 'flex', flexDirection: 'row', height: '100%'}}>
-                            <PanelContainer>
-                                {/* <SplitPane split="horizontal" minSize='80%'> */}
-                                    <ReqPanel
-                                        setModalKey={setModalKey}
-                                        setModalObject={setModalObject}
-                                        activeDegreeplan={activeDegreePlan} 
-                                        highlightReqId={highlightReqId} 
-                                        setHighlightReqId={setHighlightReqId} 
-                                        setMajors={setMajors} 
-                                        currentMajor={currentMajor} 
-                                        setCurrentMajor={setCurrentMajor} 
-                                        setSearchClosed={setSearchClosed} 
-                                        setDegreeModalOpen={setDegreeModalOpen} 
-                                        handleSearch={handleSearch}
-                                    />
-                                    {/* <div>
-                                        load area
-                                    </div>
-                                </SplitPane> */}
-                            </PanelContainer>
-                            <PanelContainer hidden={searchClosed} $minWidth={'40%'} $maxWidth={'45%'} >
-                                <SearchPanel
-                                    setClosed={handleCloseSearchPanel} 
-                                    courses={results} 
-                                    reqId={reqId}
-                                    loading={loading} />
-                            </PanelContainer>
-                        </Pane>
-                    </SplitPane>
-                        
-                </Row>             
-            </ReviewPanelContext.Provider>
-        </PlanPageContainer>
-=======
     
     return (
 
@@ -273,7 +155,6 @@
                     </ReviewPanelContext.Provider>
             </PlanPageContainer>
         </SearchPanelContext.Provider>
->>>>>>> 1357c6d9
     )
 }
 
