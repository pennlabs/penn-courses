--- conflicted
+++ resolved
@@ -1,7 +1,10 @@
 import React, { useState, useEffect, useRef } from "react";
 import ReqPanel from "../components/Requirements/ReqPanel";
 import PlanPanel from "../components/FourYearPlan/PlanPanel";
-import {SearchPanel, SearchPanelContext} from "../components/Search/SearchPanel";
+import {
+  SearchPanel,
+  SearchPanelContext,
+} from "../components/Search/SearchPanel";
 // import Plan from "../components/example/Plan";
 import styled from "@emotion/styled";
 import useSWR from "swr";
@@ -9,21 +12,17 @@
 import ReviewPanel from "@/components/Infobox/ReviewPanel";
 import { ReviewPanelContext } from "@/components/Infobox/ReviewPanel";
 import DegreeModal, { ModalKey } from "@/components/FourYearPlan/DegreeModal";
-<<<<<<< HEAD
 import SplitPane, { Pane } from "react-split-pane";
-=======
-import SplitPane, { Pane } from 'react-split-pane';
 import Nav from "@/components/NavBar/Nav";
->>>>>>> f2a44c99
 import Dock from "@/components/Dock/Dock";
 import useWindowDimensions from "@/hooks/window";
 
 const PageContainer = styled.div`
-    height: 100vh;
-    width: 100vw;
-    display: flex;
-    flex-direction: column;
-`
+  height: 100vh;
+  width: 100vw;
+  display: flex;
+  flex-direction: column;
+`;
 
 const Row = styled.div`
   position: relative;
@@ -31,23 +30,11 @@
   width: 100%;
 `;
 
-<<<<<<< HEAD
-// display: flex;
-//     flex-direction: row;
-//     position: relative;
-const PlanPageContainer = styled.div`
+const BodyContainer = styled.div`
   background-color: var(--background-grey);
-  padding: 0rem 3rem;
-  position: absolute;
+  padding: 0.5rem;
   width: 100%;
-  height: 89%;
-=======
-const BodyContainer = styled.div`
-    background-color: var(--background-grey);
-    padding: .5rem;
-    width: 100%;
-    flex-grow: 1;
->>>>>>> f2a44c99
+  flex-grow: 1;
 `;
 
 export const PanelTopBar = styled.div`
@@ -60,39 +47,22 @@
   width: 100%;
 `;
 
-<<<<<<< HEAD
-export const PanelContainer = styled.div<{
-  $maxWidth: string;
-  $minWidth: string;
-}>`
+const PanelWrapper = styled.div<{ $maxWidth: string; $minWidth: string }>`
   border-radius: 10px;
-  box-shadow: 0px 0px 10px 6px rgba(0, 0, 0, 0.05);
+  box-shadow: 0px 0px 5px 2px rgba(0, 0, 0, 0.05);
   background-color: #ffffff;
-  margin: 9px;
-  height: 82vh;
   overflow: hidden; /* Hide scrollbars */
   width: ${(props) => (props.$maxWidth || props.$maxWidth ? "auto" : "100%")};
   max-width: ${(props) => (props.$maxWidth ? props.$maxWidth : "auto")};
   min-width: ${(props) => (props.$minWidth ? props.$minWidth : "auto")};
   position: relative;
-`;
-
-const FourYearPlanPage = ({
-  searchClosed,
-  setSearchClosed,
-  reqId,
-  setReqId,
-}: any) => {
-  const [leftWidth, setLeftWidth] = useState(800);
-  const [drag, setDrag] = useState(false);
-  const [x, setX] = useState(0);
-
-  const [degreeModalOpen, setDegreeModalOpen] = React.useState(false);
-
+  height: 100%;
+`;
+
+const FourYearPlanPage = ({ updateUser, user }: any) => {
   // edit modals for degree and degree plan
   const [modalKey, setModalKey] = useState<ModalKey>(null);
   const [modalObject, setModalObject] = useState<DegreePlan | null>(null); // stores the which degreeplan is being updated using the modal
-  // useEffect(() => console.log(modalKey), [modalKey])
 
   // active degree plan
   const [activeDegreeplanId, setActiveDegreeplanId] = useState<
@@ -124,71 +94,45 @@
   // review panel
   const { data: options } = useSWR<Options>("/api/options");
   const [reviewPanelCoords, setReviewPanelCoords] = useState<{
-    x: number;
-    y: number;
-  }>({ x: 0, y: 0 });
+    top?: number;
+    left?: number;
+    right?: number;
+    bottom?: number;
+  }>({ top: 0, left: 0 });
   const [reviewPanelFullCode, setReviewPanelFullCode] = useState<
     Course["full_code"] | null
   >(null);
-  const [reviewPanelIsPermanent, setReviewPanelIsPermanent] = useState(false);
-
-  const [results, setResults] = useState([]);
-
-  const [reqQuery, setReqQuery] = useState("");
-
-  const [highlightReqId, setHighlightReqId] = useState(-1);
-
-  const handleCloseSearchPanel = () => {
-    // setHighlightReqId(-1);
-    setSearchClosed(true);
-  };
-
-  // testing version
-  const [majors, setMajors] = useState([
-    { id: 1843, name: "Computer Science, BSE" },
-    { id: 1744, name: "Visual Studies, BAS" },
-  ]);
-  const [currentMajor, setCurrentMajor] = useState({});
-  useEffect(() => {
-    if (majors.length !== 0) setCurrentMajor(majors[0]);
-  }, [majors]);
-
   const ref = useRef(null);
-  const [totalWidth, setTotalWidth] = useState(0);
-
-  useEffect(() => {
-    console.log("total width: ", ref.current ? ref.current.offsetWidth : 0);
-    setTotalWidth(ref.current ? ref.current.offsetWidth : 0);
-  }, [ref.current]);
-
-  const [loading, setLoading] = useState(false);
-  const handleSearch = async (id: number, query: string) => {
-    setSearchClosed(false);
-    setLoading(true);
-    setReqQuery(query);
-    if (id != undefined) setReqId(id);
-  };
+
+  // search panel
+  const [searchPanelOpen, setSearchPanelOpen] = useState<boolean>(false);
+  const [searchRuleId, setSearchRuleId] = useState<Rule["id"] | null>(null);
+  const [searchRuleQuery, setSearchRuleQuery] = useState<string | null>(null); // a query object
 
   return (
-    <PlanPageContainer ref={ref}>
+    <SearchPanelContext.Provider
+      value={{
+        setSearchPanelOpen: setSearchPanelOpen,
+        searchPanelOpen: searchPanelOpen,
+        setSearchRuleId: setSearchRuleId,
+        searchRuleId: searchRuleId,
+        setSearchRuleQuery: setSearchRuleQuery,
+        searchRuleQuery: searchRuleQuery,
+      }}
+    >
       <ReviewPanelContext.Provider
         value={{
           full_code: reviewPanelFullCode,
           set_full_code: setReviewPanelFullCode,
-          isPermanent: reviewPanelIsPermanent,
-          setIsPermanent: setReviewPanelIsPermanent,
           position: reviewPanelCoords,
           setPosition: setReviewPanelCoords,
         }}
       >
-        <Dock setSearchClosed={setSearchClosed} setReqId={setReqId} />
         {reviewPanelFullCode && (
           <ReviewPanel
             currentSemester={options?.SEMESTER}
             full_code={reviewPanelFullCode}
             set_full_code={setReviewPanelFullCode}
-            isPermanent={reviewPanelIsPermanent}
-            setIsPermanent={setReviewPanelIsPermanent}
             position={reviewPanelCoords}
             setPosition={setReviewPanelCoords}
           />
@@ -201,186 +145,62 @@
             setActiveDegreeplanId={setActiveDegreeplanId}
           />
         )}
-        <Row>
-          <SplitPane
-            split="vertical"
-            minSize={0}
-            maxSize={750}
-            defaultSize="50%"
-          >
-            <Pane>
-              <PanelContainer>
-                <PlanPanel
-                  setModalKey={setModalKey}
-                  modalKey={modalKey}
-                  setModalObject={setModalObject}
-                  isLoading={isLoadingDegreeplans || isLoadingActiveDegreePlan}
-                  activeDegreeplan={activeDegreePlan}
-                  degreeplans={degreeplans}
-                  setActiveDegreeplanId={setActiveDegreeplanId}
-                />
-              </PanelContainer>
-            </Pane>
-            <Pane style={{ display: "flex", flexDirection: "row" }}>
-              <PanelContainer>
-                {/* <SplitPane split="horizontal" minSize='80%'> */}
-                <ReqPanel
-                  setModalKey={setModalKey}
-                  setModalObject={setModalObject}
-                  activeDegreeplan={activeDegreePlan}
-                  highlightReqId={highlightReqId}
-                  setHighlightReqId={setHighlightReqId}
-                  setMajors={setMajors}
-                  currentMajor={currentMajor}
-                  setCurrentMajor={setCurrentMajor}
-                  setSearchClosed={setSearchClosed}
-                  setDegreeModalOpen={setDegreeModalOpen}
-                  handleSearch={handleSearch}
-                />
-                {/* <div>
-                                        load area
-                                    </div>
-                                </SplitPane> */}
-              </PanelContainer>
-              <PanelContainer
-                hidden={searchClosed}
-                $minWidth={"40%"}
-                $maxWidth={"45%"}
+        <PageContainer>
+          <Nav login={updateUser} logout={() => updateUser(null)} user={user} />
+          <BodyContainer ref={ref}>
+            <Row>
+              <SplitPane
+                split="vertical"
+                minSize={0}
+                maxSize={useWindowDimensions()["width"] * 0.65}
+                defaultSize="50%"
               >
-                <SearchPanel
-                  setClosed={handleCloseSearchPanel}
-                  courses={results}
-                  reqId={reqId}
-                  loading={loading}
-                />
-              </PanelContainer>
-            </Pane>
-          </SplitPane>
-        </Row>
-      </ReviewPanelContext.Provider>
-    </PlanPageContainer>
-  );
-};
-=======
-const PanelWrapper = styled.div<{$maxWidth: string, $minWidth: string}>`
-    border-radius: 10px;
-    box-shadow: 0px 0px 5px 2px rgba(0, 0, 0, 0.05);
-    background-color: #FFFFFF;
-    overflow: hidden; /* Hide scrollbars */
-    width: ${props => props.$maxWidth || props.$maxWidth ? 'auto' : '100%'};
-    max-width: ${props => props.$maxWidth ? props.$maxWidth : 'auto'};
-    min-width: ${props => props.$minWidth ? props.$minWidth : 'auto'};
-    position: relative;
-    height: 100%;
-`;
-
-const FourYearPlanPage = ({ updateUser, user}: any) => {
-    // edit modals for degree and degree plan
-    const [modalKey, setModalKey] = useState<ModalKey>(null);
-    const [modalObject, setModalObject] = useState<DegreePlan | null>(null); // stores the which degreeplan is being updated using the modal
-
-    // active degree plan
-    const [activeDegreeplanId, setActiveDegreeplanId] = useState<null | DegreePlan["id"]>(null);
-    const { data: degreeplans, isLoading: isLoadingDegreeplans } = useSWR<DegreePlan[]>('/api/degree/degreeplans');
-    const { data: activeDegreePlan, isLoading: isLoadingActiveDegreePlan } = useSWR(activeDegreeplanId ? `/api/degree/degreeplans/${activeDegreeplanId}` : null);
-    useEffect(() => {
-        // recompute the active degreeplan id on changes to the degreeplans
-        if (!degreeplans?.length) setActiveDegreeplanId(null);
-        else if (!activeDegreeplanId || !degreeplans.find(d => d.id === activeDegreeplanId)) {
-            const mostRecentUpdated = degreeplans.reduce((a,b) => a.updated_at > b.updated_at ? a : b);
-            setActiveDegreeplanId(mostRecentUpdated.id);
-        }
-    }, [degreeplans, activeDegreeplanId]);
-
-    // review panel
-    const { data: options } = useSWR<Options>('/api/options');
-    const [reviewPanelCoords, setReviewPanelCoords] = useState<{ top?: number, left?:number, right?: number, bottom?: number }>({ top: 0, left: 0 });
-    const [reviewPanelFullCode, setReviewPanelFullCode] = useState<Course["full_code"]|null>(null);
-    const ref = useRef(null);
-
-    // search panel
-    const [searchPanelOpen, setSearchPanelOpen] = useState<boolean>(false)
-    const [searchRuleId, setSearchRuleId] = useState<Rule["id"] | null>(null);
-    const [searchRuleQuery, setSearchRuleQuery] = useState<string | null>(null) // a query object
-
-    
-    return (
-
-        <SearchPanelContext.Provider value={{
-            setSearchPanelOpen: setSearchPanelOpen,
-            searchPanelOpen: searchPanelOpen,
-            setSearchRuleId: setSearchRuleId,
-            searchRuleId: searchRuleId,
-            setSearchRuleQuery: setSearchRuleQuery,
-            searchRuleQuery: searchRuleQuery
-        }}>
-            <ReviewPanelContext.Provider value={{ 
-            full_code: reviewPanelFullCode, 
-            set_full_code: setReviewPanelFullCode, 
-            position: reviewPanelCoords,
-            setPosition: setReviewPanelCoords
-            }}>
-                {reviewPanelFullCode && 
-                    <ReviewPanel 
-                    currentSemester={options?.SEMESTER}
-                    full_code={reviewPanelFullCode} 
-                    set_full_code={setReviewPanelFullCode}
-                    position={reviewPanelCoords}
-                    setPosition={setReviewPanelCoords}
-                    />}
-                {modalKey && 
-                    <DegreeModal 
-                    setModalKey={setModalKey} 
-                    modalKey={modalKey} 
-                    modalObject={modalObject} 
+                <PanelWrapper>
+                  <PlanPanel
+                    setModalKey={setModalKey}
+                    modalKey={modalKey}
+                    setModalObject={setModalObject}
+                    isLoading={
+                      isLoadingDegreeplans || isLoadingActiveDegreePlan
+                    }
+                    activeDegreeplan={activeDegreePlan}
+                    degreeplans={degreeplans}
                     setActiveDegreeplanId={setActiveDegreeplanId}
-                    />}
-                <PageContainer>
-                    <Nav
-                    login={updateUser}
-                    logout={() => updateUser(null)}
-                    user={user}
+                  />
+                </PanelWrapper>
+                <div
+                  style={{
+                    display: "flex",
+                    flexDirection: "row",
+                    height: "100%",
+                  }}
+                >
+                  <PanelWrapper>
+                    {/* <SplitPane split="horizontal" minSize='80%'> */}
+                    <ReqPanel
+                      setModalKey={setModalKey}
+                      setModalObject={setModalObject}
+                      activeDegreeplan={activeDegreePlan}
                     />
-                    <BodyContainer ref={ref}>
-                        <Row>
-                            <SplitPane split="vertical" minSize={0} maxSize={useWindowDimensions()['width'] * 0.65} defaultSize='50%'>
-                                <PanelWrapper>
-                                    <PlanPanel 
-                                    setModalKey={setModalKey}
-                                    modalKey={modalKey}
-                                    setModalObject={setModalObject}
-                                    isLoading={isLoadingDegreeplans || isLoadingActiveDegreePlan} 
-                                    activeDegreeplan={activeDegreePlan} degreeplans={degreeplans} 
-                                    setActiveDegreeplanId={setActiveDegreeplanId}
-                                    />
-                                </PanelWrapper>
-                                <div style={{display: 'flex', flexDirection: 'row', height: '100%'}}>
-                                    <PanelWrapper>
-                                        {/* <SplitPane split="horizontal" minSize='80%'> */}
-                                        <ReqPanel
-                                        setModalKey={setModalKey}
-                                        setModalObject={setModalObject}
-                                        activeDegreeplan={activeDegreePlan} 
-                                        />
-                                            {/* <div>
+                    {/* <div>
                                                 load area
                                             </div>
                                         </SplitPane> */}
-                                    </PanelWrapper>
-                                    {searchPanelOpen && <PanelWrapper $minWidth={'40%'} $maxWidth={'45%'} >
-                                        <SearchPanel activeDegreeplanId={activeDegreeplanId} />
-                                    </PanelWrapper>
-                                    }
-                                </div>
-                            </SplitPane>        
-                        </Row>             
-                    </BodyContainer>
-                    <Dock/>
-                </PageContainer>
-            </ReviewPanelContext.Provider>
-        </SearchPanelContext.Provider>
-    )
-}
->>>>>>> f2a44c99
+                  </PanelWrapper>
+                  {searchPanelOpen && (
+                    <PanelWrapper $minWidth={"40%"} $maxWidth={"45%"}>
+                      <SearchPanel activeDegreeplanId={activeDegreeplanId} />
+                    </PanelWrapper>
+                  )}
+                </div>
+              </SplitPane>
+            </Row>
+          </BodyContainer>
+          <Dock />
+        </PageContainer>
+      </ReviewPanelContext.Provider>
+    </SearchPanelContext.Provider>
+  );
+};
 
 export default FourYearPlanPage;