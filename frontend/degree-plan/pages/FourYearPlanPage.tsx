--- conflicted
+++ resolved
@@ -52,12 +52,7 @@
     margin-top: 30vh;
 `;
 
-<<<<<<< HEAD
-const FourYearPlanPage = () => {
-    // resizeable panels
-=======
 const FourYearPlanPage = ({searchClosed, setSearchClosed, reqId, setReqId}: any) => {
->>>>>>> b56c01e9
     const [leftWidth, setLeftWidth] = useState(800);
     const [drag, setDrag] = useState(false);
     const [x, setX] = useState(0);
@@ -87,8 +82,6 @@
     const [reviewPanelCoords, setReviewPanelCoords] = useState<{x: number, y: number}>({ x: 0, y: 0 });
     const [reviewPanelFullCode, setReviewPanelFullCode] = useState<Course["full_code"]|null>(null);
     const [reviewPanelIsPermanent, setReviewPanelIsPermanent] = useState(false);
-    
-    const [searchClosed, setSearchClosed] = useState(true);
 
     const [results, setResults] = useState([]);
     const [courseDetailOpen, setCourseDetailOpen] = useState(false);
@@ -166,7 +159,6 @@
     
     return (
         <PlanPageContainer ref={ref}>
-<<<<<<< HEAD
             <ReviewPanelContext.Provider value={{ 
             full_code: reviewPanelFullCode, 
             set_full_code: setReviewPanelFullCode, 
@@ -225,24 +217,6 @@
                     </PanelContainer>
                 </Row>
             </ReviewPanelContext.Provider>
-=======
-            {/* <ReviewPanel currentSemester={options?.SEMESTER} full_code={"CIS-1200"}/> */}
-            <div onMouseMove={resizeFrame} onMouseUp={endResize} className="d-flex">
-                <PanelContainer $width={leftWidth}>
-                    <PlanPanel isLoading={isLoadingDegreeplans || isLoadingActiveDegreePlan} activeDegreeplan={activeDegreePlan} degreeplans={degreeplans} setActiveDegreeplanId={setActiveDegreeplanId}/>
-                </PanelContainer>
-                <Divider onMouseDown={startResize}/>
-                <PanelContainer $width={totalWidth - leftWidth}>
-                    <ReqPanel activeDegreePlan={activeDegreePlan} highlightReqId={highlightReqId} setHighlightReqId={setHighlightReqId} setMajors={setMajors} currentMajor={currentMajor} setCurrentMajor={setCurrentMajor} setSearchClosed={setSearchClosed} setDegreeModalOpen={setDegreeModalOpen} handleSearch={handleSearch}/>
-                </PanelContainer>
-                <PanelContainer hidden={searchClosed} $width={400}>
-                    <SearchPanel setClosed={handleCloseSearchPanel} reqQuery={reqQuery} reqId={reqId} showCourseDetail={showCourseDetail} loading={loading} searchReqId={highlightReqId}/>
-                </PanelContainer>
-                <PanelContainer hidden={!courseDetailOpen}>
-                    <CourseDetailPanel setOpen={setCourseDetailOpen} courseDetail={courseDetail}/>
-                </PanelContainer>
-            </div>
->>>>>>> b56c01e9
         </PlanPageContainer>
     )
 }
