--- conflicted
+++ resolved
@@ -6,16 +6,10 @@
 import FourYearPlanPage from "./FourYearPlanPage";
 import OnboardingPage from "./OnboardingPage";
 import React, { useState } from "react";
-<<<<<<< HEAD
 import { type User } from "../types";
 import LoginModal from "pcx-shared-components/src/accounts/LoginModal";
 import { SWRConfig } from "swr";
-=======
-import { type User } from '../types';
-import LoginModal from 'pcx-shared-components/src/accounts/LoginModal';
-import { SWRConfig } from 'swr';
-import Dock from '@/components/Dock/Dock'
->>>>>>> f2a44c99
+import Dock from "@/components/Dock/Dock";
 
 export default function Home() {
   const [user, setUser] = useState<User | null>(null);
@@ -35,51 +29,26 @@
   return (
     <>
       <DndProvider backend={HTML5Backend}>
-<<<<<<< HEAD
         <SWRConfig
           value={{
             fetcher: (resource, init) =>
               fetch(resource, init).then((res) => res.json()),
+            onError: (error, key) => {
+              if (error.status !== 403 && error.status !== 404) {
+                // error handling
+              }
+            },
           }}
         >
           {/* <OnboardingPage /> */}
-          <Nav
-            login={updateUser}
-            logout={() => updateUser(null)}
-            user={user}
-            setSearchClosed={setSearchClosed}
-            setReqId={setReqId}
-          />
-          <FourYearPlanPage
-            searchClosed={searchClosed}
-            setSearchClosed={setSearchClosed}
-            reqId={reqId}
-            setReqId={setReqId}
-          />
-          {/* {showLoginModal && (
+          <FourYearPlanPage user={user} updateUser={updateUser} />
+          {showLoginModal && (
             <LoginModal
               pathname={window.location.pathname}
               siteName="Penn Degree Plan"
             />
-          )} */}
-=======
-        <SWRConfig value={{
-          fetcher: (resource, init) => fetch(resource, init).then(res => res.json()),
-          onError: (error, key) => {
-            if (error.status !== 403 && error.status !== 404) {
-              // error handling
-            }
-          }
-        }}>
-          <FourYearPlanPage user={user} updateUser={updateUser}/>
-          {showLoginModal && (
-              <LoginModal
-                  pathname={window.location.pathname}
-                  siteName="Penn Degree Plan"
-              />
           )}
           {/* <Dock/> */}
->>>>>>> f2a44c99
         </SWRConfig>
       </DndProvider>
     </>
