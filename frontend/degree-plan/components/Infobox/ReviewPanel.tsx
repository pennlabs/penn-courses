--- conflicted
+++ resolved
@@ -97,38 +97,17 @@
     bottom = top === undefined ? bottom : undefined;
 
     return (
-<<<<<<< HEAD
-        <Draggable defaultPosition={position}>
-            <ReviewPanelWrapper onFocus={() => setIsPermanent(true)}>
-                <ReviewPanelContainer>
-                    {!!data &&
-                        <InfoBox
-                            close={() => { 
-                                set_full_code(null);
-                                setIsPermanent(false);
-                            }}
-                            data={data}
-                            liveData={liveData}
-                            style={{ position: 'absolute'}}
-                        />}
-                </ReviewPanelContainer>
-            </ReviewPanelWrapper>
-        </Draggable>
-=======
-        <ReviewPanelWrapper onFocus={() => setIsPermanent(true)} $right={right} $left={left} $top={top} $bottom={bottom}>
+        <ReviewPanelWrapper $right={right} $left={left} $top={top} $bottom={bottom}>
             <ReviewPanelContainer>
-                {data ?
+                {data &&
                     <InfoBox
                         close={() => { 
                             set_full_code(null)
-                            setIsPermanent(false)
                         }}
                         data={data}
-                    />
-                    : <div></div>}
+                    />}
             </ReviewPanelContainer>
         </ReviewPanelWrapper>
->>>>>>> 1357c6d9
     )
 }
 
