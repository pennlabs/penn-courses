import { useDrag, useDrop } from "react-dnd";
import { ItemTypes } from "../dnd/constants";
import type { Course, DnDFulfillment, Fulfillment, Rule } from "@/types";
import styled from "@emotion/styled";
import nearley from "nearley";
import grammar from "@/util/q_object_grammar" 
import { Icon } from "../common/bulma_derived_components";
import { BaseCourseContainer } from "../FourYearPlan/CoursePlanned";
import assert from "assert";
import { ReviewPanelTrigger } from "../Infobox/ReviewPanel";
import { Draggable } from "../common/DnD";
<<<<<<< HEAD
import { useSWRCrud } from "@/hooks/swrcrud";
import useSWR from "swr";
=======
import { useContext } from "react";
import { SearchPanelContext } from "../Search/SearchPanel";
>>>>>>> 1357c6d9

const interpolate = <T,>(arr: T[], separator: T) => 
    <QObjectWrapper>
    {arr.flatMap(
        (elem, index) => index < arr.length - 1 ? 
        [elem, separator] 
        : [elem]
    )}
    </QObjectWrapper>


type ConditionKey = "full_code" | "semester" | "attributes__code__in" | "department__code" | "full_code__startswith" | "code__gte" | "code__lte" | "department__code__in" 
interface Condition {
    type: 'LEAF';
    key: ConditionKey;
    value: string | number | boolean | null | string[];
}

// represents a course requirement
interface QCourse {
    type: 'COURSE';
    full_code: string;
    semester?: string;
}
interface Search {
    type: 'SEARCH';
    q: ParsedQObj
} 
interface And {
    type: 'AND';
    clauses: (Compound | Condition | QCourse | Search)[];
}

interface Or {
    type: 'OR';
    clauses: (Compound | Condition | QCourse | Search)[];
}
type Compound = Or | And;

type ParsedQObj = Condition | Compound | QCourse | Search;
type TransformedQObject = QCourse | Search | Or;



interface CourseOptionProps {
    full_code: QCourse["full_code"];
    semester?: QCourse["semester"];
    isChosen: boolean;
    ruleIsSatisfied: boolean;
    ruleId: Rule["id"];
}
const CourseOption = ({ full_code, semester, isChosen = false, ruleIsSatisfied = false, ruleId }: CourseOptionProps) => {
    const [{ isDragging }, drag] = useDrag<DnDFulfillment, never, { isDragging: boolean }>(() => ({
        type: ItemTypes.COURSE,
        item: {full_code: full_code, semester: null, rules: [ruleId], course: null },
collect: (monitor) => ({ isDragging: !!monitor.isDragging() }),
        canDrag: !isChosen && !ruleIsSatisfied
    }), [isChosen, ruleIsSatisfied])

    return (
        <ReviewPanelTrigger full_code={full_code}>
            <Draggable isDragging={isDragging}>
                <BaseCourseContainer ref={drag} $isDepressed={isChosen} $isDisabled={!isChosen && ruleIsSatisfied}>
                    {semester ? `${full_code} (${semester})` : full_code.replace("-", " ")}
                </BaseCourseContainer>
            </Draggable>
        </ReviewPanelTrigger>
    )
}

const Row = styled.div`
    display: inline-flex;
    align-items: center;
    display: flex;
    align-content: flex-end;
    gap: .25rem;
    flex-wrap: wrap;
    margin: .5 rem 0;
`;


const Attributes = ({ attributes }: { attributes: string[] }) => {
    return <Row>
        <DarkGrayIcon><i className="fas fa-at fa-sm"></i></DarkGrayIcon> {/*TODO: add a tooltip */}
        <Wrap>{attributes.join(', ')}</Wrap>
    </Row>
}
    // display: inline-flex;
    // align-items: center;
    // align-content: flex-end;
    // gap: .25rem;
    // flex-wrap: wrap;
const SearchConditionWrapper = styled(BaseCourseContainer)`
    display: flex;
    flex-direction: row;
    margin: .5 rem 0;
    background-color: #EDF1FC;
<<<<<<< HEAD
    
    box-shadow: 0px 0px 14px 2px rgba(0, 0, 0, 0.05);
=======
    text-wrap: none;
    cursor: pointer;
>>>>>>> 1357c6d9
`

const Wrap = styled.span`
    text-wrap: wrap;
`

export const DarkGrayIcon = styled(Icon)`
    color: #575757;
`

interface SearchConditionInnerProps {
    q: ParsedQObj;
}
const SearchConditionInner = ({ q }: SearchConditionInnerProps) => {
    if (q.type === "LEAF") {
        q = { type: "AND", clauses: [q] }
    } else if (q.type === "COURSE" || q.type === "SEARCH") {
        throw Error("Course inside search condition"); // TODO: this is inelegant
    }

    const conditions = q.clauses.filter((clause) => clause.type === "LEAF") as Condition[];
    const compounds = q.clauses.filter((clause) => clause.type === "OR" || clause.type === "AND") as Compound[];

    const display = [];
    const compoundCondition: Record<ConditionKey, any | undefined> = {};
    conditions.forEach((leaf) => compoundCondition[leaf.key] = leaf.value); 
    if ('attributes__code__in' in compoundCondition) {
        display.push(<Attributes attributes={compoundCondition['attributes__code__in'] as string[]} />);
    }
    if ('department__code' in compoundCondition && 'code__gte' in compoundCondition && 'code__lte' in compoundCondition) {
        display.push(<Wrap>{compoundCondition['department__code']} {compoundCondition['code__gte']}-{compoundCondition['code__lte']}</Wrap>);
    } else if ('department__code' in compoundCondition && 'code__gte' in compoundCondition) {
        display.push(<Wrap>{compoundCondition['department__code']} {compoundCondition['code__gte']}-9999</Wrap>);
    } else if ('department__code' in compoundCondition && 'code__lte' in compoundCondition) {
        display.push(<Wrap>{compoundCondition['department__code']} 0000-{compoundCondition['code__lte']}</Wrap>);
    } else if ('department__code' in compoundCondition) {
        display.push(<Wrap>in {compoundCondition['department__code']}</Wrap>);
    } else if ('code__lte' in compoundCondition && 'code__gte' in compoundCondition) {
        display.push(<div>course number {compoundCondition['code__lte']}-{compoundCondition['code__gte']}</div>);
    } else if ('code__lte' in compoundCondition) {
        display.push(<div>course number &lt;= {compoundCondition['code__lte']}</div>);
    } else if ('code__gte' in compoundCondition) {
        display.push(<div>course number &gt;= {compoundCondition['code__gte']}</div>);
    }
    if ('department__code__in' in compoundCondition) {
        const departments = compoundCondition['department__code__in'] as string[];
        display.push(<Row> in {
            interpolate(departments.map((dept) => <div key={dept}>{dept}</div>), <CourseOptionsSeparator>or</CourseOptionsSeparator>)
        }</Row>);
    }
    if ('full_code__startswith' in compoundCondition) {
        const padding = "XXXX-XXXX";
        display.push(<div>{compoundCondition['full_code__startswith']}{padding.slice((compoundCondition['full_code__startswith'] as string).length)}</div>);
    }
    if ("semester" in compoundCondition) {
        display.push(<div>{compoundCondition['semester']}</div>);
    }

    compounds.forEach((compound) => display.push(
        <Row>
            <CourseOptionsSeparator>{'('}</CourseOptionsSeparator>
            <SearchConditionInner q={compound} />
            <CourseOptionsSeparator>{')'}</CourseOptionsSeparator>
        </Row>
    ));

    if (display.length == 0) {
        console.error("Empty display in SearchCondition: ", q)
    }

    return (
        <>
            {interpolate(display, <CourseOptionsSeparator>{q.type}</CourseOptionsSeparator>)}
        </>
    )
}

interface SearchConditionProps extends SearchConditionInnerProps {
    fulfillments: Fulfillment[]
    ruleIsSatisfied: boolean,
    ruleId: Rule["id"];
    ruleQuery: string;
}
const SearchCondition = ({ ruleId, ruleQuery, fulfillments, ruleIsSatisfied, q}: SearchConditionProps) => {
    const { setSearchPanelOpen, setSearchRuleQuery, setSearchRuleId } = useContext(SearchPanelContext);

    return (
        <SearchConditionWrapper $isDisabled={ruleIsSatisfied}>
            <SearchConditionInner q={q} />
            <div onClick={() => { 
                setSearchRuleQuery(ruleQuery);
                setSearchRuleId(ruleId);
                setSearchPanelOpen(true);
            }}>
                <DarkGrayIcon>
                    <i className="fas fa-search fa-sm"/>
                </DarkGrayIcon>
            </div>
            {fulfillments.map(fulfillment => (
                <CourseOption 
                full_code={fulfillment.full_code} 
                isChosen 
                ruleIsSatisfied={ruleIsSatisfied} 
                ruleId={ruleId}
                />
            ))}
        </SearchConditionWrapper>
    )
}

<<<<<<< HEAD
const CourseOptionsSeparator = styled.div`
    font-size: 1rem;
=======
const CourseOptionsSeparator = styled.span`
    font-size: .8rem;
>>>>>>> 1357c6d9
    text-transform: uppercase;
    color: #575757;
    font-weight: 500;
    margin: 8px 0px;
`;

const transformCourseClauses = (q: ParsedQObj): ParsedQObj => {
    if (q.type === "LEAF" && q.key === "full_code") return { type: "COURSE", full_code: q.value };
    if (q.type === "AND" && q.clauses.length == 2) {
        const semester = (q.clauses.find((clause) => clause.type === "LEAF" && clause.key === "semester") as Condition | undefined)?.value as string | undefined;
        const full_code = (q.clauses.find((clause) => clause.type === "LEAF" && clause.key === "full_code") as Condition | undefined)?.value as string | undefined;
        if (full_code) return { type: "COURSE", semester, full_code };
    }
    // parse recursively
    if (q.type === "AND" || q.type === "OR") return {...q, clauses: q.clauses.map(transformCourseClauses)}
    return q;
}
const transformDepartmentInClauses = (q: ParsedQObj): ParsedQObj => {
    if (q.type === "LEAF" && q.key === "department__code__in") return {
        type: "OR", 
        clauses: (q.value as string[]).map(dept => ({ type: "LEAF", key: "department__code", value: dept })) 
    }; 
    if (q.type === "AND" || q.type === "OR") return {...q, clauses: q.clauses.map(transformDepartmentInClauses)}
    return q;
}
const transformSearchConditions = (q: ParsedQObj): ParsedQObj => {
    if (q.type === "COURSE") return q;
    if (q.type !== "OR") return { type: "SEARCH", q };

    // combine together search conditions
    let clauses = q.clauses.map(transformSearchConditions);
    const searchConditions = clauses.filter((clause) => clause.type === "SEARCH") as Search[];
    clauses = clauses.filter((clause) => clause.type !== "SEARCH")

    if (searchConditions.length === 1) clauses.push(searchConditions[0]);
    else if (searchConditions.length > 1) clauses.push({
        type: "SEARCH",
        q: {
            type: "OR",
            clauses: searchConditions.map(searchCondition => searchCondition.q)
        }
    })
    if (clauses.length === 1) return clauses[0];
    return {...q, clauses }
}

interface QObjectProps { 
    q: TransformedQObject; 
    fulfillments: Fulfillment[]; // fulfillments for this rule 
    rule: Rule;
    satisfied: boolean;
}
const QObject = ({ q, fulfillments, rule, satisfied }: QObjectProps) => {
    // recursively render
    switch (q.type) {
        case "OR":
            const courses: QCourse[] = [];
            const coursesWithSemester: QCourse[] = [];
            const searchConditions: Search[] = [];
            q.clauses.forEach(clause => {
                if (clause.type === "COURSE" && clause.semester) coursesWithSemester.push(clause);
                else if (clause.type === "COURSE") courses.push(clause)
                else if (clause.type === "SEARCH") searchConditions.push(clause)
                else throw Error(`Non search or course clause in transformed Q object: ${JSON.stringify(clause)}`);
            })
            const fulfillmentsMap = new Map(fulfillments.map(fulfillment => [fulfillment.full_code, fulfillment]))
            const displayCoursesWithSemesters = coursesWithSemester.map(course => {
                assert(typeof course.semester === "string")
                const fulfillment = fulfillmentsMap.get(course.full_code);
                const isChosen = !!(fulfillment && fulfillment.semester === course.semester);
                
                // we've already used this course, so delete it 
                if (isChosen) fulfillmentsMap.delete(course.full_code);
                return <CourseOption full_code={course.full_code} semester={course.semester} isChosen={isChosen} ruleIsSatisfied={satisfied} ruleId={rule.id} />;
            });
            const displayCoursesWithoutSemesters = courses.map(course => {
                assert(typeof course.semester === "undefined")
                const fulfillment = fulfillmentsMap.get(course.full_code);
                const isChosen = !!fulfillment;

                // we've already used this course, so delete it
                if (isChosen) fulfillmentsMap.delete(course.full_code); 
                return <CourseOption full_code={course.full_code} isChosen={isChosen} ruleIsSatisfied={satisfied} ruleId={rule.id} />;
            });

            // transformations applied to parse tree should guarantee that searchConditions is a singleton
            assert(searchConditions.length <= 1, "Expected search conditions to be merged")
            const displaySearchConditions = searchConditions.map(search => {
                const courses = Array.from(fulfillmentsMap.values())
                fulfillmentsMap.clear()
                return <SearchCondition fulfillments={courses} q={search.q} ruleIsSatisfied={satisfied} ruleId={rule.id} ruleQuery={rule.q} />
            })

            return <Row>{
                interpolate(
                    [...displayCoursesWithSemesters, ...displayCoursesWithoutSemesters, ...displaySearchConditions], 
                    <CourseOptionsSeparator>or</CourseOptionsSeparator>
                )}</Row>
        case "SEARCH":
            return <SearchCondition q={q.q} ruleIsSatisfied={satisfied} fulfillments={fulfillments} ruleId={rule.id} ruleQuery={rule.q} handleSearch={handleSearch}/>;
        case "COURSE":
            const isChosen = !!fulfillments.find(fulfillment => fulfillment.full_code == q.full_code && (!q.semester || q.semester === fulfillment.semester))
            return <CourseOption full_code={q.full_code} semester={q.semester} isChosen={isChosen} ruleIsSatisfied={satisfied} ruleId={rule.id} />
    }
}

const QObjectWrapper = styled.div`
    display: flex;
    flex-direction: row;
    gap: 0.5rem;
`

interface RuleLeafProps { 
    q: string;
    activeDegreePlanId: number, 
    fulfillmentsForRule: Fulfillment[]; // fulfillments for this rule 
    rule: Rule;
    satisfied: boolean;
}
<<<<<<< HEAD
const RuleLeaf = ({ q, activeDegreePlanId, fulfillmentsForRule, rule, satisfied, handleSearch }: RuleLeafProps) => {
=======
const RuleLeaf = ({ q, fulfillmentsForRule, rule, satisfied }: RuleLeafProps) => {
>>>>>>> 1357c6d9
    const qObjParser = new nearley.Parser(nearley.Grammar.fromCompiled(grammar));
    let parsed = qObjParser.feed(q).results[0] as ParsedQObj;
    if (!parsed) return null;

    // apply some transformations to parse tree
    const t1 = transformDepartmentInClauses(parsed);
    const t2 = transformCourseClauses(t1);
    const t3 = transformSearchConditions(t2)
    parsed = t3 as TransformedQObject;
<<<<<<< HEAD
    return (<QObject q={parsed} fulfillments={fulfillmentsForRule} rule={rule} satisfied={satisfied} handleSearch={handleSearch}/>
    )
    
=======
    return <QObject q={parsed} fulfillments={fulfillmentsForRule} rule={rule} satisfied={satisfied} />
>>>>>>> 1357c6d9
}

export default RuleLeaf;<|MERGE_RESOLUTION|>--- conflicted
+++ resolved
@@ -9,13 +9,10 @@
 import assert from "assert";
 import { ReviewPanelTrigger } from "../Infobox/ReviewPanel";
 import { Draggable } from "../common/DnD";
-<<<<<<< HEAD
 import { useSWRCrud } from "@/hooks/swrcrud";
 import useSWR from "swr";
-=======
 import { useContext } from "react";
 import { SearchPanelContext } from "../Search/SearchPanel";
->>>>>>> 1357c6d9
 
 const interpolate = <T,>(arr: T[], separator: T) => 
     <QObjectWrapper>
@@ -113,13 +110,9 @@
     flex-direction: row;
     margin: .5 rem 0;
     background-color: #EDF1FC;
-<<<<<<< HEAD
-    
     box-shadow: 0px 0px 14px 2px rgba(0, 0, 0, 0.05);
-=======
     text-wrap: none;
     cursor: pointer;
->>>>>>> 1357c6d9
 `
 
 const Wrap = styled.span`
@@ -230,13 +223,8 @@
     )
 }
 
-<<<<<<< HEAD
 const CourseOptionsSeparator = styled.div`
     font-size: 1rem;
-=======
-const CourseOptionsSeparator = styled.span`
-    font-size: .8rem;
->>>>>>> 1357c6d9
     text-transform: uppercase;
     color: #575757;
     font-weight: 500;
@@ -356,11 +344,7 @@
     rule: Rule;
     satisfied: boolean;
 }
-<<<<<<< HEAD
-const RuleLeaf = ({ q, activeDegreePlanId, fulfillmentsForRule, rule, satisfied, handleSearch }: RuleLeafProps) => {
-=======
 const RuleLeaf = ({ q, fulfillmentsForRule, rule, satisfied }: RuleLeafProps) => {
->>>>>>> 1357c6d9
     const qObjParser = new nearley.Parser(nearley.Grammar.fromCompiled(grammar));
     let parsed = qObjParser.feed(q).results[0] as ParsedQObj;
     if (!parsed) return null;
@@ -370,13 +354,7 @@
     const t2 = transformCourseClauses(t1);
     const t3 = transformSearchConditions(t2)
     parsed = t3 as TransformedQObject;
-<<<<<<< HEAD
-    return (<QObject q={parsed} fulfillments={fulfillmentsForRule} rule={rule} satisfied={satisfied} handleSearch={handleSearch}/>
-    )
-    
-=======
     return <QObject q={parsed} fulfillments={fulfillmentsForRule} rule={rule} satisfied={satisfied} />
->>>>>>> 1357c6d9
 }
 
 export default RuleLeaf;