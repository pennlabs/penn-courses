
import styled from '@emotion/styled';
import { DarkBlueIcon } from '../Requirements/QObject';
import React, { useContext, useEffect } from "react";
import { useDrop } from "react-dnd";
import { Course, DegreePlan, DnDCourse, Fulfillment, IDockedCourse, User } from "@/types";
import { ItemTypes } from "../dnd/constants";
import { SearchPanelContext } from '../Search/SearchPanel';
import { useSWRCrud } from '@/hooks/swrcrud';
import useSWR, { useSWRConfig } from 'swr';
import { DarkBlueBackgroundSkeleton } from "../FourYearPlan/PanelCommon";
import AccountIndicator from "pcx-shared-components/src/accounts/AccountIndicator";
import _ from 'lodash';
import CoursePlanned from '../FourYearPlan/CoursePlanned';

const DockWrapper = styled.div`
    z-index: 1;
    width: 100%;
    display: flex;
    justify-content: center;
    flex-grow: 0;
`

const DockContainer = styled.div<{$isDroppable:boolean, $isOver: boolean}>`
    border-radius: 0px;
    box-shadow: 0px 0px 4px 2px ${props => props.$isOver ? 'var(--selected-color);' : props.$isDroppable ? 'var(--primary-color-dark);' : 'rgba(0, 0, 0, 0.05);'}
    background-color: var(--primary-color);
    width: 100%;
    display: flex;
    align-items: center;
    padding: 1rem 1rem;
    gap: 1rem;
`

const SearchIconContainer = styled.div`
    padding: .25rem 2rem;
    padding-left: 0;
    border-color: var(--primary-color-extra-dark);
    border-width: 0;
    border-right-width: 2px;
    border-style: solid;
    flex-shrink: 0;
`

const DockedCoursesWrapper = styled.div`
    height: 100%;
    width: 100%;
    border-radius: 8px;
    display: flex;
    align-items: center;
    flex-grow: 1;
    flex-shrink: 1;
    overflow-x: auto;

    /* Hide scrollbar */
    -ms-overflow-style: none;  /* IE and Edge */
    scrollbar-width: none;  /* Firefox */
    /* Hide scrollbar for Chrome, Safari and Opera */

    &::-webkit-scrollbar {
        display: none;
        height: 100px;
        width: 100px;
    }
`

const DockedCourses = styled.div`
    height: 100%;
    display: flex;
    flex-direction: row;
    gap: 1rem;
    padding: 0.1rem;
    overflow: auto;
`

const CenteringCourseDock = styled.div`
    color: var(--primary-color-extra-dark);
    margin-left: auto;
    margin-right: auto;
`

const Logo = styled.img`
    flex-shrink: 0;
`

const DockedCourse = styled(CoursePlanned)`
    background: var(--background-grey);
` 

interface DockProps {
    login: (u: User) => void;
    logout: () => void;
    user: User | null;
    activeDegreeplanId: DegreePlan["id"];
}
const Dock = ({ user, login, logout, activeDegreeplanId  }: DockProps) => {
    const { searchPanelOpen, setSearchPanelOpen, setSearchRuleQuery, setSearchRuleId } = useContext(SearchPanelContext)
    const [dockedCourses, setDockedCourses] = React.useState<string[]>([]);
<<<<<<< HEAD
    const { createOrUpdate, remove } = useSWRCrud<IDockedCourse>(`/api/degree/docked`, { idKey: 'full_code' });
    const { data: fulfillments = [], isLoading: isLoadingFulfillments } = useSWR<Fulfillment[]>(activeDegreeplanId ? `/api/degree/degreeplans/${activeDegreeplanId}/fulfillments` : null);    
    const { remove: deleteFulfillment } = useSWRCrud<Fulfillment>(`/api/degree/degreeplans/${activeDegreeplanId}/fulfillments`, { idKey: "full_code" });
    const {data: dockedCourseObjs = [], isLoading} = useSWR<IDockedCourse[]>(`/api/degree/docked`) 
=======
    const { createOrUpdate,remove } = useSWRCrud<IDockedCourse>(`/api/degree/docked`, {idKey: 'full_code'});
    const {data: dockedCourseObjs, isLoading} = useSWR<IDockedCourse[] | null>(user ? `/api/degree/docked` : null) 
>>>>>>> 78224242

    const removeDockedCourse = (full_code: string) => {
        /** Preemtively update frontend */
        setDockedCourses((dockedCourses) => dockedCourses.filter(c => c !== full_code));
        /** Update backend */
        remove(full_code);
        deleteFulfillment(full_code)
    }

    useEffect(() => {
<<<<<<< HEAD
        setDockedCourses([
            ...dockedCourseObjs.map(obj => obj.full_code)
        ]);
=======
        console.log("docked courses: ", dockedCourseObjs);
        if (!!dockedCourseObjs && dockedCourseObjs !== undefined) {
            setDockedCourses(dockedCourseObjs.map(obj => obj.full_code));
        }
>>>>>>> 78224242
    }, [dockedCourseObjs])

    const [{ isOver, canDrop }, drop] = useDrop(() => ({
        accept: ItemTypes.COURSE,
<<<<<<< HEAD
        drop: (course: DnDCourse) => {
=======
        drop: (course: Course) => {
            console.log("DROPPED", course.full_code, 'from', course.semester);
>>>>>>> 78224242
            const repeated = dockedCourses.filter(c => c === course.full_code)
            if (!repeated.length) {
                /** Preemtively update frontend */
                setDockedCourses((dockedCourses) => [...dockedCourses, course.full_code]);
                /** Update backend */
                createOrUpdate({"full_code": course.full_code}, course.full_code);
            }
        },
        collect: monitor => ({
          isOver: !!monitor.isOver(),
          canDrop: !!monitor.canDrop()
        }),
    }), []);

    useEffect(() => console.log(`dropped! ${isOver}`), [isOver])

    const dockedCoursesComponent = isLoading ?
        <CenteringCourseDock>
            <DarkBlueBackgroundSkeleton width="20rem"/>
        </CenteringCourseDock> 
         :
        !dockedCourses.length ? <CenteringCourseDock>Drop courses in the dock for later.</CenteringCourseDock> :
        <DockedCourses>
            {dockedCourses.toReversed().map((full_code) => 
                <DockedCourse removeCourse={removeDockedCourse} course={{ full_code }} isUsed isDisabled={false} />
            )}
        </DockedCourses>

    return (
        <DockWrapper ref={drop} >
            <DockContainer $isDroppable={canDrop} $isOver={isOver}>
                <AccountIndicator
                leftAligned={true}
                user={user}
                backgroundColor="light"
                nameLength={2}
                login={login}
                logout={logout}
                dropdownTop={true}
                />
                <SearchIconContainer onClick={() => {
                    setSearchRuleQuery("");
                    setSearchRuleId(null);
                    setSearchPanelOpen(!searchPanelOpen);
                }}>
                    <DarkBlueIcon>
                        <i className="fas fa-search fa-lg"/>
                    </DarkBlueIcon>
                </SearchIconContainer>
                <DockedCoursesWrapper>
                    {dockedCoursesComponent}
                </DockedCoursesWrapper>
                <Logo src='pdp-logo.svg' width='30' height='45'/>
            </DockContainer>
        </DockWrapper>
    )
}

export default Dock;<|MERGE_RESOLUTION|>--- conflicted
+++ resolved
@@ -96,15 +96,10 @@
 const Dock = ({ user, login, logout, activeDegreeplanId  }: DockProps) => {
     const { searchPanelOpen, setSearchPanelOpen, setSearchRuleQuery, setSearchRuleId } = useContext(SearchPanelContext)
     const [dockedCourses, setDockedCourses] = React.useState<string[]>([]);
-<<<<<<< HEAD
     const { createOrUpdate, remove } = useSWRCrud<IDockedCourse>(`/api/degree/docked`, { idKey: 'full_code' });
     const { data: fulfillments = [], isLoading: isLoadingFulfillments } = useSWR<Fulfillment[]>(activeDegreeplanId ? `/api/degree/degreeplans/${activeDegreeplanId}/fulfillments` : null);    
-    const { remove: deleteFulfillment } = useSWRCrud<Fulfillment>(`/api/degree/degreeplans/${activeDegreeplanId}/fulfillments`, { idKey: "full_code" });
-    const {data: dockedCourseObjs = [], isLoading} = useSWR<IDockedCourse[]>(`/api/degree/docked`) 
-=======
-    const { createOrUpdate,remove } = useSWRCrud<IDockedCourse>(`/api/degree/docked`, {idKey: 'full_code'});
-    const {data: dockedCourseObjs, isLoading} = useSWR<IDockedCourse[] | null>(user ? `/api/degree/docked` : null) 
->>>>>>> 78224242
+    const { createOrUpdate, remove: deleteFulfillment } = useSWRCrud<Fulfillment>(`/api/degree/degreeplans/${activeDegreeplanId}/fulfillments`, { idKey: "full_code" });
+    const {data: dockedCourseObjs = [], isLoading} = useSWR<IDockedCourse[]>(user ? `/api/degree/docked` : null); 
 
     const removeDockedCourse = (full_code: string) => {
         /** Preemtively update frontend */
@@ -115,26 +110,15 @@
     }
 
     useEffect(() => {
-<<<<<<< HEAD
         setDockedCourses([
             ...dockedCourseObjs.map(obj => obj.full_code)
         ]);
-=======
-        console.log("docked courses: ", dockedCourseObjs);
-        if (!!dockedCourseObjs && dockedCourseObjs !== undefined) {
-            setDockedCourses(dockedCourseObjs.map(obj => obj.full_code));
-        }
->>>>>>> 78224242
     }, [dockedCourseObjs])
 
     const [{ isOver, canDrop }, drop] = useDrop(() => ({
         accept: ItemTypes.COURSE,
-<<<<<<< HEAD
         drop: (course: DnDCourse) => {
-=======
-        drop: (course: Course) => {
             console.log("DROPPED", course.full_code, 'from', course.semester);
->>>>>>> 78224242
             const repeated = dockedCourses.filter(c => c === course.full_code)
             if (!repeated.length) {
                 /** Preemtively update frontend */
