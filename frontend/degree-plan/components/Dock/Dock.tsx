import styled from "@emotion/styled"
import React, { useContext, useEffect } from "react"
import { useDrop } from "react-dnd"
import {
	Course,
	DegreePlan,
	DnDCourse,
	DockedCourse,
	Fulfillment,
	User,
} from "@/types"
import { useSWRCrud } from "@/hooks/swrcrud"
import useSWR, { useSWRConfig } from "swr"
// TODO: Move shared components to typescript
// @ts-ignore
import AccountIndicator from "pcx-shared-components/src/accounts/AccountIndicator"
import _ from "lodash"
import { DarkBlueBackgroundSkeleton } from "../FourYearPlan/PanelCommon"
import { SearchPanelContext } from "../Search/SearchPanel"
import { ItemTypes } from "../dnd/constants"
import { DarkBlueIcon } from "../Requirements/QObject"
import CoursePlanned from "../FourYearPlan/CourseInPlan"
import CourseInDock from "./CourseInDock"

const DockWrapper = styled.div`
	z-index: 1;
	width: 100%;
	display: flex;
	justify-content: center;
	flex-grow: 0;
`

const DockContainer = styled.div<{ $isDroppable: boolean; $isOver: boolean }>`
    border-radius: 0px;
    box-shadow: 0px 0px 4px 2px ${(props) =>
			props.$isOver
				? "var(--selected-color);"
				: props.$isDroppable
				? "var(--primary-color-dark);"
				: "rgba(0, 0, 0, 0.05);"}
    background-color: var(--primary-color);
    width: 100%;
    display: flex;
    align-items: center;
    padding: 1rem 1rem;
    gap: 1rem;
`

const SearchIconContainer = styled.div`
<<<<<<< HEAD
    padding: .25rem 2rem;
    padding-left: 0;
    border-color: var(--primary-color-xx-dark);
    color: var(--primary-color-extra-dark);
    border-width: 0;
    border-right-width: 2px;
    border-style: solid;
    flex-shrink: 0;
    display: flex;
    gap: 1rem;
=======
	padding: 0.25rem 2rem;
	padding-left: 0;
	border-color: var(--primary-color-extra-dark);
	border-width: 0;
	border-right-width: 2px;
	border-style: solid;
	flex-shrink: 0;
>>>>>>> 7b0c121f
`

const DockedCoursesWrapper = styled.div`
	height: 100%;
	width: 100%;
	border-radius: 8px;
	display: flex;
	align-items: center;
	flex-grow: 1;
	flex-shrink: 1;
	overflow-x: auto;

	/* Hide scrollbar */
	-ms-overflow-style: none; /* IE and Edge */
	scrollbar-width: none; /* Firefox */
	/* Hide scrollbar for Chrome, Safari and Opera */

	&::-webkit-scrollbar {
		display: none;
		height: 100px;
		width: 100px;
	}
`

const DockedCourses = styled.div`
	height: 100%;
	display: flex;
	flex-direction: row;
	gap: 1rem;
	padding: 0.1rem;
	overflow: auto;
`

const CenteringCourseDock = styled.div`
	color: var(--primary-color-extra-dark);
	margin-left: auto;
	margin-right: auto;
`

const Logo = styled.img`
	flex-shrink: 0;
`

const AnimatedDockedCourseItem = styled(CourseInDock)`
	z-index: 1000;
	background: var(--background-grey);
	animation-name: jump;
	animation-duration: 1.5s;
	animation-iteration-count: 1;
	animation-timing-function: linear;
`

interface DockProps {
	login: (u: User) => void
	logout: () => void
	user: User | null
	activeDegreeplanId: DegreePlan["id"] | null
}

<<<<<<< HEAD
const Dock = ({ user, login, logout, activeDegreeplanId  }: DockProps) => {
    // const [courseAdded, setCourseAdded] = React.useState(false);
    const { searchPanelOpen, setSearchPanelOpen, setSearchRuleQuery, setSearchRuleId } = useContext(SearchPanelContext)
    const { createOrUpdate } = useSWRCrud<DockedCourse>(`/api/degree/docked`, { idKey: 'full_code' });
    const { data: dockedCourses = [], isLoading } = useSWR<DockedCourse[]>(user ? `/api/degree/docked` : null); 

    // Returns a boolean that indiates whether this is the first render
    const useIsMount = () => {
        const isMountRef = React.useRef(true);
        useEffect(() => {
          isMountRef.current = false;
        }, []);
        return isMountRef.current;
      };
    
    const [{ isOver, canDrop }, drop] = useDrop(() => ({
        accept: [ItemTypes.COURSE_IN_PLAN, ItemTypes.COURSE_IN_REQ],
        drop: (course: DnDCourse) => {
           createOrUpdate({"full_code": course.full_code}, course.full_code);
        },
        collect: monitor => ({
          isOver: !!monitor.isOver(),
          canDrop: !!monitor.canDrop()
        }),
    }), []);

    // React.useEffect(() => {
    //     if (!isMount) {
    //         console.log('future render');
    //         setCourseAdded(true);
    //         setTimeout(() => {
    //             setCourseAdded(false);
    //         }, 3000);
    //     } else {
    //         console.log('first render');
    //     }
    // }, [isMount, dockedCourses]);

    return (
        <DockWrapper ref={drop} >
            <DockContainer $isDroppable={canDrop} $isOver={isOver}>
                <AccountIndicator
                leftAligned={true}
                user={user}
                backgroundColor="light"
                nameLength={2}
                login={login}
                logout={logout}
                dropdownTop={true}
                />
                <SearchIconContainer onClick={() => {
                    setSearchRuleQuery("");
                    setSearchRuleId(null);
                    setSearchPanelOpen(!searchPanelOpen);
                }}>
                    <DarkBlueIcon>
                        <i className="fas fa-plus fa-lg"/>
                    </DarkBlueIcon>
                    <div>
                        Add Course
                    </div>
                </SearchIconContainer>
                <DockedCoursesWrapper>
                    {isLoading ?
                    <CenteringCourseDock>
                        <DarkBlueBackgroundSkeleton width="20rem"/>
                    </CenteringCourseDock> 
                    :
                    !dockedCourses.length ? <CenteringCourseDock>Drop courses in the dock for later.</CenteringCourseDock> :
                        // courseAdded ?
                        // <DockedCourses>
                        //     {dockedCourses.map((course, i) => {
                        //         if (i == dockedCourses.length - 1) {
                        //             return <AnimatedDockedCourseItem course={course} isUsed isDisabled={false} />
                        //         }
                        //         return <DockedCourseItem course={course} isUsed isDisabled={false} />
                        //     }
                        //     )}
                        // </DockedCourses>
                        // :
                        <DockedCourses>
                            {dockedCourses.map((course) => 
                                <AnimatedDockedCourseItem course={course} isDisabled={false} />
                            )}
                        </DockedCourses>}
                </DockedCoursesWrapper>
                <Logo src='pdp-logo.svg' width='30' height='45'/>
            </DockContainer>
        </DockWrapper>
    )
=======
const Dock = ({ user, login, logout, activeDegreeplanId }: DockProps) => {
	// const [courseAdded, setCourseAdded] = React.useState(false);
	const {
		searchPanelOpen,
		setSearchPanelOpen,
		setSearchRuleQuery,
		setSearchRuleId,
	} = useContext(SearchPanelContext)
	const { createOrUpdate } = useSWRCrud<DockedCourse>("/api/degree/docked", {
		idKey: "full_code",
	})
	const { data: dockedCourses = [], isLoading } = useSWR<DockedCourse[]>(
		user ? "/api/degree/docked" : null
	)

	// Returns a boolean that indiates whether this is the first render
	const useIsMount = () => {
		const isMountRef = React.useRef(true)
		useEffect(() => {
			isMountRef.current = false
		}, [])
		return isMountRef.current
	}

	const isMount = useIsMount()

	const [{ isOver, canDrop }, drop] = useDrop(
		() => ({
			accept: [ItemTypes.COURSE_IN_PLAN, ItemTypes.COURSE_IN_REQ],
			drop: (course: DnDCourse) => {
				createOrUpdate({ full_code: course.full_code }, course.full_code)
			},
			collect: (monitor) => ({
				isOver: !!monitor.isOver(),
				canDrop: !!monitor.canDrop(),
			}),
		}),
		[]
	)

	// React.useEffect(() => {
	//     if (!isMount) {
	//         console.log('future render');
	//         setCourseAdded(true);
	//         setTimeout(() => {
	//             setCourseAdded(false);
	//         }, 3000);
	//     } else {
	//         console.log('first render');
	//     }
	// }, [isMount, dockedCourses]);

	return (
		<DockWrapper ref={drop}>
			<DockContainer $isDroppable={canDrop} $isOver={isOver}>
				<AccountIndicator
					leftAligned={true}
					user={user!} // TODO: Fix this
					backgroundColor="light"
					nameLength={2}
					login={login}
					logout={logout}
					dropdownTop={true}
					pathname="/"
				/>
				<SearchIconContainer
					onClick={() => {
						setSearchRuleQuery("")
						setSearchRuleId(null)
						setSearchPanelOpen(!searchPanelOpen)
					}}>
					<DarkBlueIcon>
						<i className="fas fa-search fa-lg" />
					</DarkBlueIcon>
				</SearchIconContainer>
				<DockedCoursesWrapper>
					{isLoading ? (
						<CenteringCourseDock>
							<DarkBlueBackgroundSkeleton width="20rem" />
						</CenteringCourseDock>
					) : !dockedCourses.length ? (
						<CenteringCourseDock>
							Drop courses in the dock for later.
						</CenteringCourseDock>
					) : (
						// courseAdded ?
						// <DockedCourses>
						//     {dockedCourses.map((course, i) => {
						//         if (i == dockedCourses.length - 1) {
						//             return <AnimatedDockedCourseItem course={course} isUsed isDisabled={false} />
						//         }
						//         return <DockedCourseItem course={course} isUsed isDisabled={false} />
						//     }
						//     )}
						// </DockedCourses>
						// :
						<DockedCourses>
							{dockedCourses.map((course) => (
								<AnimatedDockedCourseItem course={course} isDisabled={false} />
							))}
						</DockedCourses>
					)}
				</DockedCoursesWrapper>
				<Logo src="pdp-logo.svg" width="30" height="45" />
			</DockContainer>
		</DockWrapper>
	)
>>>>>>> 7b0c121f
}

export default Dock<|MERGE_RESOLUTION|>--- conflicted
+++ resolved
@@ -47,18 +47,6 @@
 `
 
 const SearchIconContainer = styled.div`
-<<<<<<< HEAD
-    padding: .25rem 2rem;
-    padding-left: 0;
-    border-color: var(--primary-color-xx-dark);
-    color: var(--primary-color-extra-dark);
-    border-width: 0;
-    border-right-width: 2px;
-    border-style: solid;
-    flex-shrink: 0;
-    display: flex;
-    gap: 1rem;
-=======
 	padding: 0.25rem 2rem;
 	padding-left: 0;
 	border-color: var(--primary-color-extra-dark);
@@ -66,7 +54,6 @@
 	border-right-width: 2px;
 	border-style: solid;
 	flex-shrink: 0;
->>>>>>> 7b0c121f
 `
 
 const DockedCoursesWrapper = styled.div`
@@ -126,98 +113,6 @@
 	activeDegreeplanId: DegreePlan["id"] | null
 }
 
-<<<<<<< HEAD
-const Dock = ({ user, login, logout, activeDegreeplanId  }: DockProps) => {
-    // const [courseAdded, setCourseAdded] = React.useState(false);
-    const { searchPanelOpen, setSearchPanelOpen, setSearchRuleQuery, setSearchRuleId } = useContext(SearchPanelContext)
-    const { createOrUpdate } = useSWRCrud<DockedCourse>(`/api/degree/docked`, { idKey: 'full_code' });
-    const { data: dockedCourses = [], isLoading } = useSWR<DockedCourse[]>(user ? `/api/degree/docked` : null); 
-
-    // Returns a boolean that indiates whether this is the first render
-    const useIsMount = () => {
-        const isMountRef = React.useRef(true);
-        useEffect(() => {
-          isMountRef.current = false;
-        }, []);
-        return isMountRef.current;
-      };
-    
-    const [{ isOver, canDrop }, drop] = useDrop(() => ({
-        accept: [ItemTypes.COURSE_IN_PLAN, ItemTypes.COURSE_IN_REQ],
-        drop: (course: DnDCourse) => {
-           createOrUpdate({"full_code": course.full_code}, course.full_code);
-        },
-        collect: monitor => ({
-          isOver: !!monitor.isOver(),
-          canDrop: !!monitor.canDrop()
-        }),
-    }), []);
-
-    // React.useEffect(() => {
-    //     if (!isMount) {
-    //         console.log('future render');
-    //         setCourseAdded(true);
-    //         setTimeout(() => {
-    //             setCourseAdded(false);
-    //         }, 3000);
-    //     } else {
-    //         console.log('first render');
-    //     }
-    // }, [isMount, dockedCourses]);
-
-    return (
-        <DockWrapper ref={drop} >
-            <DockContainer $isDroppable={canDrop} $isOver={isOver}>
-                <AccountIndicator
-                leftAligned={true}
-                user={user}
-                backgroundColor="light"
-                nameLength={2}
-                login={login}
-                logout={logout}
-                dropdownTop={true}
-                />
-                <SearchIconContainer onClick={() => {
-                    setSearchRuleQuery("");
-                    setSearchRuleId(null);
-                    setSearchPanelOpen(!searchPanelOpen);
-                }}>
-                    <DarkBlueIcon>
-                        <i className="fas fa-plus fa-lg"/>
-                    </DarkBlueIcon>
-                    <div>
-                        Add Course
-                    </div>
-                </SearchIconContainer>
-                <DockedCoursesWrapper>
-                    {isLoading ?
-                    <CenteringCourseDock>
-                        <DarkBlueBackgroundSkeleton width="20rem"/>
-                    </CenteringCourseDock> 
-                    :
-                    !dockedCourses.length ? <CenteringCourseDock>Drop courses in the dock for later.</CenteringCourseDock> :
-                        // courseAdded ?
-                        // <DockedCourses>
-                        //     {dockedCourses.map((course, i) => {
-                        //         if (i == dockedCourses.length - 1) {
-                        //             return <AnimatedDockedCourseItem course={course} isUsed isDisabled={false} />
-                        //         }
-                        //         return <DockedCourseItem course={course} isUsed isDisabled={false} />
-                        //     }
-                        //     )}
-                        // </DockedCourses>
-                        // :
-                        <DockedCourses>
-                            {dockedCourses.map((course) => 
-                                <AnimatedDockedCourseItem course={course} isDisabled={false} />
-                            )}
-                        </DockedCourses>}
-                </DockedCoursesWrapper>
-                <Logo src='pdp-logo.svg' width='30' height='45'/>
-            </DockContainer>
-        </DockWrapper>
-    )
-=======
 const Dock = ({ user, login, logout, activeDegreeplanId }: DockProps) => {
 	// const [courseAdded, setCourseAdded] = React.useState(false);
 	const {
@@ -325,7 +220,6 @@
 			</DockContainer>
 		</DockWrapper>
 	)
->>>>>>> 7b0c121f
 }
 
 export default Dock