
import styled from '@emotion/styled';
import { DarkBlueIcon } from '../Requirements/QObject';
import React, { useContext, useEffect } from "react";
import { useDrop } from "react-dnd";
import { Course, DegreePlan, DnDCourse, DockedCourse, Fulfillment, User } from "@/types";
import { ItemTypes } from "../dnd/constants";
import { SearchPanelContext } from '../Search/SearchPanel';
import { useSWRCrud } from '@/hooks/swrcrud';
import useSWR, { useSWRConfig } from 'swr';
import { DarkBlueBackgroundSkeleton } from "../FourYearPlan/PanelCommon";
// TODO: Move shared components to typescript
// @ts-ignore
import AccountIndicator from "pcx-shared-components/src/accounts/AccountIndicator";
import _ from 'lodash';
import CoursePlanned from '../FourYearPlan/CourseInPlan';
import CourseInDock from './CourseInDock';
import { CourseXButton } from "../Course/Course";

const DockWrapper = styled.div`
    z-index: 1;
    width: 100%;
    display: flex;
    justify-content: center;
    flex-grow: 0;
`

const DockContainer = styled.div<{$isDroppable:boolean, $isOver: boolean}>`
    border-radius: 0px;
    box-shadow: 0px 0px 4px 2px ${props => props.$isOver ? 'var(--selected-color);' : props.$isDroppable ? 'var(--primary-color-dark);' : 'rgba(0, 0, 0, 0.05);'}
    background-color: var(--primary-color);
    width: 100%;
    display: flex;
    align-items: center;
    padding: 1rem 1rem;
    gap: 1rem;
`

const SearchIconContainer = styled.div`
    padding: .25rem 2rem;
    padding-left: 0;
    border-color: var(--primary-color-xx-dark);
    color: var(--primary-color-extra-dark);
    border-width: 0;
    border-right-width: 2px;
    border-style: solid;
    flex-shrink: 0;
    display: flex;
    gap: 1rem;
`

const DockedCoursesWrapper = styled.div`
    height: 100%;
    width: 100%;
    border-radius: 8px;
    display: flex;
    align-items: center;
    flex-grow: 1;
    flex-shrink: 1;
    overflow-x: auto;

    /* Hide scrollbar */
    -ms-overflow-style: none;  /* IE and Edge */
    scrollbar-width: none;  /* Firefox */
    /* Hide scrollbar for Chrome, Safari and Opera */

    &::-webkit-scrollbar {
        display: none;
        height: 100px;
        width: 100px;
    }
`

const DockedCourses = styled.div`
    height: 100%;
    display: flex;
    flex-direction: row;
    gap: 1rem;
    padding: 0.1rem;
    overflow: auto;
`

const CloseIcon = styled.div`
    cursor: pointer;
    opacity: 0.5;
    display: flex;
    align-items: center;
    justify-content: flex-end;
    &:hover {
        opacity: 1;
    }
`;

const CenteringCourseDock = styled.div`
    color: var(--primary-color-extra-dark);
    margin-left: auto;
    margin-right: auto;
`

const Logo = styled.img`
    flex-shrink: 0;
`

const AnimatedDockedCourseItem = styled(CourseInDock)`
    z-index: 1000;
    background: var(--background-grey);
    animation-name: jump;
      animation-duration: 1.5s;
      animation-iteration-count: 1;
      animation-timing-function: linear;
` 

interface DockProps {
    login: (u: User) => void;
    logout: () => void;
    user: User | null;
    activeDegreeplanId: DegreePlan["id"] | null;
}

const Dock = ({ user, login, logout, activeDegreeplanId  }: DockProps) => {
    // const [courseAdded, setCourseAdded] = React.useState(false);
    const { searchPanelOpen, setSearchPanelOpen, setSearchRuleQuery, setSearchRuleId } = useContext(SearchPanelContext)
<<<<<<< HEAD
    const { createOrUpdate, remove } = useSWRCrud<DockedCourse>(`/api/degree/docked`, { idKey: 'full_code' });
    const {data: dockedCourses = [], isLoading} = useSWR<DockedCourse[]>(user ? `/api/degree/docked` : null); 
=======
    const { createOrUpdate } = useSWRCrud<DockedCourse>(`/api/degree/docked`, { idKey: 'full_code' });
    const { data: dockedCourses = [], isLoading } = useSWR<DockedCourse[]>(user ? `/api/degree/docked` : null); 
>>>>>>> 98f39b87

    // Returns a boolean that indiates whether this is the first render
    const useIsMount = () => {
        const isMountRef = React.useRef(true);
        useEffect(() => {
          isMountRef.current = false;
        }, []);
        return isMountRef.current;
      };
    
    const [{ isOver, canDrop }, drop] = useDrop(() => ({
        accept: [ItemTypes.COURSE_IN_PLAN, ItemTypes.COURSE_IN_REQ],
        drop: (course: DnDCourse) => {
           createOrUpdate({"full_code": course.full_code}, course.full_code);
        },
        collect: monitor => ({
          isOver: !!monitor.isOver(),
          canDrop: !!monitor.canDrop()
        }),
    }), []);

    // React.useEffect(() => {
    //     if (!isMount) {
    //         console.log('future render');
    //         setCourseAdded(true);
    //         setTimeout(() => {
    //             setCourseAdded(false);
    //         }, 3000);
    //     } else {
    //         console.log('first render');
    //     }
    // }, [isMount, dockedCourses]);

    const handleRemoveCourse = (full_code: string) => {
      remove(full_code);
    }

    return (
        <DockWrapper ref={drop} >
            <DockContainer $isDroppable={canDrop} $isOver={isOver}>
                <AccountIndicator
                leftAligned={true}
                user={user}
                backgroundColor="light"
                nameLength={2}
                login={login}
                logout={logout}
                dropdownTop={true}
                />
                <SearchIconContainer onClick={() => {
                    setSearchRuleQuery("");
                    setSearchRuleId(null);
                    setSearchPanelOpen(!searchPanelOpen);
                }}>
                    <DarkBlueIcon>
                        <i className="fas fa-plus fa-lg"/>
                    </DarkBlueIcon>
                    <div>
                        Add Course
                    </div>
                </SearchIconContainer>
                <DockedCoursesWrapper>
                    {isLoading ?
                    <CenteringCourseDock>
                        <DarkBlueBackgroundSkeleton width="20rem"/>
                    </CenteringCourseDock> 
                    :
                    !dockedCourses.length ? <CenteringCourseDock>Drop courses in the dock for later.</CenteringCourseDock> :
                        // courseAdded ?
                        // <DockedCourses>
                        //     {dockedCourses.map((course, i) => {
                        //         if (i == dockedCourses.length - 1) {
                        //             return <AnimatedDockedCourseItem course={course} isUsed isDisabled={false} />
                        //         }
                        //         return <DockedCourseItem course={course} isUsed isDisabled={false} />
                        //     }
                        //     )}
                        // </DockedCourses>
                        // :
                        <DockedCourses>
                            {dockedCourses.map((course) => 
                                <AnimatedDockedCourseItem course={course} isDisabled={false} />
                            )}
                            <CloseIcon>
                                <CourseXButton onClick={(e) => {
                                    dockedCourses.forEach((course) => handleRemoveCourse(course.full_code));
                                    e.stopPropagation();
                                }} hidden={false}/>
                            </CloseIcon>
                        </DockedCourses>}
                </DockedCoursesWrapper>
                <Logo src='pdp-logo.svg' width='30' height='45'/>
            </DockContainer>
        </DockWrapper>
    )
}

export default Dock;<|MERGE_RESOLUTION|>--- conflicted
+++ resolved
@@ -120,13 +120,8 @@
 const Dock = ({ user, login, logout, activeDegreeplanId  }: DockProps) => {
     // const [courseAdded, setCourseAdded] = React.useState(false);
     const { searchPanelOpen, setSearchPanelOpen, setSearchRuleQuery, setSearchRuleId } = useContext(SearchPanelContext)
-<<<<<<< HEAD
     const { createOrUpdate, remove } = useSWRCrud<DockedCourse>(`/api/degree/docked`, { idKey: 'full_code' });
-    const {data: dockedCourses = [], isLoading} = useSWR<DockedCourse[]>(user ? `/api/degree/docked` : null); 
-=======
-    const { createOrUpdate } = useSWRCrud<DockedCourse>(`/api/degree/docked`, { idKey: 'full_code' });
     const { data: dockedCourses = [], isLoading } = useSWR<DockedCourse[]>(user ? `/api/degree/docked` : null); 
->>>>>>> 98f39b87
 
     // Returns a boolean that indiates whether this is the first render
     const useIsMount = () => {
