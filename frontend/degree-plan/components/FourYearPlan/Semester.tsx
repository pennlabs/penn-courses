--- conflicted
+++ resolved
@@ -68,60 +68,33 @@
     // the fulfillments api uses the POST method for updates (it creates if it doesn't exist, and updates if it does)
     const { createOrUpdate } = useSWRCrud<Fulfillment>(`/api/degree/degreeplans/${activeDegreeplanId}/fulfillments`, { idKey: "full_code" });
 
-<<<<<<< HEAD
-    const [_, drop] = useDrop<DnDFulfillment, never, never>(() => ({
+    const [{ isOver, canDrop }, drop] = useDrop<DnDFulfillment, never, { isOver: boolean, canDrop: boolean }>(() => ({
         accept: ItemTypes.COURSE,
         drop: (fulfillment: DnDFulfillment) => {
             createOrUpdate({ semester, rules: fulfillment.rules }, fulfillment.full_code);
-        }
+        },
+        collect: monitor => ({
+          isOver: !!monitor.isOver(),
+          canDrop: !!monitor.canDrop()
+        }),
     }), [createOrUpdate, semester]);
     
     return (
-        <SemesterCard $showStats={showStats} className={className}>
+        <SemesterCard $showStats={showStats} $isDroppable={canDrop} $isOver={isOver} ref={drop} >
             <SemesterLabel>
                 {translateSemester(semester)}
             </SemesterLabel>
-            <SemesterContent ref={ref}>
-                <FlexCoursesPlanned 
-                semester={semester} 
-                dropRef={drop} 
-                fulfillments={fulfillments}
-                removeCourse={(full_code: Course["full_code"]) => createOrUpdate({ semester: null }, full_code)}/>
+            <SemesterContent> 
+                    <FlexCoursesPlanned 
+                        semester={semester} 
+                        fulfillments={fulfillments} 
+                        removeCourse={(full_code: Course["full_code"]) => createOrUpdate({ semester: null }, full_code)}/>
+
                 {showStats && <FlexStats fulfillments={fulfillments}/>}
             </SemesterContent>
             <CreditsLabel>
                 {credits} CUs
             </CreditsLabel>
-=======
-    const [{ isOver, canDrop }, drop] = useDrop(() => ({
-        accept: ItemTypes.COURSE,
-        drop: (course: Course) => {
-            console.log("DROPPED", course.full_code, 'from', course.semester, 'to', semester);
-            createOrUpdate({ semester }, course.full_code);
-        },
-        collect: monitor => ({
-          isOver: !!monitor.isOver(),
-          canDrop: !!monitor.canDrop()
-        }),
-    }), []);
-    
-    return (
-        <SemesterCard $showStats={showStats} $isDroppable={canDrop} $isOver={isOver} ref={drop} >
-                <SemesterLabel>
-                    {translateSemester(semester)}
-                </SemesterLabel>
-                <SemesterContent> 
-                        <FlexCoursesPlanned 
-                            semester={semester} 
-                            full_codes={fulfillments.map(fulfillment => fulfillment.full_code)} 
-                            removeCourse={(full_code: Course["full_code"]) => createOrUpdate({ semester: null }, full_code)}/>
-
-                    {showStats && <FlexStats courses={fulfillments}/>}
-                </SemesterContent>
-                <CreditsLabel>
-                    {credits} CUs
-                </CreditsLabel>
->>>>>>> c7d01f6e
         </SemesterCard>
     )
 }
