export interface DBObject {
  id: any;
}

export interface Rule extends DBObject {
  id: number;
  q: string; // could be blank
  title: string; // could be blank
  credits: number | null;
  parent: Rule["id"],
  num: number | null;
  concentration: string;
  rules: Rule[];
}

export interface Degree extends DBObject {
  id: number;
  year: number;
  program: string;
  degree: string;
  major: string;
  concentration: string;
  rules: Rule[];
}

export interface DegreePlan extends DBObject {
  id: number;
  degrees: Degree[];
  degree_ids: number[]; // the ids of the degrees in the degree plan, which we use to mutate the degree plan
  name: string;
  updated_at: string;
  created_at: string;
}

// TODO: this is pulled from alert, we should move it to a shared location
export interface Profile {
    email: string | null;
    phone: string | null;
}

export interface User {
    username: string;
    first_name: string;
    last_name: string;
    profile: Profile;
}

<<<<<<< HEAD
export interface Options {
  RECRUITING: string;
  SEMESTER:  string;
  REGISTRATION_OPEN: boolean;
  SEND_FROM_WEBHOOK: boolean;
=======
export interface Course {
  id: number;
  name: string;
  full_code: string;
  description: string;
>>>>>>> a9b62d85
}<|MERGE_RESOLUTION|>--- conflicted
+++ resolved
@@ -45,17 +45,16 @@
     profile: Profile;
 }
 
-<<<<<<< HEAD
 export interface Options {
   RECRUITING: string;
   SEMESTER:  string;
   REGISTRATION_OPEN: boolean;
   SEND_FROM_WEBHOOK: boolean;
-=======
+}
+
 export interface Course {
   id: number;
   name: string;
   full_code: string;
   description: string;
->>>>>>> a9b62d85
 }