import json
import re

from django.core.exceptions import ObjectDoesNotExist

from courses.models import (Building, Course, Department, Instructor, Meeting,
<<<<<<< HEAD
                            Requirement, Restriction, Room, Section, StatusUpdate, Instructor)
=======
                            Requirement, Restriction, Room, Section, StatusUpdate)
>>>>>>> cd3c37dc
from review.models import Review, ReviewBit


def separate_course_code(course_code):
    """return (dept, course, section) ID tuple given a course code in any possible format"""
    course_regexes = [
        re.compile(r'([A-Za-z]+) *(\d{3}|[A-Z]{3})(\d{3})'),
        re.compile(r'([A-Za-z]+) *-(\d{3}|[A-Z]{3})-(\d{3})'),
    ]

    course_code = course_code.replace(' ', '').upper()
    for regex in course_regexes:
        m = regex.match(course_code)
        if m is not None:
            return m.group(1), m.group(2), m.group(3)

    raise ValueError(f'Course code could not be parsed: {course_code}')


def get_or_create_course(dept_code, course_id, semester):
    dept, _ = Department.objects.get_or_create(code=dept_code)

    course, _ = Course.objects.get_or_create(department=dept,
                                             code=course_id,
                                             semester=semester)

    return course


def get_or_create_course_and_section(course_code, semester, section_manager=None):
    if section_manager is None:
        section_manager = Section.objects
    dept_code, course_id, section_id = separate_course_code(course_code)

    course = get_or_create_course(dept_code, course_id, semester)

    section, _ = section_manager.get_or_create(course=course, code=section_id)

    return course, section


def get_course_and_section(course_code, semester, section_manager=None):
    if section_manager is None:
        section_manager = Section.objects

    dept_code, course_id, section_id = separate_course_code(course_code)
    course = Course.objects.get(department__code=dept_code, code=course_id, semester=semester)
    section = section_manager.get(course=course, code=section_id)
    return course, section


def record_update(section_id, semester, old_status, new_status, alerted, req):
    _, section = get_or_create_course_and_section(section_id, semester)
    u = StatusUpdate(section=section,
                     old_status=old_status,
                     new_status=new_status,
                     alert_sent=alerted,
                     request_body=req)
    u.save()
    return u


def set_instructors(section, names):
    instructors = []
    for instructor in names:
        i, _ = Instructor.objects.get_or_create(name=instructor)
        instructors.append(i)
    section.instructors.set(instructors)


def get_room(building_code, room_number):
    building, _ = Building.objects.get_or_create(code=building_code)
    room, _ = Room.objects.get_or_create(building=building,
                                         number=room_number)
    return room


def set_meetings(section, meetings):
    section.meetings.all().delete()
    for meeting in meetings:
        room = get_room(meeting['building_code'], meeting['room_number'])
        start_time = meeting['start_time_24']
        end_time = meeting['end_time_24']
        for day in list(meeting['meeting_days']):
            m, _ = Meeting.objects.update_or_create(section=section,
                                                    day=day,
                                                    start=start_time,
                                                    end=end_time,
                                                    defaults={'room': room})


def add_associated_sections(section, info):
    semester = section.course.semester
    associations = ['labs', 'lectures', 'recitations']
    for assoc in associations:
        sections = info.get(assoc, [])
        for sect in sections:
            section_code = f"{sect['subject']}-{sect['course_id']}-{sect['section_id']}"
            _, associated = get_or_create_course_and_section(section_code, semester)
            section.associated_sections.add(associated)


def set_crosslistings(course, crosslist_primary):
    if len(crosslist_primary) == 0:
        course.primary_listing = course
    else:
        primary_course, _ = get_or_create_course_and_section(crosslist_primary, course.semester)
        course.primary_listing = primary_course


def add_restrictions(section, requirements):
    for r in requirements:
        rest, _ = Restriction.objects.get_or_create(code=r['registration_control_code'],
                                                    defaults={
                                                     'description': r['requirement_description']
                                                    })
        section.restrictions.add(rest)


def add_college_requirements(course, college_reqs):
    code_to_name = {
        'MDS': 'Society Sector',
        'MDH': 'History & Tradition Sector',
        'MDA': 'Arts & Letters Sector',
        'MDO': 'Humanities & Social Science Sector',
        'MDL': 'Living World Sector',
        'MDP': 'Physical World Sector',
        'MDN': 'Natural Science & Math Sector',
        'MWC': 'Writing Requirement',
        'MQS': 'College Quantitative Data Analysis Req.',
        'MFR': 'Formal Reasoning Course',
        'MC1': 'Cross Cultural Analysis',
        'MC2': 'Cultural Diversity in the US',
        'MGH': 'Benjamin Franklin Seminars'
    }
    name_to_code = dict([(v, k) for k, v in code_to_name.items()])
    for req_name in college_reqs:
        req = Requirement.objects.get_or_create(semester=course.semester,
                                                school='SAS',
                                                code=name_to_code[req_name],
                                                defaults={
                                                  'name': req_name
                                                })[0]
        req.courses.add(course)


def relocate_reqs_from_restrictions(rests, reqs, travellers):
    for t in travellers:
        if any(r['requirement_description'] == t for r in rests):
            reqs.append(t)


def upsert_course_from_opendata(info, semester):
    course_code = info['section_id_normalized']
    try:
        course, section = get_or_create_course_and_section(course_code, semester)
    except ValueError:
        return  # if we can't parse the course code, skip this course.

    # https://stackoverflow.com/questions/11159118/incorrect-string-value-xef-xbf-xbd-for-column
    course.title = info['course_title'].replace('\uFFFD', '')
    course.description = info['course_description'].replace('\uFFFD', '')
    course.prerequisites = '\n'.join(info['prerequisite_notes'])
    set_crosslistings(course, info['crosslist_primary'])

    m = re.match(r'([0-9]*(\.[0-9]+)?) CU', info['credits'])
    if info['credit_type'] == 'CU' and m is not None:
        try:
            section.credits = float(m.group(1))
        except ValueError:
            section.credits = 0
        except IndexError:
            section.credits = 0

    section.capacity = int(info['max_enrollment'])
    section.activity = info['activity']
    section.meeting_times = json.dumps([meeting['meeting_days'] + ' '
                                        + meeting['start_time'] + ' - '
                                        + meeting['end_time'] for meeting in info['meetings']])

    set_instructors(section, [instructor['name'] for instructor in info['instructors']])
    set_meetings(section, info['meetings'])
    add_associated_sections(section, info)
    add_restrictions(section, info['requirements'])
    relocate_reqs_from_restrictions(info['requirements'],
                                    info['fulfills_college_requirements'],
                                    ['Humanities & Social Science Sector',
                                     'Natural Science & Math Sector',
                                     'Benjamin Franklin Seminars'])
    add_college_requirements(section.course, info['fulfills_college_requirements'])

    section.save()
    course.save()


def update_course_from_record(update):
    section = update.section
    section.status = update.new_status
    section.save()


def create_mock_data(code, semester):
    course, section = get_or_create_course_and_section(code, semester)
    section.credits = 1
    section.status = 'O'
    section.activity = 'LEC'
    section.save()
    m = [
        {
            'building_code': 'LLAB',
            'building_name': 'Leidy Laboratories of Biology',
            'end_hour_24': 12,
            'end_minutes': 0,
            'end_time': '12:00 PM',
            'end_time_24': 12.0,
            'meeting_days': 'MWF',
            'room_number': '10',
            'section_id': 'CIS 120001',
            'section_id_normalized': 'CIS -120-001',
            'start_hour_24': 11,
            'start_minutes': 0,
            'start_time': '11:00 AM',
            'start_time_24': 11.0,
            'term': '2019C'
        }
    ]
    set_meetings(section, m)
    return course, section


def create_mock_data_with_reviews(code, semester, number_of_instructors):
    course, section = create_mock_data(code, semester)
    reviews = []
    for i in range(1, number_of_instructors+1):
<<<<<<< HEAD
        instr, _ = Instructor.objects.get_or_create(name="Instructor" + str(i))
=======
        instr, _ = Instructor.objects.get_or_create(name='Instructor' + str(i))
>>>>>>> cd3c37dc
        section.instructors.add(instr)
        review = Review(section=section, instructor=instr)
        review.save()
        ReviewBit(review=review, field='course_quality', score=4/i).save()
        ReviewBit(review=review, field='instructor_quality', score=4/(i+1)).save()
        ReviewBit(review=review, field='difficulty', score=4/(i+2)).save()
        ReviewBit(review=review, field='work_required', score=4/(i+3)).save()
        reviews.append(review)
    return course, section, reviews


# averages review data for a given field, given a list of Review objects
def get_average_reviews(reviews, field):
    count = 0
    total = 0
    for r in reviews:
        try:
            rb = r.reviewbit_set.get(field=field)
            count += 1
            total += rb.score
        except ObjectDoesNotExist:
            pass
    if count == 0:
<<<<<<< HEAD
        raise ValueError("No reviews found for given field")
=======
        raise ValueError('No reviews found for given field')
>>>>>>> cd3c37dc
    return total / count<|MERGE_RESOLUTION|>--- conflicted
+++ resolved
@@ -4,11 +4,7 @@
 from django.core.exceptions import ObjectDoesNotExist
 
 from courses.models import (Building, Course, Department, Instructor, Meeting,
-<<<<<<< HEAD
                             Requirement, Restriction, Room, Section, StatusUpdate, Instructor)
-=======
-                            Requirement, Restriction, Room, Section, StatusUpdate)
->>>>>>> cd3c37dc
 from review.models import Review, ReviewBit
 
 
@@ -243,11 +239,7 @@
     course, section = create_mock_data(code, semester)
     reviews = []
     for i in range(1, number_of_instructors+1):
-<<<<<<< HEAD
-        instr, _ = Instructor.objects.get_or_create(name="Instructor" + str(i))
-=======
         instr, _ = Instructor.objects.get_or_create(name='Instructor' + str(i))
->>>>>>> cd3c37dc
         section.instructors.add(instr)
         review = Review(section=section, instructor=instr)
         review.save()
@@ -271,9 +263,5 @@
         except ObjectDoesNotExist:
             pass
     if count == 0:
-<<<<<<< HEAD
-        raise ValueError("No reviews found for given field")
-=======
         raise ValueError('No reviews found for given field')
->>>>>>> cd3c37dc
     return total / count