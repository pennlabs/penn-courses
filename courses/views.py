from django.contrib.auth import get_user_model
from django.db.models import Prefetch, Q
from django_auto_prefetching import AutoPrefetchViewSetMixin
from options.models import get_value
from rest_framework import generics
from rest_framework.permissions import IsAuthenticated

<<<<<<< HEAD
from courses.models import Course, Requirement, Section, StatusUpdate
from courses.serializers import (CourseDetailSerializer, CourseListSerializer, MiniSectionSerializer,
                                 RequirementListSerializer, StatusUpdateSerializer, UserSerializer)
from options.models import get_value
=======
from courses.models import Course, Requirement, Section
from courses.serializers import (CourseDetailSerializer, CourseListSerializer,
                                 MiniSectionSerializer, RequirementListSerializer, UserSerializer)
>>>>>>> 058165b6
from plan.search import TypedSectionSearchBackend


class BaseCourseMixin(AutoPrefetchViewSetMixin, generics.GenericAPIView):
    @staticmethod
    def get_semester_field():
        return 'semester'

    def get_semester(self):
        semester = self.kwargs.get('semester', 'current')
        if semester == 'current':
            semester = get_value('SEMESTER', 'all')

        return semester

    def filter_by_semester(self, queryset):
        # if we're in a view without a semester parameter, only return the current semester.
        semester = self.get_semester()
        if semester != 'all':
            queryset = queryset.filter(**{self.get_semester_field(): semester})
        return queryset

    def get_queryset(self):
        queryset = super().get_queryset()
        queryset = self.filter_by_semester(queryset)
        return queryset


class SectionList(generics.ListAPIView, BaseCourseMixin):
    serializer_class = MiniSectionSerializer
    queryset = Section.with_reviews.all()
    filter_backends = [TypedSectionSearchBackend]
    search_fields = ['^full_code']

    @staticmethod
    def get_semester_field():
        return 'course__semester'


class CourseList(generics.ListAPIView, BaseCourseMixin):
    serializer_class = CourseListSerializer
    queryset = Course.with_reviews.filter(sections__isnull=False)

    def get_queryset(self):
        queryset = Course.with_reviews.filter(sections__isnull=False)
        queryset = queryset.prefetch_related(Prefetch('sections',
                                                      Section.with_reviews.all()
                                                      .filter(meetings__isnull=False)
                                                      .filter(credits__isnull=False)
                                                      .filter(Q(status='O') | Q(status='C')).distinct()))
        queryset = self.filter_by_semester(queryset)
        return queryset


class CourseDetail(generics.RetrieveAPIView, BaseCourseMixin):
    serializer_class = CourseDetailSerializer
    lookup_field = 'full_code'

    def get_queryset(self):
        queryset = Course.with_reviews.all()
        queryset = queryset.prefetch_related(Prefetch('sections',
                                                      Section.with_reviews.all()
                                                      .filter(meetings__isnull=False)
                                                      .filter(credits__isnull=False)
                                                      .filter(Q(status='O') | Q(status='C')).distinct()))
        queryset = self.filter_by_semester(queryset)
        return queryset


class RequirementList(generics.ListAPIView, BaseCourseMixin):
    serializer_class = RequirementListSerializer
    queryset = Requirement.objects.all()


<<<<<<< HEAD
class UserView(generics.RetrieveAPIView, generics.UpdateAPIView):
=======
class UserDetailView(generics.RetrieveAPIView):
>>>>>>> 058165b6
    serializer_class = UserSerializer
    permission_classes = [IsAuthenticated]

    def get_queryset(self):
<<<<<<< HEAD
        return get_user_model().objects.filter(pk=self.request.user.pk)

    def get_object(self):
        return self.request.user


class StatusUpdateView(generics.ListAPIView):
    serializer_class = StatusUpdateSerializer
    http_method_names = ['get']
    lookup_field = 'full_code'

    def get_queryset(self):
        return StatusUpdate.objects.filter(Q(section__course__full_code=self.kwargs['full_code']))
=======
        return get_user_model().objects.all()

    def get_object(self):
        return self.request.user
>>>>>>> 058165b6
<|MERGE_RESOLUTION|>--- conflicted
+++ resolved
@@ -5,16 +5,10 @@
 from rest_framework import generics
 from rest_framework.permissions import IsAuthenticated
 
-<<<<<<< HEAD
 from courses.models import Course, Requirement, Section, StatusUpdate
 from courses.serializers import (CourseDetailSerializer, CourseListSerializer, MiniSectionSerializer,
                                  RequirementListSerializer, StatusUpdateSerializer, UserSerializer)
 from options.models import get_value
-=======
-from courses.models import Course, Requirement, Section
-from courses.serializers import (CourseDetailSerializer, CourseListSerializer,
-                                 MiniSectionSerializer, RequirementListSerializer, UserSerializer)
->>>>>>> 058165b6
 from plan.search import TypedSectionSearchBackend
 
 
@@ -89,16 +83,11 @@
     queryset = Requirement.objects.all()
 
 
-<<<<<<< HEAD
 class UserView(generics.RetrieveAPIView, generics.UpdateAPIView):
-=======
-class UserDetailView(generics.RetrieveAPIView):
->>>>>>> 058165b6
     serializer_class = UserSerializer
     permission_classes = [IsAuthenticated]
 
     def get_queryset(self):
-<<<<<<< HEAD
         return get_user_model().objects.filter(pk=self.request.user.pk)
 
     def get_object(self):
@@ -111,10 +100,4 @@
     lookup_field = 'full_code'
 
     def get_queryset(self):
-        return StatusUpdate.objects.filter(Q(section__course__full_code=self.kwargs['full_code']))
-=======
-        return get_user_model().objects.all()
-
-    def get_object(self):
-        return self.request.user
->>>>>>> 058165b6
+        return StatusUpdate.objects.filter(Q(section__course__full_code=self.kwargs['full_code']))