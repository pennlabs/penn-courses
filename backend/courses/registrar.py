<<<<<<< HEAD
import json
import logging

import requests
from django.conf import settings
from tqdm import tqdm

from courses.util import get_current_semester, translate_semester


logger = logging.getLogger(__name__)


def get_token():
    r = requests.post(
        settings.OPEN_DATA_TOKEN_URL,
        data={"grant_type": "client_credentials"},
        auth=(settings.OPEN_DATA_CLIENT_ID, settings.OPEN_DATA_OIDC_SECRET),
    )
    if not r.ok:
        raise ValueError(f"OpenData token URL responded with status code {r.status_code}: {r.text}")
    return r.json()["access_token"]


def get_headers():
    return {
        "Authorization": "Bearer " + get_token(),
    }


def make_api_request(params):
    headers = get_headers()
    url = f"{settings.OPEN_DATA_API_BASE}/v1/"
    semester = params.get("term")
    assert semester is not None, "make_api_request expects term param"
    current_semester = get_current_semester()

    if (
        semester >= current_semester
        or semester.endswith("B")
        and (semester[:-1] + "C") >= current_semester
    ):
        url += "course_section_search"
    else:
        url += "course_section_history_search"

    r = requests.get(
        url,
        params=params,
        headers=headers,
    )
    if not r.ok:
        raise ValueError(f"OpenData API request failed with status code {r.status_code}: {r.text}")
    return r.json()


def report_api_error(err):
    try:
        msg = json.loads(err)
        logger.error(msg.get("service_meta", {}).get("error_text", "no error text"))
    except json.JSONDecodeError:
        logger.error("Penn API error", extra={"error_msg": err})


def get_all_course_status(semester):
    semester = translate_semester(semester)
    headers = get_headers()
    url = f"{settings.OPEN_DATA_API_BASE}/v1/course_section_status/{semester}/all"
    r = requests.get(url, headers=headers)
    if r.status_code == requests.codes.ok:
        return r.json().get("result_data", [])
    else:
        report_api_error(r.text)
        raise RuntimeError(
            f"Registrar API request failed with code {r.status_code}. "
            f'Message returned: "{r.text}"'
        )


def get_departments():
    headers = get_headers()
    url = f"{settings.OPEN_DATA_API_BASE}/v1/course_section_search_parameters"
    r = requests.get(url, headers=headers)
    if r.status_code == requests.codes.ok:
        result_data = r.json().get("result_data", [])
        if len(result_data) > 0:
            return result_data[0]["subjects_map"]
        else:
            raise ValueError("OpenData API returned data with no populated result_data field.")
    else:
        raise ValueError(f"OpenData API responded with status code {r.status_code}: {r.text}.")


def get_courses(query, semester):
    semester = translate_semester(semester)

    params = {
        "section_id": query,
        "term": semester,
        "page_number": 1,
        "number_of_results_per_page": 500,
    }

    results = []
    pbar = None
    while True:
        logger.info("making request for page #%d" % params["page_number"])
        data = make_api_request(params)
        if pbar is None:
            pbar = tqdm(total=data["service_meta"]["number_of_pages"])
        pbar.update(1)
        next_page = data["service_meta"]["next_page_number"]
        results.extend(data["result_data"])
        if not next_page or int(next_page) <= params["page_number"]:
            break
        params["page_number"] = next_page
    if pbar is not None:
        pbar.close()

    distinct_results = {r["section_id"]: r for r in results if r["section_id"]}.values()

    return distinct_results
=======
import json
import logging

import requests
from django.conf import settings
from tqdm import tqdm

from courses.util import get_current_semester, translate_semester


logger = logging.getLogger(__name__)


def get_token():
    r = requests.post(
        settings.OPEN_DATA_TOKEN_URL,
        data={"grant_type": "client_credentials"},
        auth=(settings.OPEN_DATA_CLIENT_ID, settings.OPEN_DATA_OIDC_SECRET),
    )
    if not r.ok:
        raise ValueError(f"OpenData token URL responded with status code {r.status_code}: {r.text}")
    return r.json()["access_token"]


def get_headers():
    return {
        "Authorization": "Bearer " + get_token(),
    }


def make_api_request(params):
    headers = get_headers()
    url = f"{settings.OPEN_DATA_API_BASE}/v1/"
    semester = params.get("term")
    assert semester is not None, "make_api_request expects term param"
    current_semester = get_current_semester()

    if (
        semester >= current_semester
        or semester.endswith("B")
        and (semester[:-1] + "C") >= current_semester
    ):
        url += "course_section_search"
    else:
        url += "course_section_history_search"

    r = requests.get(
        url,
        params=params,
        headers=headers,
    )
    if not r.ok:
        raise ValueError(f"OpenData API request failed with status code {r.status_code}: {r.text}")
    return r.json()


def report_api_error(err):
    try:
        msg = json.loads(err)
        logger.error(msg.get("service_meta", {}).get("error_text", "no error text"))
    except json.JSONDecodeError:
        logger.error("Penn API error", extra={"error_msg": err})


def get_all_course_status(semester):
    semester = translate_semester(semester)
    headers = get_headers()
    url = f"{settings.OPEN_DATA_API_BASE}/v1/course_section_status/{semester}/all"
    r = requests.get(url, headers=headers)
    if r.status_code == requests.codes.ok:
        return r.json().get("result_data", [])
    else:
        report_api_error(r.text)
        raise RuntimeError(
            f"Registrar API request failed with code {r.status_code}. "
            f'Message returned: "{r.text}"'
        )


def get_departments():
    headers = get_headers()
    url = f"{settings.OPEN_DATA_API_BASE}/v1/course_section_search_parameters"
    r = requests.get(url, headers=headers)
    if r.status_code == requests.codes.ok:
        result_data = r.json().get("result_data", [])
        if len(result_data) > 0:
            return result_data[0]["subjects_map"]
        else:
            raise ValueError("OpenData API returned data with no populated result_data field.")
    else:
        raise ValueError(f"OpenData API responded with status code {r.status_code}: {r.text}.")


def get_courses(query, semester):
    semester = translate_semester(semester)

    params = {
        "section_id": query,
        "term": semester,
        "page_number": 1,
        "number_of_results_per_page": 200,
    }

    results = []
    pbar = None
    while True:
        logger.info("making request for page #%d" % params["page_number"])
        data = make_api_request(params)
        if pbar is None:
            pbar = tqdm(total=data["service_meta"]["number_of_pages"])
        pbar.update(1)
        next_page = data["service_meta"]["next_page_number"]
        results.extend(data["result_data"])
        if not next_page or int(next_page) <= params["page_number"]:
            break
        params["page_number"] = next_page
    if pbar is not None:
        pbar.close()

    distinct_results = {r["section_id"]: r for r in results if r["section_id"]}.values()

    return distinct_results
>>>>>>> ca1f19f3
<|MERGE_RESOLUTION|>--- conflicted
+++ resolved
@@ -1,127 +1,3 @@
-<<<<<<< HEAD
-import json
-import logging
-
-import requests
-from django.conf import settings
-from tqdm import tqdm
-
-from courses.util import get_current_semester, translate_semester
-
-
-logger = logging.getLogger(__name__)
-
-
-def get_token():
-    r = requests.post(
-        settings.OPEN_DATA_TOKEN_URL,
-        data={"grant_type": "client_credentials"},
-        auth=(settings.OPEN_DATA_CLIENT_ID, settings.OPEN_DATA_OIDC_SECRET),
-    )
-    if not r.ok:
-        raise ValueError(f"OpenData token URL responded with status code {r.status_code}: {r.text}")
-    return r.json()["access_token"]
-
-
-def get_headers():
-    return {
-        "Authorization": "Bearer " + get_token(),
-    }
-
-
-def make_api_request(params):
-    headers = get_headers()
-    url = f"{settings.OPEN_DATA_API_BASE}/v1/"
-    semester = params.get("term")
-    assert semester is not None, "make_api_request expects term param"
-    current_semester = get_current_semester()
-
-    if (
-        semester >= current_semester
-        or semester.endswith("B")
-        and (semester[:-1] + "C") >= current_semester
-    ):
-        url += "course_section_search"
-    else:
-        url += "course_section_history_search"
-
-    r = requests.get(
-        url,
-        params=params,
-        headers=headers,
-    )
-    if not r.ok:
-        raise ValueError(f"OpenData API request failed with status code {r.status_code}: {r.text}")
-    return r.json()
-
-
-def report_api_error(err):
-    try:
-        msg = json.loads(err)
-        logger.error(msg.get("service_meta", {}).get("error_text", "no error text"))
-    except json.JSONDecodeError:
-        logger.error("Penn API error", extra={"error_msg": err})
-
-
-def get_all_course_status(semester):
-    semester = translate_semester(semester)
-    headers = get_headers()
-    url = f"{settings.OPEN_DATA_API_BASE}/v1/course_section_status/{semester}/all"
-    r = requests.get(url, headers=headers)
-    if r.status_code == requests.codes.ok:
-        return r.json().get("result_data", [])
-    else:
-        report_api_error(r.text)
-        raise RuntimeError(
-            f"Registrar API request failed with code {r.status_code}. "
-            f'Message returned: "{r.text}"'
-        )
-
-
-def get_departments():
-    headers = get_headers()
-    url = f"{settings.OPEN_DATA_API_BASE}/v1/course_section_search_parameters"
-    r = requests.get(url, headers=headers)
-    if r.status_code == requests.codes.ok:
-        result_data = r.json().get("result_data", [])
-        if len(result_data) > 0:
-            return result_data[0]["subjects_map"]
-        else:
-            raise ValueError("OpenData API returned data with no populated result_data field.")
-    else:
-        raise ValueError(f"OpenData API responded with status code {r.status_code}: {r.text}.")
-
-
-def get_courses(query, semester):
-    semester = translate_semester(semester)
-
-    params = {
-        "section_id": query,
-        "term": semester,
-        "page_number": 1,
-        "number_of_results_per_page": 500,
-    }
-
-    results = []
-    pbar = None
-    while True:
-        logger.info("making request for page #%d" % params["page_number"])
-        data = make_api_request(params)
-        if pbar is None:
-            pbar = tqdm(total=data["service_meta"]["number_of_pages"])
-        pbar.update(1)
-        next_page = data["service_meta"]["next_page_number"]
-        results.extend(data["result_data"])
-        if not next_page or int(next_page) <= params["page_number"]:
-            break
-        params["page_number"] = next_page
-    if pbar is not None:
-        pbar.close()
-
-    distinct_results = {r["section_id"]: r for r in results if r["section_id"]}.values()
-
-    return distinct_results
-=======
 import json
 import logging
 
@@ -243,5 +119,4 @@
 
     distinct_results = {r["section_id"]: r for r in results if r["section_id"]}.values()
 
-    return distinct_results
->>>>>>> ca1f19f3
+    return distinct_results