--- conflicted
+++ resolved
@@ -1,72 +1,3 @@
-<<<<<<< HEAD
-import logging
-
-from django.core.management.base import BaseCommand
-from tqdm import tqdm
-
-from courses import registrar
-from courses.management.commands.loadstatus import set_all_status
-from courses.management.commands.recompute_parent_courses import recompute_parent_courses
-from courses.management.commands.recompute_soft_state import recompute_soft_state
-from courses.models import Department, Section
-from courses.util import get_current_semester, upsert_course_from_opendata
-from review.management.commands.clearcache import clear_cache
-
-
-def registrar_import(semester=None, query=""):
-    if semester is None:
-        semester = get_current_semester()
-    semester = semester.upper()
-
-    print("Loading in courses with prefix %s from %s..." % (query, semester))
-    results = registrar.get_courses(query, semester)
-
-    missing_sections = set(
-        Section.objects.filter(course__semester=semester).values_list("id", flat=True)
-    )
-    for info in tqdm(results):
-        upsert_course_from_opendata(info, semester, missing_sections)
-    Section.objects.filter(id__in=missing_sections).update(status="X")
-
-    print("Updating department names...")
-    departments = registrar.get_departments()
-    for dept_code, dept_name in tqdm(departments.items()):
-        dept, _ = Department.objects.get_or_create(code=dept_code)
-        dept.name = dept_name
-        dept.save()
-
-    print("Loading course statuses from registrar...")
-    set_all_status(semester=semester)
-
-    recompute_parent_courses(semesters=[semester], verbose=True)
-    recompute_soft_state(semesters=[semester], verbose=True)
-
-    if semester.endswith("C"):
-        # Make sure to load in summer course data as well
-        # (cron job only does current semester, which is either fall or spring)
-        registrar_import(semester=semester[:-1] + "B", query=query)
-
-
-class Command(BaseCommand):
-    help = "Load in courses, sections and associated models from the Penn registrar and requirements data sources."  # noqa: E501
-
-    def add_arguments(self, parser):
-        parser.add_argument("--semester", default=None, type=str)
-        parser.add_argument("--query", default="")
-
-    def handle(self, *args, **kwargs):
-        root_logger = logging.getLogger("")
-        root_logger.setLevel(logging.DEBUG)
-
-        semester = kwargs.get("semester")
-        query = kwargs.get("query")
-
-        registrar_import(semester, query)
-
-        print("Clearing cache")
-        del_count = clear_cache()
-        print(f"{del_count if del_count >=0 else 'all'} cache entries removed.")
-=======
 import logging
 
 from django.core.management.base import BaseCommand
@@ -136,5 +67,4 @@
 
         print("Clearing cache")
         del_count = clear_cache()
-        print(f"{del_count if del_count >=0 else 'all'} cache entries removed.")
->>>>>>> 323f5366
+        print(f"{del_count if del_count >=0 else 'all'} cache entries removed.")