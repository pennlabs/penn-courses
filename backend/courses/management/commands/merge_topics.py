import logging
<<<<<<< HEAD
import re
=======
import os
>>>>>>> ca3f8c15
from collections import defaultdict
from enum import Enum, auto
from textwrap import dedent

import jellyfish
import nltk
import numpy as np
import pandas as pd
from django.conf import settings
from django.core.management.base import BaseCommand
from django.db import transaction
from sentence_transformers import SentenceTransformer, util
from tqdm import tqdm

from courses.course_text_similarity.heuristics import description_heuristics, title_heuristics
from courses.models import Topic


MODEL = SentenceTransformer(
    os.path.join(settings.BASE_DIR, "courses", "course_text_similarity", "all-MiniLM-L6-v2")
)
SENT_TOKENIZER = nltk.data.load(
    "file:" + os.path.join(settings.BASE_DIR, "courses", "course_text_similarity", "english.pickle")
)


def get_branches_from_cross_walk(cross_walk):
    """
    From a given crosswalk csv path, generate a dict mapping old_full_code to
    a list of the new codes originating from that source, if there are multiple
    (i.e. only in the case of branches).
    """
    branched_links = defaultdict(list)
    cross_walk = pd.read_csv(cross_walk, delimiter="|", encoding="unicode_escape")
    for _, r in cross_walk.iterrows():
        old_full_code = f"{r['SRS_SUBJ_CODE']}-{r['SRS_COURSE_NUMBER']}"
        new_full_code = f"{r['NGSS_SUBJECT']}-{r['NGSS_COURSE_NUMBER']}"
        branched_links[old_full_code].append(new_full_code)
    return {
        old_code: new_codes for old_code, new_codes in branched_links.items() if len(new_codes) > 1
    }


def get_direct_backlinks_from_cross_walk(cross_walk):
    """
    From a given crosswalk csv path, generate a dict mapping new_full_code->old_full_code,
    ignoring branched links in the crosswalk (a course splitting into multiple new courses).
    """
    links = defaultdict(list)
    cross_walk = pd.read_csv(cross_walk, delimiter="|", encoding="unicode_escape")
    for _, r in cross_walk.iterrows():
        old_full_code = f"{r['SRS_SUBJ_CODE']}-{r['SRS_COURSE_NUMBER']}"
        new_full_code = f"{r['NGSS_SUBJECT']}-{r['NGSS_COURSE_NUMBER']}"
        links[old_full_code].append(new_full_code)
    return {old_code: new_codes[0] for old_code, new_codes in links.items() if len(new_codes) == 1}


def prompt_for_link_multiple(courses, extra_newlines=True):
    """
    Prompts the user to confirm or reject a possible link between multiple courses.
    Returns a boolean representing whether the courses should be linked.
    """
    print("\n\n============>\n")
    print("\n".join(course.full_str() for course in courses))
    print("\n<============")
    prompt = input(f"Should the above {len(courses)} courses be linked? (y/N) ")
    if extra_newlines:
        print("\n\n")
    return prompt.strip().upper() == "Y"


def prompt_for_link(course1, course2):
    """
    Prompts the user to confirm or reject a possible link between courses.
    Returns a boolean representing whether the courses should be linked.
    """
    return prompt_for_link_multiple([course1, course2])


def same_course(course_a, course_b):
    return course_a.full_code == course_b.full_code or any(
        course_ac.full_code == course_b.full_code
        for course_ac in (course_a.primary_listing or course_a).listing_set.all()
    )


class ShouldLinkCoursesResponse(Enum):
    DEFINITELY = auto()
    MAYBE = auto()
    NO = auto()


def should_link_courses(course_a, course_b, verbose=True, ignore_inexact=False):
    """
    Checks if the two courses should be linked, based on information about those
    courses stored in our database. Prompts for user input in the case of possible links,
    if in verbose mode (otherwise just logs possible links). If in `ignore_inexact` mode,
    completely skips any course merges that are inexact (ie, rely on `similar_courses`),
    and therefore will neither prompt for user input nor log.
    Returns a response in the form of a ShouldLinkCoursesResponse enum.
    """
    if same_course(course_a, course_b):
        return ShouldLinkCoursesResponse.DEFINITELY
    elif course_a.semester == course_b.semester:
        return ShouldLinkCoursesResponse.NO
    elif (course_a.code < "5000") != (course_b.code < "5000"):
        return ShouldLinkCoursesResponse.NO
    elif (not ignore_inexact) and similar_courses(course_a, course_b):
        # If title is same or (title is similar and description is similar
        # have a fairly low threshold for similarity)
        if verbose and prompt_for_link(course_a, course_b):
            return ShouldLinkCoursesResponse.DEFINITELY
        if not verbose:
            # Log possible link
            logging.info(f"Found possible link between {course_a} and {course_b}")
        return ShouldLinkCoursesResponse.MAYBE
    return ShouldLinkCoursesResponse.NO


def lev_divided_by_avg_title_length(title_a, title_b):
    """
    Compute levenshtein distance between 2 titles and then divide by avg title length.
    Titles are lowercased and whitespace is stripped from ends prior to comparison.
    Assumes that titles are not just whitespace.
    """
    return 2 * jellyfish.levenshtein_distance(title_a, title_b) / (len(title_a) + len(title_b))


def semantic_similarity(string_a, string_b):
    """
    Compute the semantics similarity between two strings. The strings are split
    into sentences, then those sentences are turned into embeddings, and then
    cosine similarity between matching sentences is computed. If the two strings
    have different numbers of sentences, take the maximum similarity matching that
    contains as many sentences as possible. Assumes both strings are not just
    whitespace.
    """
<<<<<<< HEAD
    desc1, desc2 = desc1.strip().lower(), desc2.strip().lower()
    # Case 1
    topics_vary_regex = re.compile("topics .{0,50} vary")
    # Case 2
    exclude_strings = [
        "department website for a current course description",
        "complete description of the current offerings",
        "department website for current description",
    ]
    for exclude_string in exclude_strings:
        if exclude_string in desc1 or exclude_string in desc2:
            return True

    for regex in [topics_vary_regex]:
        if re.match(regex, desc1) is not None or re.match(regex, desc2) is not None:
            return True

    return False


def split_into_sentences(text):
    # Adapted from https://stackoverflow.com/a/31505798
    alphabets = "([A-Za-z])"
    digits = "([0-9])"  # digits fix
    prefixes = "(Mr|St|Mrs|Ms|Dr)[.]"
    suffixes = "(Inc|Ltd|Jr|Sr|Co)"
    starters = (
        r"(Mr|Mrs|Ms|Dr|He\s|She\s|It\s|They\s|"
        r"Their\s|Our\s|We\s|But\s|However\s|That\s|This\s|Wherever)"
    )
    acronyms = "([A-Z][.][A-Z][.](?:[A-Z][.])?)"
    websites = "[.](com|net|org|io|gov)"
    text = " " + text + "  "
    text = text.replace("\n", " ")
    text = re.sub(prefixes, "\\1<prd>", text)
    text = re.sub(websites, "<prd>\\1", text)
    text = re.sub(digits + "[.]" + digits, "\\1<prd>\\2", text)  # digits fix
    if "Ph.D" in text:
        text = text.replace("Ph.D.", "Ph<prd>D<prd>")
    text = re.sub(r"\s" + alphabets + "[.] ", " \\1<prd> ", text)
    text = re.sub(acronyms + " " + starters, "\\1<stop> \\2", text)
    text = re.sub(
        alphabets + "[.]" + alphabets + "[.]" + alphabets + "[.]", "\\1<prd>\\2<prd>\\3<prd>", text
    )
    text = re.sub(alphabets + "[.]" + alphabets + "[.]", "\\1<prd>\\2<prd>", text)
    text = re.sub(" " + suffixes + "[.] " + starters, " \\1<stop> \\2", text)
    text = re.sub(" " + suffixes + "[.]", " \\1<prd>", text)
    text = re.sub(" " + alphabets + "[.]", " \\1<prd>", text)
    if "”" in text:
        text = text.replace(".”", "”.")
    if '"' in text:
        text = text.replace('."', '".')
    if "!" in text:
        text = text.replace('!"', '"!')
    if "?" in text:
        text = text.replace('?"', '"?')
    text = text.replace(".", ".<stop>")
    text = text.replace("?", "?<stop>")
    text = text.replace("!", "!<stop>")
    text = text.replace("<prd>", ".")
    sentences = text.split("<stop>")
    sentences = [s.strip() for s in sentences]
    sentences = [s for s in sentences if s != ""]  # Drop empty (instead of dropping last)
    return sentences


def semantic_similarity(string_a, string_b):
    string_a = string_a.strip().lower()
    string_b = string_b.strip().lower()
    sentences_a = split_into_sentences(string_a)
    sentences_b = split_into_sentences(string_b)
    emb_a = (MODEL.encode(sentences_a, convert_to_tensor=True),)
=======
    sentences_a = SENT_TOKENIZER.tokenize(string_a)
    sentences_b = SENT_TOKENIZER.tokenize(string_b)
    emb_a = MODEL.encode(sentences_a, convert_to_tensor=True)
>>>>>>> ca3f8c15
    emb_b = MODEL.encode(sentences_b, convert_to_tensor=True)
    cosine_scores = util.cos_sim(emb_a, emb_b)
    nrows, ncols = cosine_scores.shape
    # compute tr/len(diag) for maximal length diagonals
    max_trace = 0.0
    for offset in range(0, ncols - nrows + 1):  # [0, cols - rows]
        diag = np.diagonal(cosine_scores, offset=offset)
        max_trace = max(max_trace, np.sum(diag) / len(diag))
    return max_trace


def similar_courses(course_a, course_b):
    title_a, title_b = course_a.title.strip().lower(), course_b.title.strip().lower()
    if (
        not title_heuristics(title_a, title_b)
        and lev_divided_by_avg_title_length(title_a, title_b) < 0.2
    ):
        return True
    desc_a, desc_b = course_a.description.strip().lower(), course_b.description.strip().lower()
    if (
        not description_heuristics(desc_a, desc_b)
        and semantic_similarity(desc_a, desc_b) > 0.7
        and semantic_similarity(desc_a, desc_b) > 0.7
    ):
        return True


<<<<<<< HEAD
def merge_topics(verbose=False):
=======
def merge_topics(guaranteed_links=None, verbose=False, ignore_inexact=False):
>>>>>>> ca3f8c15
    """
    Finds and merges Topics that should be merged.
    Args:
        verbose: If verbose=True, this script will print its progress and prompt for user input
            upon finding possible (but not definite) links. Otherwise it will run silently and
            log found possible links to Sentry (more appropriate if this function is called
            from an automated cron job like registrarimport).
        ignore_inexact: If ignore_inexact=True, will only ever merge if two courses
            are exactly matching as judged by `same_course`. `ignore_inexact` means
            the user will not be prompted and that there will never be logging.
            Corresponds to never checking the similarity of two courses using `similar_courses`.
    """
    if verbose:
        print("Merging topics")
    if verbose:
        print("Loading topics and courses from db (this may take a while)...")
    topics = set(
        Topic.objects.prefetch_related(
            "courses",
            "courses__listing_set",
            "courses__primary_listing",
            "courses__primary_listing__listing_set",
        ).all()
    )
    dont_link = set()
    merge_count = 0

    for topic in tqdm(list(topics), disable=(not verbose)):
        if topic not in topics:
            continue
        keep_linking = True
        while keep_linking:
            keep_linking = False
            for topic2 in topics:
                if topic == topic2:
                    continue
                merged_courses = list(topic.courses.all()) + list(topic2.courses.all())
                merged_courses.sort(key=lambda c: (c.semester, c.topic_id))
                course_links = []
                last = merged_courses[0]
                for course in merged_courses[1:]:
                    if last.topic_id != course.topic_id:
                        course_links.append((last, course))
                    last = course
                if any(
                    course_a.semester == course_b.semester and not same_course(course_a, course_b)
                    for course_a, course_b in course_links
                ):
                    continue
                should_link = True
                for last, course in course_links:
                    if (last, course) in dont_link or (
                        should_link_courses(
                            last, course, verbose=verbose, ignore_inexact=ignore_inexact
                        )
                        != ShouldLinkCoursesResponse.DEFINITELY
                    ):
                        dont_link.add((last, course))
                        should_link = False
                        break
                if should_link:
                    topics.remove(topic)
                    topics.remove(topic2)
                    topic = topic.merge_with(topic2)
                    topics.add(topic)
                    merge_count += 1
                    keep_linking = True
                    break

    if verbose:
        print(f"Finished merging topics (performed {merge_count} merges).")


def manual_merge(topic_ids):
    invalid_ids = [i for i in topic_ids if not i.isdigit()]
    if invalid_ids:
        print(
            f"The following topic IDs are invalid (non-integer):\n{invalid_ids}\n" "Aborting merge."
        )
        return
    topic_ids = [int(i) for i in topic_ids]
    topics = Topic.objects.filter(id__in=topic_ids).prefetch_related("courses")
    found_ids = topics.values_list("id", flat=True)
    not_found_ids = list(set(topic_ids) - set(found_ids))
    if not_found_ids:
        print(f"The following topic IDs were not found:\n{not_found_ids}\nAborting merge.")
        return
    courses = [course for topic in topics for course in topic.courses.all()]
    if not prompt_for_link_multiple(courses, extra_newlines=False):
        print("Aborting merge.")
        return
    with transaction.atomic():
        topic = topics[0]
        for topic2 in topics[1:]:
            topic = topic.merge_with(topic2)
    print(f"Successfully merged {len(topics)} topics into: {topic}.")


class Command(BaseCommand):
    help = (
        "This script uses a combination of heuristics and user input "
        "to merge Topics in the database."
    )

    def add_arguments(self, parser):
        parser.add_argument(
            "-t",
            "--topic_ids",
            nargs="*",
            help=dedent(
                """
            Optionally, specify a (space-separated) list of Topic IDs to merge into a single topic.
            You can find Topic IDs from the django admin interface (either by searching through
            Topics or by following the topic field from a course entry).
            If this argument is omitted, the script will automatically detect merge opportunities
            among all Topics, prompting the user for confirmation before merging in each case.
            """
            ),
            required=False,
        )
        parser.add_argument(
            "--ignore-inexact",
            action="store_true",
            help=dedent(
                """
                Optionally, ignore inexact matches between courses (ie where there is no match
                between course a's code and the codes of all cross listings of course b (including
                course b) AND there is no cross walk entry. Corresponds to never checking
                the similarity of two courses using `similar_courses`.
                """
            ),
        )

    def handle(self, *args, **kwargs):
        topic_ids = set(kwargs["topic_ids"])

        print(
            "This script is atomic, meaning either all Topic merges will be comitted to the "
            "database, or otherwise if an error is encountered, all changes will be rolled back "
            "and the database will remain as it was before the script was run."
        )

        if topic_ids:
            manual_merge(topic_ids)
            return

        with transaction.atomic():
            merge_topics(verbose=True)<|MERGE_RESOLUTION|>--- conflicted
+++ resolved
@@ -1,9 +1,5 @@
 import logging
-<<<<<<< HEAD
-import re
-=======
 import os
->>>>>>> ca3f8c15
 from collections import defaultdict
 from enum import Enum, auto
 from textwrap import dedent
@@ -141,84 +137,9 @@
     contains as many sentences as possible. Assumes both strings are not just
     whitespace.
     """
-<<<<<<< HEAD
-    desc1, desc2 = desc1.strip().lower(), desc2.strip().lower()
-    # Case 1
-    topics_vary_regex = re.compile("topics .{0,50} vary")
-    # Case 2
-    exclude_strings = [
-        "department website for a current course description",
-        "complete description of the current offerings",
-        "department website for current description",
-    ]
-    for exclude_string in exclude_strings:
-        if exclude_string in desc1 or exclude_string in desc2:
-            return True
-
-    for regex in [topics_vary_regex]:
-        if re.match(regex, desc1) is not None or re.match(regex, desc2) is not None:
-            return True
-
-    return False
-
-
-def split_into_sentences(text):
-    # Adapted from https://stackoverflow.com/a/31505798
-    alphabets = "([A-Za-z])"
-    digits = "([0-9])"  # digits fix
-    prefixes = "(Mr|St|Mrs|Ms|Dr)[.]"
-    suffixes = "(Inc|Ltd|Jr|Sr|Co)"
-    starters = (
-        r"(Mr|Mrs|Ms|Dr|He\s|She\s|It\s|They\s|"
-        r"Their\s|Our\s|We\s|But\s|However\s|That\s|This\s|Wherever)"
-    )
-    acronyms = "([A-Z][.][A-Z][.](?:[A-Z][.])?)"
-    websites = "[.](com|net|org|io|gov)"
-    text = " " + text + "  "
-    text = text.replace("\n", " ")
-    text = re.sub(prefixes, "\\1<prd>", text)
-    text = re.sub(websites, "<prd>\\1", text)
-    text = re.sub(digits + "[.]" + digits, "\\1<prd>\\2", text)  # digits fix
-    if "Ph.D" in text:
-        text = text.replace("Ph.D.", "Ph<prd>D<prd>")
-    text = re.sub(r"\s" + alphabets + "[.] ", " \\1<prd> ", text)
-    text = re.sub(acronyms + " " + starters, "\\1<stop> \\2", text)
-    text = re.sub(
-        alphabets + "[.]" + alphabets + "[.]" + alphabets + "[.]", "\\1<prd>\\2<prd>\\3<prd>", text
-    )
-    text = re.sub(alphabets + "[.]" + alphabets + "[.]", "\\1<prd>\\2<prd>", text)
-    text = re.sub(" " + suffixes + "[.] " + starters, " \\1<stop> \\2", text)
-    text = re.sub(" " + suffixes + "[.]", " \\1<prd>", text)
-    text = re.sub(" " + alphabets + "[.]", " \\1<prd>", text)
-    if "”" in text:
-        text = text.replace(".”", "”.")
-    if '"' in text:
-        text = text.replace('."', '".')
-    if "!" in text:
-        text = text.replace('!"', '"!')
-    if "?" in text:
-        text = text.replace('?"', '"?')
-    text = text.replace(".", ".<stop>")
-    text = text.replace("?", "?<stop>")
-    text = text.replace("!", "!<stop>")
-    text = text.replace("<prd>", ".")
-    sentences = text.split("<stop>")
-    sentences = [s.strip() for s in sentences]
-    sentences = [s for s in sentences if s != ""]  # Drop empty (instead of dropping last)
-    return sentences
-
-
-def semantic_similarity(string_a, string_b):
-    string_a = string_a.strip().lower()
-    string_b = string_b.strip().lower()
-    sentences_a = split_into_sentences(string_a)
-    sentences_b = split_into_sentences(string_b)
-    emb_a = (MODEL.encode(sentences_a, convert_to_tensor=True),)
-=======
     sentences_a = SENT_TOKENIZER.tokenize(string_a)
     sentences_b = SENT_TOKENIZER.tokenize(string_b)
     emb_a = MODEL.encode(sentences_a, convert_to_tensor=True)
->>>>>>> ca3f8c15
     emb_b = MODEL.encode(sentences_b, convert_to_tensor=True)
     cosine_scores = util.cos_sim(emb_a, emb_b)
     nrows, ncols = cosine_scores.shape
@@ -246,11 +167,7 @@
         return True
 
 
-<<<<<<< HEAD
-def merge_topics(verbose=False):
-=======
-def merge_topics(guaranteed_links=None, verbose=False, ignore_inexact=False):
->>>>>>> ca3f8c15
+def merge_topics(verbose=False, ignore_inexact=False):
     """
     Finds and merges Topics that should be merged.
     Args:
