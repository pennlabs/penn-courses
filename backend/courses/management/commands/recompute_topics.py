--- conflicted
+++ resolved
@@ -1,160 +1,3 @@
-<<<<<<< HEAD
-from django.core.management.base import BaseCommand
-from django.db import transaction
-from django.db.models import Count, OuterRef, Subquery
-
-from courses.models import Course, Topic
-from courses.util import all_semesters
-
-
-def garbage_collect_topics():
-    """
-    Deletes topics with no courses.
-    """
-    Topic.objects.annotate(num_courses=Count("courses")).filter(num_courses=0).delete()
-
-
-def recompute_most_recent():
-    """
-    Recomputes the most_recent field for all Topics.
-    """
-    Topic.objects.update(
-        most_recent_id=Subquery(
-            Course.objects.filter(topic_id=OuterRef("id")).order_by("-semester").values("id")[:1]
-        )
-    )
-
-
-def recompute_topics(min_semester: str = None, verbose=False, allow_null_parent_topic=True):
-    """
-    Course topics are directly derived from the `Course.parent_course` graph.
-        - Any course without a parent gets its own topic.
-        - Any single child of a parent inherits the parent's topic.
-        - Any child with siblings that exactly matches their parent in full_code
-          and title inherits the parent's topic.
-        - Any child with siblings that does not exactly match their parent
-          gets its own topic.
-    These rules are applied sequentially in increasing order of semester.
-
-    :param min_semester: The min semester from which to recompute topics. This function
-        will reset topics for courses from all semesters since min_semester.
-    :allow_null_parent_topic: If False, this script will error out if it encounters
-        a None parent topic.
-    :param verbose: Whether to print status/progress updates.
-    """
-    semesters = [sem for sem in all_semesters() if not min_semester or sem >= min_semester]
-    if verbose:
-        print("Recomputing topics from the parent_course graph.")
-    for i, semester in enumerate(sorted(semesters)):
-        if verbose:
-            print(f"Processing semester {semester} ({i+1}/{len(semesters)})...")
-        with transaction.atomic():
-            courses = list(
-                Course.objects.filter(semester=semester)
-                .select_related("parent_course", "parent_course__topic")
-                .prefetch_related("parent_course__children")
-            )
-            topics_to_create = []
-            topics_to_update = []  # .most_recent
-            courses_to_update = []  # .topic
-            for course in courses:
-                parent = course.parent_course
-                if not parent:
-                    topics_to_create.append(Topic(most_recent=course))
-                    continue
-                if not parent.topic:
-                    assert (
-                        allow_null_parent_topic
-                    ), f"Found parent {parent} of course {course} with no topic."
-                    parent.topic = Topic(most_recent=parent)
-                    parent.topic.save()
-                    parent.save()
-                branched_from = True
-                if (
-                    parent.full_code == course.full_code
-                    and parent.title == course.title
-                    or parent.children.count() == 1
-                ):
-                    # If a parent has multiple children and none are an exact match, we consider
-                    # all the child courses as "branched from" the old. But if one child is an exact
-                    # match, we inherit the parent's topic and the rest of the children
-                    # are considered "branched from".
-                    branched_from = False
-                    if course.topic_id != parent.topic_id:
-                        course.topic = parent.topic
-                        course.topic.most_recent = course
-                        topics_to_update.append(course.topic)
-                        courses_to_update.append(course)
-                for child in parent.children.all():
-                    if child.id == course.id and not branched_from:
-                        continue
-                    topics_to_create.append(Topic(most_recent=child, branched_from=parent.topic))
-
-            # Updating topics
-            Topic.objects.bulk_update(
-                topics_to_update,
-                ["most_recent"],
-                batch_size=4000,
-            )
-
-            # Creating topics
-            course_id_to_topic = {
-                topic.most_recent_id: topic
-                for topic in Topic.objects.bulk_create(
-                    topics_to_create,
-                    batch_size=4000,
-                )
-            }
-            for course in courses:
-                if course.id in course_id_to_topic:
-                    course.topic = course_id_to_topic[course.id]
-                    courses_to_update.append(course)
-
-            # Updating courses
-            Course.objects.bulk_update(
-                courses_to_update,
-                ["topic"],
-                batch_size=4000,
-            )
-    if verbose:
-        print("Deleting empty topics...")
-    garbage_collect_topics()
-    if verbose:
-        print("Recomputing most_recent links...")
-    recompute_most_recent()
-    if verbose:
-        print(f"Finished recomputing topics for semesters >={min_semester}")
-
-
-class Command(BaseCommand):
-    help = "This script remakes Topics from the `parent_course` graph."
-
-    def add_arguments(self, parser):
-        parser.add_argument(
-            "--min-semester",
-            type=str,
-            help=(
-                "The minimum semester from which to recompute topics. "
-                "All semesters will be recomputed if None."
-            ),
-            default=None,
-        )
-
-    def handle(self, *args, **kwargs):
-        print(
-            "This script is atomic per-semester. "
-            "If an error is encountered, all changes for that semester will be rolled back. "
-            "Any changes made to previous semesters will persist."
-        )
-
-        min_semester = kwargs["min_semester"]
-        if min_semester:
-            assert (
-                min_semester in all_semesters()
-            ), f"--min-semester={min_semester} is not a valid semester."
-
-        recompute_topics(min_semester, verbose=True, allow_null_parent_topic=bool(min_semester))
-=======
 from django.core.management.base import BaseCommand
 from django.db import transaction
 from django.db.models import Count, OuterRef, Subquery
@@ -333,5 +176,4 @@
         topic.historical_probabilities_spring = historical_prob[0]
         topic.historical_probabilities_summer = historical_prob[1]
         topic.historical_probabilities_fall = historical_prob[2]
-        topic.save()
->>>>>>> ca1f19f3
+        topic.save()