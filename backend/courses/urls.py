from django.urls import path

from courses import views
from courses.views import CourseListSearch


urlpatterns = [
    path("<slug:semester>/courses/", views.CourseList.as_view(), name="courses-list"),
    path(
        "<slug:semester>/search/courses/",
        CourseListSearch.as_view(),
        name="courses-search",
    ),
    path(
        "<slug:semester>/courses/<slug:full_code>/",
        views.CourseDetail.as_view(),
        name="courses-detail",
    ),
    path(
        "<slug:semester>/search/sections/",
        views.SectionList.as_view(),
        name="section-search",
    ),
    path(
        "<slug:semester>/sections/<slug:full_code>/",
        views.SectionDetail.as_view(),
        name="sections-detail",
    ),
    path(
        "<slug:semester>/pre-ngss-requirements/",
        views.PreNGSSRequirementList.as_view(),
        name="requirements-list",
    ),
    path(
        "attributes/",
        views.AttributeList.as_view(),
        name="attributes-list",
    ),
    path(
        "restrictions/",
        views.NGSSRestrictionList.as_view(),
        name="restrictions-list",
    ),
<<<<<<< HEAD
    path(
        "statusupdate/<slug:full_code>/",
        views.StatusUpdateView.as_view(),
        name="statusupdate",
    ),
=======
    path("statusupdate/<slug:full_code>/", views.StatusUpdateView.as_view(), name="statusupdate"),
    path("friendship/", views.FriendshipView.as_view(), name="friendship"),
>>>>>>> 9f54efdf
]<|MERGE_RESOLUTION|>--- conflicted
+++ resolved
@@ -41,14 +41,6 @@
         views.NGSSRestrictionList.as_view(),
         name="restrictions-list",
     ),
-<<<<<<< HEAD
-    path(
-        "statusupdate/<slug:full_code>/",
-        views.StatusUpdateView.as_view(),
-        name="statusupdate",
-    ),
-=======
     path("statusupdate/<slug:full_code>/", views.StatusUpdateView.as_view(), name="statusupdate"),
     path("friendship/", views.FriendshipView.as_view(), name="friendship"),
->>>>>>> 9f54efdf
 ]