--- conflicted
+++ resolved
@@ -1,7 +1,6 @@
 import re
 
 from jellyfish import levenshtein_distance
-<<<<<<< HEAD
 from sentence_transformers import SentenceTransformer, util
 import os
 
@@ -17,8 +16,6 @@
     else:
         embedder = SentenceTransformer(embedder_path)
 SENT_TOKENIZER = nltk.data.load("nltk:tokenizers/punkt/english.pickle")
-=======
->>>>>>> 50a0ce60
 
 
 def title_rejection_heuristics(title_a, title_b):
