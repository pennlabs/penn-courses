--- conflicted
+++ resolved
@@ -24,15 +24,9 @@
 )
 from review.util import titleize
 
-
-<<<<<<< HEAD
 logger = logging.getLogger(__name__)
 
-
-def get_current_semester():
-=======
 def get_current_semester(allow_not_found=False):
->>>>>>> 78875b06
     """
     This function retrieves the string value of the current semester, either from
     memory (if the value has been cached), or from the db (after which it will cache
