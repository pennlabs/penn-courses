import json
import logging
import os
import re
import uuid
from decimal import Decimal

from django.core.cache import cache
from django.core.exceptions import ObjectDoesNotExist, ValidationError
from django.db import connection
from django.db.models import Q
from django.db.models.aggregates import Count
from django.db.models.expressions import Subquery, Value
from django.db.models.functions.comparison import Coalesce
from django.db.models.signals import post_save
from django.dispatch import receiver
from options.models import Option, get_value
from rest_framework.exceptions import APIException

from courses.models import (
    Attribute,
    Building,
    Course,
    Department,
    Instructor,
    Meeting,
    NGSSRestriction,
    Room,
    Section,
    StatusUpdate,
    User,
)
from review.management.commands.mergeinstructors import resolve_duplicates


logger = logging.getLogger(__name__)


def in_dev():
    return "PennCourses.settings.development" in os.environ["DJANGO_SETTINGS_MODULE"]


semester_suffix_map = {
    "A": "10",
    "B": "20",
    "C": "30",
}
semester_suffix_map_inv = {v: k for k, v in semester_suffix_map.items()}
semester_suffix_map_hum = {"A": "Spring", "B": "Summer", "C": "Fall"}


semester_pattern = re.compile(r"^(\d{4})([ABC])$")
path_semester_pattern = re.compile(r"^(\d{4})(10|20|30)$")


def translate_semester(semester, ignore_error=False):
    """
    Translates a semester string (e.g., "2022C") to the format accepted by
    the new OpenData API (e.g., "202230").
    """
    if semester is None:
        return None

    match = semester_pattern.match(semester)
    if not match:
        if ignore_error:
            return semester
        raise ValueError(f"Invalid semester '{semester}' (should be of the form '2022C').")

    year, suffix = match.groups()
    return year + semester_suffix_map[suffix]


def translate_semester_inv(semester, ignore_error=False):
    """
    Translates a semester string in the format of Path / Banner / OpenData (e.g., "202230")
    to the format used by our backend (e.g., "2022C")
    """
    if semester is None:
        return None

    match = path_semester_pattern.match(semester)
    if not match:
        if ignore_error:
            return semester
        raise ValueError(f"Invalid semester '{semester}' (should be of the form '202210').")

    year, suffix = match.groups()
    return year + semester_suffix_map_inv[suffix]


def normalize_semester(semester):
    """
    Translates a semester from Path format (e.g. "202230")
    to to the format used by our backend (e.g. "2022C"),
    or leaves the same if not in Path format.
    """
    return translate_semester_inv(semester, ignore_error=True) or semester


def prettify_semester(semester):
    """
    Translates a semester in either Path format (e.g. "202230") or internal format
    (e.g. "2022C") to human readable format (e.g. "Fall 2022").
    """
    if semester is None:
        return None

    semester = normalize_semester(semester)

    match = semester_pattern.match(semester)
    if not match:
        raise ValueError(f"Invalid semester '{semester}'.")

    year, suffix = match.groups()
    return f"{semester_suffix_map_hum[suffix]} {year}"


def get_current_semester(allow_not_found=False):
    """
    This function retrieves the string value of the current semester, either from
    memory (if the value has been cached), or from the db (after which it will cache
    the value for future use). If the value retrieved from the db is None, an error is thrown
    indicating that the SEMESTER Option must be set for this API to work properly.
    You can prevent an error from being thrown (and cause the function to just return None
    in this case) by setting allow_not_found=True.
    The cache has a timeout of 25 hours, but is also invalidated whenever the SEMESTER Option
    is saved (which will occur whenever it is updated), using a post_save hook.
    See the invalidate_current_semester_cache function below to see how this works.
    """
    cached_val = cache.get("SEMESTER", None)
    if cached_val is not None:
        return cached_val

    retrieved_val = get_value("SEMESTER", None)
    if not allow_not_found and retrieved_val is None:
        raise APIException(
            "The SEMESTER runtime option is not set.  If you are in dev, you can set this "
            "option by running the command "
            "'python manage.py setoption SEMESTER 2020C', "
            "replacing 2020C with the current semester, in the backend directory (remember "
            "to run 'pipenv shell' before running this command, though)."
        )
    cache.set("SEMESTER", retrieved_val, timeout=90000)  # cache expires every 25 hours
    return retrieved_val


@receiver(post_save, sender=Option, dispatch_uid="invalidate_current_semester_cache")
def invalidate_current_semester_cache(sender, instance, **kwargs):
    """
    This function invalidates the cached SEMESTER value when the SEMESTER option is updated.
    """
    from courses.management.commands.load_add_drop_dates import load_add_drop_dates

    # ^ imported here to avoid circular imports

    if instance.key == "SEMESTER":
        cache.delete("SEMESTER")
        get_or_create_add_drop_period(instance.value)
        load_add_drop_dates()


def get_semester(datetime):
    """
    Given a datetime, estimate the semester of the period of course registration it occurred in.
    """
    if 3 <= datetime.month and datetime.month <= 9:
        return str(datetime.year) + "C"
    if datetime.month < 3:
        return str(datetime.year) + "A"
    return str(datetime.year + 1) + "A"


def get_add_drop_period(semester):
    """
    Returns the AddDropPeriod object corresponding to the given semester. Throws the same
    errors and behaves the same way as AddDropPeriod.objects.get(semester=semester) but runs faster.
    This function uses caching to speed up add/drop period object retrieval. Cached objects
    expire every 25 hours, and are also invalidated in the AddDropPeriod.save method.
    The add_drop_periods key in cache points to a dictionary mapping semester to add/drop period
    object.
    """
    from alert.models import AddDropPeriod  # imported here to avoid circular imports

    cached_adps = cache.get("add_drop_periods", dict())
    if semester not in cached_adps:
        cached_adps[semester] = AddDropPeriod.objects.get(semester=semester)
        cache.set("add_drop_periods", cached_adps, timeout=90000)  # cache expires every 25 hours
    return cached_adps[semester]


def get_or_create_add_drop_period(semester):
    """
    Behaves the same as get_add_drop_period if an AddDropPeriod object already exists for the given
    semester, and otherwise creates a new AddDropPeriod object for the given semester, returning
    the created object.
    """
    from alert.models import AddDropPeriod

    try:
        add_drop = get_add_drop_period(semester)
    except AddDropPeriod.DoesNotExist:
        add_drop = AddDropPeriod(semester=semester)
        add_drop.save()
    return add_drop


def get_set_id(obj):
    """
    Returns the next ID for the given object (which hasn't yet been created).
    """
    if obj.id:
        return obj.id
    # Source: https://djangosnippets.org/snippets/10474/
    with connection.cursor() as cursor:
        # NOTE: this relies on PostgreSQL-specific details for autoincrement
        # https://www.postgresql.org/docs/9.4/functions-sequence.html
        cursor.execute(
            "SELECT nextval('{0}_{1}_{2}_seq'::regclass)".format(
                obj._meta.app_label.lower(),
                obj._meta.object_name.lower(),
                obj._meta.pk.name,
            )
        )
        obj.id = obj.pk = cursor.fetchone()[0]
        return obj.pk


def is_fk_set(obj, fk_field):
    """
    Returns true if the specified foreign key field has been
    set on the given object, false otherwise.
    """
    return bool(getattr(obj, fk_field, None) or getattr(obj, fk_field + "_id", None))


"""
Assumptions of our course code parsing regex:
    - Department code is 1-4 letters
    - Course code is (4 digits with an optional trailing letter) or (3 digits) or (3 letters)
    - Section code is 3 digits or 3 letters
"""
section_code_re = re.compile(
    r"^([A-Za-z]{1,4})\s*-?\s*(\d{4}[A-Za-z]?|\d{3}|[A-Za-z]{3})\s*-?\s*(\d{3}|[A-Za-z]{3})?$"
)


def separate_course_code(course_code, allow_partial=False):
    """
    Parse and return a (dept, course, section) ID tuple
    given a section full_code in any possible format.
    If allow_partial is True, then missing components will be returned as None.
    Otherwise, an incomplete match will raise a ValueError.
    """
    course_code = course_code.strip()
    match = section_code_re.match(course_code)
    if match:
        components = (match.group(1).upper(), match.group(2), match.group(3))
        if allow_partial or None not in components:
            return components
    raise ValueError(f"Course code could not be parsed: {course_code}")


def get_or_create_course(dept_code, course_id, semester, defaults=None):
    dept, _ = Department.objects.get_or_create(code=dept_code)
    return Course.objects.get_or_create(
        department=dept, code=course_id, semester=semester, defaults=defaults
    )


def get_or_create_course_and_section(
    course_code,
    semester,
    section_manager=None,
    course_defaults=None,
    section_defaults=None,
) -> (Course, Section, bool, bool):
    if section_manager is None:
        section_manager = Section.objects
    dept_code, course_id, section_id = separate_course_code(course_code)

    course, course_c = get_or_create_course(
        dept_code, course_id, semester, defaults=course_defaults
    )
    section, section_c = section_manager.get_or_create(
        course=course, code=section_id, defaults=section_defaults
    )

    return course, section, course_c, section_c


def get_course_and_section(course_code_or_crn, semester, section_manager=None):
    if section_manager is None:
        section_manager = Section.objects

    try:
        dept_code, course_id, section_id = separate_course_code(str(course_code_or_crn))
        course = Course.objects.get(department__code=dept_code, code=course_id, semester=semester)
        section = section_manager.get(course=course, code=section_id)
    except ValueError:
        section = (
            section_manager.prefetch_related("course")
            .exclude(status="X")
            .get(crn=course_code_or_crn, course__semester=semester)
        )
        course = section.course
    return course, section


def update_percent_open(section, new_status_update):
    """
    This function updates a section's percent_open field when a new status update is processed.
    """
    add_drop = get_or_create_add_drop_period(section.semester)
    last_status_update = section.last_status_update
    if new_status_update.created_at < add_drop.estimated_start:
        return
    if last_status_update is None:
        section.percent_open = Decimal(int(new_status_update.old_status == "O"))
        section.save()
    else:
        if last_status_update.created_at >= add_drop.estimated_end:
            return
        seconds_before_last = Decimal(
            max(
                (last_status_update.created_at - add_drop.estimated_start).total_seconds(),
                0,
            )
        )
        seconds_since_last = Decimal(
            max(
                (
                    min(new_status_update.created_at, add_drop.estimated_end)
                    - max(last_status_update.created_at, add_drop.estimated_start)
                ).total_seconds(),
                0,
            )
        )
        section.percent_open = (
            Decimal(section.percent_open) * seconds_before_last
            + int(new_status_update.old_status == "O") * seconds_since_last
        ) / (seconds_before_last + seconds_since_last)
        section.save()


def record_update(section, semester, old_status, new_status, alerted, req, created_at=None):
    from alert.models import validate_add_drop_semester  # avoid circular imports

    u = StatusUpdate(
        section=section,
        old_status=old_status,
        new_status=new_status,
        alert_sent=alerted,
        request_body=req,
    )
    if created_at is not None:
        u.created_at = created_at
    u.save()

    valid_status_choices = dict(Section.STATUS_CHOICES).keys()

    def validate_status(name, status):
        if status not in valid_status_choices:
            raise ValidationError(
                f"{name} is invalid; expected a value in {valid_status_choices}, but got {status}"
            )

    validate_status("Old status", old_status)
    validate_status("New status", new_status)

    # Raises ValidationError if semester is not fall or spring (and correctly formatted)
    validate_add_drop_semester(semester)
    update_percent_open(section, u)

    return u


def import_instructor(pennid, name, stat=None):
    if not stat:
        stat = lambda key, amt=1, element=None: None  # noqa E731
    if not pennid:
        instructor_ob = Instructor.objects.filter(name=name).order_by("-updated_at").first()
        if not instructor_ob:
            stat("instructors_created")
            instructor_ob = Instructor.objects.create(name=name)
    else:
        try:
            instructor_ob = Instructor.objects.get(user_id=pennid)
            if instructor_ob.name != name:
                stat("instructor_names_updated")
                instructor_ob.name = name
                instructor_ob.save()
        except Instructor.DoesNotExist:
            user, user_created = User.objects.get_or_create(
                id=pennid, defaults={"username": uuid.uuid4()}
            )
            if user_created:
                stat("users_created")
                user.set_unusable_password()
                user.save()
            instructor_ob = (
                Instructor.objects.filter(name=name, user__isnull=True)
                .order_by("-updated_at")
                .first()
            )
            if instructor_ob:
                stat("instructor_users_updated")
                instructor_ob.user = user
                instructor_ob.save()
            else:
                stat("instructors_created")
                instructor_ob = Instructor.objects.create(user=user, name=name)
    dups = set(Instructor.objects.filter(name=name, user__isnull=True)) | {instructor_ob}
    if len(dups) > 1:
        resolve_duplicates(
            [dups],
            dry_run=False,
            stat=stat,
        )
    return instructor_ob


def set_instructors(section, instructors):
    instructor_obs = []
    for instructor in instructors:
        middle_initial = instructor["middle_initial"]
        if middle_initial:
            middle_initial += "."
        name_components = (
            instructor["first_name"],
            middle_initial,
            instructor["last_name"],
        )
        name = " ".join([c for c in name_components if c])
        pennid = int(instructor["penn_id"])
        instructor_obs.append(import_instructor(pennid, name))
    section.instructors.set(instructor_obs)


def get_room(building_code, room_number):
    building, _ = Building.objects.get_or_create(code=building_code)
    room, _ = Room.objects.get_or_create(building=building, number=room_number)
    return room


def extract_date(date_str):
    if not date_str:
        return None
    date_str = date_str.split(" ")[0]
    if len(date_str.split("-")) != 3:
        return None
    return date_str


def clean_meetings(meetings):
    return {
        (
            tuple(sorted(list(set(m["days"])))),
            m["begin_time"],
            m["end_time"],
            m["building_code"],
            m["room_code"],
        ): m
        for m in meetings
        if m["days"] and m["begin_time"] and m["end_time"]
    }.values()


def set_meetings(section, meetings):
    meetings = clean_meetings(meetings)

    for meeting in meetings:
        meeting["days"] = "".join(sorted(list(set(meeting["days"]))))
    meeting_times = [
        f"{meeting['days']} {meeting['begin_time']} - {meeting['end_time']}" for meeting in meetings
    ]
    section.meeting_times = json.dumps(meeting_times)

    section.meetings.all().delete()
    for meeting in meetings:
        online = (
            not meeting["building_code"]
            or not meeting["room_code"]
            or meeting.get("building_desc")
            and (
                meeting["building_desc"].lower() == "online"
                or meeting["building_desc"].lower() == "no room needed"
            )
        )
        room = None if online else get_room(meeting["building_code"], meeting["room_code"])
        start_time = Decimal(meeting["begin_time_24"]) / 100
        end_time = Decimal(meeting["end_time_24"]) / 100
        start_date = extract_date(meeting.get("start_date"))
        end_date = extract_date(meeting.get("end_date"))
        for day in list(meeting["days"]):
            meeting = Meeting.objects.update_or_create(
                section=section,
                day=day,
                start=start_time,
                end=end_time,
                room=room,
                defaults={
                    "start_date": start_date,
                    "end_date": end_date,
                },
            )


def add_associated_sections(section, linked_sections):
    semester = section.course.semester
    section.associated_sections.clear()
    for s in linked_sections:
        subject_code = s.get("subject_code") or s.get("subject_code ")
        course_number = s.get("course_number") or s.get("course_number ")
        section_number = s.get("section_number") or s.get("section_number ")
        if not (subject_code and course_number and section_number):
            continue
        full_code = f"{subject_code}-{course_number}-{section_number}"
        _, associated, _, _ = get_or_create_course_and_section(full_code, semester)
        section.associated_sections.add(associated)


def set_crosslistings(course, crosslistings):
    if not crosslistings:
        course.primary_listing = course
        return
    for crosslisting in crosslistings:
        if crosslisting["is_primary_section"]:
            primary_course, _ = get_or_create_course(
                crosslisting["subject_code"],
                crosslisting["course_number"],
                course.semester,
            )
            course.primary_listing = primary_course
            return


def upsert_course_from_opendata(info, semester, missing_sections=None):
    dept_code = info.get("subject") or info.get("course_department")
    assert dept_code, json.dumps(info, indent=2)
    course_code = f"{dept_code}-{info['course_number']}-{info['section_number']}"
    course, section, _, _ = get_or_create_course_and_section(course_code, semester)

    course.title = info["course_title"] or ""
    course.description = (info["course_description"] or "").strip()
    if info.get("additional_section_narrative"):
        course.description += (course.description and "\n") + info["additional_section_narrative"]
    course.syllabus_url = info.get("syllabus_url") or None

    # set course primary listing
    set_crosslistings(course, info["crosslistings"])

    section.crn = info["crn"]
    section.credits = Decimal(info["credits"] or "0") if "credits" in info else None
    section.code_specific_enrollment = int(info["section_enrollment"] or 0)
    section.code_specific_capacity = int(info["max_enrollment"] or 0)
    section.capacity = int(info["max_enrollment_crosslist"] or section.code_specific_capacity)
    section.activity = info["activity"] or ""

    set_meetings(section, info["meetings"])

    set_instructors(section, info["instructors"])
    add_associated_sections(section, info["linked_courses"])
    add_restrictions(section, info["course_restrictions"])

    add_attributes(course, info["attributes"])

    section.save()
    course.save()

    if missing_sections:
        missing_sections.discard(section.id)


def add_attributes(course, attributes):
    """
    Clear attributes of a course and add new ones.
    Create attribute if it does not exist
    """
    course.attributes.clear()
    for attribute in attributes:
        school = identify_school(attribute.get("attribute_code"))
        desc = attribute.get("attribute_desc")
        attr, _ = Attribute.objects.update_or_create(
            code=attribute.get("attribute_code"),
            defaults={"description": desc, "school": school},
        )
        attr.courses.add(course)


def identify_school(attribute_code):
    """
    Determine the school short code (defined in the Attribute model's SCHOOL_CHOICES attribute)
    based on the first one or two letters of attribute_code
    :param attribute_code: the attribute's attribute_code
    :return: the short code representing the school this attribute fits in or None
    """
    prefix_to_school = {
        "A": "SAS",
        "B": "LPS",
        "E": "SEAS",
        "F": "DSGN",
        "G": "GSE",
        "L": "LAW",
        "MM": "MED",
        "Q": "MODE",
        "V": "VET",
        "N": "NUR",
        "W": "WH",
    }
    for prefix, school in prefix_to_school.items():
        if attribute_code.startswith(prefix):
            return school
    return None


def add_restrictions(section, restrictions):
    """
    Add restrictions to section.
    Create restriction if it does not exist.
    """
    for restriction in restrictions:
        code = restriction.get("restriction_code")
        description = restriction.get("restriction_desc")
        restriction_type = restriction.get("restriction_type")
        inclusive = restriction.get("incl_excl_ind") == "I"
        res, _ = NGSSRestriction.objects.update_or_create(
            code=code,
            defaults={
                "description": description,
                "restriction_type": restriction_type,
                "inclusive": inclusive,
            },
        )
        section.ngss_restrictions.add(res)


def update_course_from_record(update):
    section = update.section
    section.status = update.new_status
    section.save()


# averages review data for a given field, given a list of Review objects
def get_average_reviews(reviews, field):
    count = 0
    total = 0
    for r in reviews:
        try:
            rb = r.reviewbit_set.get(field=field)
            count += 1
            total += rb.average
        except ObjectDoesNotExist:
            pass
    if count == 0:
        raise ValueError("No reviews found for given field")
    return total / count


def subquery_count_distinct(subquery, column):
    """
    Returns a coalesced count of the number of distinct values in the specified column
    of the specified subquery. Usage example:
        Course.objects.annotate(
            num_activities=subquery_count_distinct(
                subquery=Section.objects.filter(course_id=OuterRef("id")),
                column="activity"
            )
        )  # counts the number of distinct activities each course has
    """
    return Coalesce(
        Subquery(
            subquery.annotate(common=Value(1))
            .values("common")
            .annotate(count=Count(column, distinct=True))
            .values("count")
        ),
        0,
    )


def does_object_pass_filter(obj, filter):
    """
    Returns True iff the given obj satisfies the given filter dictionary.
    Note that this only supports simple equality constraints (although it
    can traverse a relation to a single related object specified with double
    underscore notation). It does not support more complex filter conditions
    such as __gt.
    Example:
        does_object_pass_filter(obj, {"key": "value", "parent__key": "value2"})
    """
    for field, expected_value in filter.items():
        assert field != ""
        components = field.split("__")
        actual_value = getattr(obj, components[0])
        for component in components[1:]:
            actual_value = getattr(actual_value, component)
        if actual_value != expected_value:
            return False
    return True


def all_semesters() -> set[str]:
    return set(Course.objects.values_list("semester", flat=True).distinct())


def get_semesters(semesters: str = None) -> list[str]:
    """
    Validate a given string semesters argument, and return a list of the individual string semesters
    specified by the argument.
    Expects a comma-separated string of semesters, or "all" to return all semesters in the DB.
    Defaults to the current semester only.
    """
    possible_semesters = all_semesters()
    if semesters is None:
        semesters = [get_current_semester()]
    elif semesters == "all":
        semesters = list(possible_semesters)
    else:
        semesters = semesters.strip().split(",")
        for s in semesters:
            if s not in possible_semesters:
                raise ValueError(f"Provided semester {s} was not found in the db.")
    return sorted(semesters)

<<<<<<< HEAD
def get_section_from_course_instructor_semester(course_code, professors, semester):
    """
    Attempts to return a course section that matches the given parameters.
    ValueError is raised if the section does not exist.
    """
    sections = Section.objects.prefetch_related('instructors').filter(
        course__full_code=course_code,
        course__semester=semester
    )
    
    professors_query = Q(instructors__name=professors[0])
    for professor in professors[1:]:
        professors_query &= Q(instructors__name=professor)
    matching_sections = sections.filter(professors_query).distinct()
    
    if matching_sections.count() == 1:
        return matching_sections.first()
    raise ValueError(f"No section exists with course code ({course_code}), professor ({professors[0]}), semester ({semester})")
=======

def historical_semester_probability(current_semester: str, semesters: list[str]):
    """
    :param current: The current semester represented in the 20XX(A|B|C) format.
    :type current: str
    :param courses: A list of Course objects sorted by date in ascending order.
    :type courses: list
    :returns: A list of 3 probabilities representing the likelihood of
    taking a course in each semester.
    :rtype: list
    """
    PROB_DISTRIBUTION = [0.4, 0.3, 0.15, 0.1, 0.05]

    def normalize_and_round(prob, i):
        """Modifies the probability distribution to account for the
        fact that the last course was taken i years ago."""
        truncate = PROB_DISTRIBUTION[:i]
        total = sum(truncate)
        return list(map(lambda x: round(x / total, 3), truncate))

    semester_probabilities = {"A": 0.0, "B": 0.0, "C": 0.0}
    current_year = int(current_semester[:-1])
    semesters = [
        semester
        for semester in semesters
        if semester < str(current_year) and semester > str(current_year - 5)
    ]
    if not semesters:
        return [0, 0, 0]
    if current_year - int(semesters[0][:-1]) < 5:
        # If the class hasn't been offered in the last 5 years,
        # we make sure the resulting probabilities sum to 1
        modified_prob_distribution = normalize_and_round(
            PROB_DISTRIBUTION, current_year - int(semesters[0][:-1])
        )
    else:
        modified_prob_distribution = PROB_DISTRIBUTION
    for historical_semester in semesters:
        historical_year = int(historical_semester[:-1])
        sem_char = historical_semester[-1].upper()  # A, B, C
        semester_probabilities[sem_char] += modified_prob_distribution[
            current_year - historical_year - 1
        ]
    return list(
        map(
            lambda x: min(round(x, 2), 1.00),
            [semester_probabilities["A"], semester_probabilities["B"], semester_probabilities["C"]],
        )
    )
>>>>>>> 3b1a18e2
<|MERGE_RESOLUTION|>--- conflicted
+++ resolved
@@ -723,7 +723,6 @@
                 raise ValueError(f"Provided semester {s} was not found in the db.")
     return sorted(semesters)
 
-<<<<<<< HEAD
 def get_section_from_course_instructor_semester(course_code, professors, semester):
     """
     Attempts to return a course section that matches the given parameters.
@@ -742,7 +741,6 @@
     if matching_sections.count() == 1:
         return matching_sections.first()
     raise ValueError(f"No section exists with course code ({course_code}), professor ({professors[0]}), semester ({semester})")
-=======
 
 def historical_semester_probability(current_semester: str, semesters: list[str]):
     """
@@ -791,5 +789,4 @@
             lambda x: min(round(x, 2), 1.00),
             [semester_probabilities["A"], semester_probabilities["B"], semester_probabilities["C"]],
         )
-    )
->>>>>>> 3b1a18e2
+    )