--- conflicted
+++ resolved
@@ -32,16 +32,8 @@
     UserSerializer,
 )
 from courses.util import get_current_semester
-<<<<<<< HEAD
-from PennCourses.docs_settings import PcxAutoSchema, reverse_func
-from plan.management.commands.recommendcourses import (
-    retrieve_course_clusters,
-    vectorize_user,
-)
-=======
 from PennCourses.docs_settings import PcxAutoSchema
 from plan.management.commands.recommendcourses import retrieve_course_clusters, vectorize_user
->>>>>>> 9f54efdf
 
 
 SEMESTER_PARAM_DESCRIPTION = (
