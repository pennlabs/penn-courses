<<<<<<< HEAD
import operator
import re
from functools import reduce

from django.db.models import Q
from rest_framework import filters


def filter_or_lookups_terms(queryset, orm_lookups, search_terms):
    """
    Filters the queryset by any of the given orm lookups matching any of the given search terms.
    """
    conditions = []
    for search_term in search_terms:
        queries = [Q(**{orm_lookup: search_term}) for orm_lookup in orm_lookups]
        conditions.append(reduce(operator.or_, queries))
    return queryset.filter(reduce(operator.or_, conditions))


class TypedCourseSearchBackend(filters.SearchFilter):
    code_res = [
        re.compile(r"^([A-Za-z]{" + str(dept_len) + r"})\s*-?\s*(\d{1,4}[A-Za-z]?|[A-Za-z]{1,3})?$")
        for dept_len in reversed(range(1, 5))
    ]  # To avoid ambiguity (e.g. INTL-BUL as INTLBUL), try each dept code length separately

    def get_schema_operation_parameters(self, view):
        """For autodocs."""
        return [
            {
                "name": "search",
                "schema": {"type": "string"},
                "required": False,
                "in": "query",
                "description": "Search query. Can be either a fragment of a course code, or any "
                "keyword/professor name.",
            },
        ]

    def infer_search_type(self, query):
        if not any(r.match(query) for r in self.code_res):
            return "keyword"
        elif re.search(r"[A-Za-z]{5,}", query):
            return "both"
        else:
            return "course"

    def get_query(self, request):
        return request.GET.get(self.search_param, "").strip()

    def get_search_type(self, request):
        search_type = request.GET.get("type", "auto")
        if search_type == "auto":
            # Cache regex results for performance
            inferred_search_type = getattr(self, "inferred_search_type", None)
            search_type = inferred_search_type or self.infer_search_type(self.get_query(request))
            self.inferred_search_type = search_type
        return search_type

    def get_search_terms(self, request):
        search_type = self.get_search_type(request)
        query = self.get_query(request)

        if search_type == "keyword":
            return [query]

        def get_code_prefix(r):
            match = r.match(query)
            if match:
                components = (match.group(1), match.group(2))
                return "-".join([c for c in components if c])

        terms = [get_code_prefix(r) for r in self.code_res]
        if search_type == "both":
            terms.append(query)

        return [t for t in terms if t]

    def get_search_fields(self, view, request):
        search_type = self.get_search_type(request)
        if search_type == "course":
            return ["^full_code"]
        elif search_type == "keyword":
            return ["title", "sections__instructors__name"]
        else:
            return ["^full_code", "title", "sections__instructors__name"]

    def filter_queryset(self, request, queryset, view):
        if not self.get_query(request):
            return queryset

        search_fields = self.get_search_fields(view, request)
        orm_lookups = [self.construct_search(str(search_field)) for search_field in search_fields]
        search_terms = self.get_search_terms(request)
        if not search_terms:
            return queryset.none()

        return filter_or_lookups_terms(queryset, orm_lookups, search_terms)


class TypedSectionSearchBackend(filters.SearchFilter):
    code_res = [
        re.compile(
            r"^([A-Za-z]{" + str(dept_len) + r"})\s*-?\s*"
            r"(\d{1,4}[A-Za-z]?|[A-Za-z]{1,3})?\s*-?\s*"
            r"(\d{1,3}|[A-Za-z]{1,3})?$"
        )  # To avoid ambiguity (e.g. INTL-BUL as INTLBUL), try each dept code length separately
        for dept_len in reversed(range(1, 5))
    ]

    def get_query(self, request):
        return request.GET.get(self.search_param, "").strip()

    def get_search_terms(self, request):
        query = self.get_query(request)

        def get_code_prefix(r):
            match = r.match(query)
            if match:
                components = (match.group(1), match.group(2), match.group(3))
                return "-".join([c for c in components if c])

        terms = [get_code_prefix(r) for r in self.code_res]
        return [t for t in terms if t]

    def filter_queryset(self, request, queryset, view):
        if not self.get_query(request):
            return queryset
        orm_lookups = [self.construct_search("^full_code")]
        search_terms = self.get_search_terms(request)
        if not search_terms:
            return queryset.none()

        return filter_or_lookups_terms(queryset, orm_lookups, search_terms)
=======
import operator
import re
from functools import reduce

from django.db.models import Q
from rest_framework import filters


def filter_or_lookups_terms(queryset, orm_lookups, search_terms):
    """
    Filters the queryset by any of the given orm lookups matching any of the given search terms.
    """
    conditions = []
    for search_term in search_terms:
        queries = [Q(**{orm_lookup: search_term}) for orm_lookup in orm_lookups]
        conditions.append(reduce(operator.or_, queries))
    return queryset.filter(reduce(operator.or_, conditions))


class TypedCourseSearchBackend(filters.SearchFilter):
    code_res = [
        re.compile(r"^([A-Za-z]{" + str(dept_len) + r"})\s*-?\s*(\d{1,4}[A-Za-z]?|[A-Za-z]{1,3})?$")
        for dept_len in reversed(range(1, 5))
    ]  # To avoid ambiguity (e.g. INTL-BUL as INTLBUL), try each dept code length separately

    def get_schema_operation_parameters(self, view):
        """For autodocs."""
        return [
            {
                "name": "search",
                "schema": {"type": "string"},
                "required": False,
                "in": "query",
                "description": "Search query. Can be either a fragment of a course code, or any "
                "keyword/professor name.",
            },
        ]

    def infer_search_type(self, query):
        if not any(r.match(query) for r in self.code_res):
            return "keyword"
        elif re.search(r"[A-Za-z]{5,}", query):
            return "both"
        else:
            return "course"

    def get_query(self, request):
        return request.GET.get(self.search_param, "").strip()

    def get_search_type(self, request):
        search_type = request.GET.get("type", "auto")
        if search_type == "auto":
            # Cache regex results for performance
            inferred_search_type = getattr(self, "inferred_search_type", None)
            search_type = inferred_search_type or self.infer_search_type(self.get_query(request))
            self.inferred_search_type = search_type
        return search_type

    def get_search_terms(self, request):
        search_type = self.get_search_type(request)
        query = self.get_query(request)

        if search_type == "keyword":
            return [query]

        def get_code_prefix(r):
            match = r.match(query)
            if match:
                components = (match.group(1), match.group(2))
                return "-".join([c for c in components if c])

        terms = [get_code_prefix(r) for r in self.code_res]
        if search_type == "both":
            terms.append(query)

        return [t for t in terms if t]

    def get_search_fields(self, view, request):
        search_type = self.get_search_type(request)
        if search_type == "course":
            return ["^full_code"]
        elif search_type == "keyword":
            return ["title", "sections__instructors__name"]
        else:
            return ["^full_code", "title", "sections__instructors__name"]

    def filter_queryset(self, request, queryset, view):
        if not self.get_query(request):
            return queryset

        search_fields = self.get_search_fields(view, request)
        orm_lookups = [
            self.construct_search(str(search_field), queryset) for search_field in search_fields
        ]
        search_terms = self.get_search_terms(request)
        if not search_terms:
            return queryset.none()

        return filter_or_lookups_terms(queryset, orm_lookups, search_terms)


class TypedSectionSearchBackend(filters.SearchFilter):
    code_res = [
        re.compile(
            r"^([A-Za-z]{" + str(dept_len) + r"})\s*-?\s*"
            r"(\d{1,4}[A-Za-z]?|[A-Za-z]{1,3})?\s*-?\s*"
            r"(\d{1,3}|[A-Za-z]{1,3})?$"
        )  # To avoid ambiguity (e.g. INTL-BUL as INTLBUL), try each dept code length separately
        for dept_len in reversed(range(1, 5))
    ]

    def get_query(self, request):
        return request.GET.get(self.search_param, "").strip()

    def get_search_terms(self, request):
        query = self.get_query(request)

        def get_code_prefix(r):
            match = r.match(query)
            if match:
                components = (match.group(1), match.group(2), match.group(3))
                return "-".join([c for c in components if c])

        terms = [get_code_prefix(r) for r in self.code_res]
        return [t for t in terms if t]

    def filter_queryset(self, request, queryset, view):
        if not self.get_query(request):
            return queryset
        orm_lookups = [self.construct_search("^full_code", queryset)]
        search_terms = self.get_search_terms(request)
        if not search_terms:
            return queryset.none()

        return filter_or_lookups_terms(queryset, orm_lookups, search_terms)
>>>>>>> ca1f19f3
<|MERGE_RESOLUTION|>--- conflicted
+++ resolved
@@ -1,138 +1,3 @@
-<<<<<<< HEAD
-import operator
-import re
-from functools import reduce
-
-from django.db.models import Q
-from rest_framework import filters
-
-
-def filter_or_lookups_terms(queryset, orm_lookups, search_terms):
-    """
-    Filters the queryset by any of the given orm lookups matching any of the given search terms.
-    """
-    conditions = []
-    for search_term in search_terms:
-        queries = [Q(**{orm_lookup: search_term}) for orm_lookup in orm_lookups]
-        conditions.append(reduce(operator.or_, queries))
-    return queryset.filter(reduce(operator.or_, conditions))
-
-
-class TypedCourseSearchBackend(filters.SearchFilter):
-    code_res = [
-        re.compile(r"^([A-Za-z]{" + str(dept_len) + r"})\s*-?\s*(\d{1,4}[A-Za-z]?|[A-Za-z]{1,3})?$")
-        for dept_len in reversed(range(1, 5))
-    ]  # To avoid ambiguity (e.g. INTL-BUL as INTLBUL), try each dept code length separately
-
-    def get_schema_operation_parameters(self, view):
-        """For autodocs."""
-        return [
-            {
-                "name": "search",
-                "schema": {"type": "string"},
-                "required": False,
-                "in": "query",
-                "description": "Search query. Can be either a fragment of a course code, or any "
-                "keyword/professor name.",
-            },
-        ]
-
-    def infer_search_type(self, query):
-        if not any(r.match(query) for r in self.code_res):
-            return "keyword"
-        elif re.search(r"[A-Za-z]{5,}", query):
-            return "both"
-        else:
-            return "course"
-
-    def get_query(self, request):
-        return request.GET.get(self.search_param, "").strip()
-
-    def get_search_type(self, request):
-        search_type = request.GET.get("type", "auto")
-        if search_type == "auto":
-            # Cache regex results for performance
-            inferred_search_type = getattr(self, "inferred_search_type", None)
-            search_type = inferred_search_type or self.infer_search_type(self.get_query(request))
-            self.inferred_search_type = search_type
-        return search_type
-
-    def get_search_terms(self, request):
-        search_type = self.get_search_type(request)
-        query = self.get_query(request)
-
-        if search_type == "keyword":
-            return [query]
-
-        def get_code_prefix(r):
-            match = r.match(query)
-            if match:
-                components = (match.group(1), match.group(2))
-                return "-".join([c for c in components if c])
-
-        terms = [get_code_prefix(r) for r in self.code_res]
-        if search_type == "both":
-            terms.append(query)
-
-        return [t for t in terms if t]
-
-    def get_search_fields(self, view, request):
-        search_type = self.get_search_type(request)
-        if search_type == "course":
-            return ["^full_code"]
-        elif search_type == "keyword":
-            return ["title", "sections__instructors__name"]
-        else:
-            return ["^full_code", "title", "sections__instructors__name"]
-
-    def filter_queryset(self, request, queryset, view):
-        if not self.get_query(request):
-            return queryset
-
-        search_fields = self.get_search_fields(view, request)
-        orm_lookups = [self.construct_search(str(search_field)) for search_field in search_fields]
-        search_terms = self.get_search_terms(request)
-        if not search_terms:
-            return queryset.none()
-
-        return filter_or_lookups_terms(queryset, orm_lookups, search_terms)
-
-
-class TypedSectionSearchBackend(filters.SearchFilter):
-    code_res = [
-        re.compile(
-            r"^([A-Za-z]{" + str(dept_len) + r"})\s*-?\s*"
-            r"(\d{1,4}[A-Za-z]?|[A-Za-z]{1,3})?\s*-?\s*"
-            r"(\d{1,3}|[A-Za-z]{1,3})?$"
-        )  # To avoid ambiguity (e.g. INTL-BUL as INTLBUL), try each dept code length separately
-        for dept_len in reversed(range(1, 5))
-    ]
-
-    def get_query(self, request):
-        return request.GET.get(self.search_param, "").strip()
-
-    def get_search_terms(self, request):
-        query = self.get_query(request)
-
-        def get_code_prefix(r):
-            match = r.match(query)
-            if match:
-                components = (match.group(1), match.group(2), match.group(3))
-                return "-".join([c for c in components if c])
-
-        terms = [get_code_prefix(r) for r in self.code_res]
-        return [t for t in terms if t]
-
-    def filter_queryset(self, request, queryset, view):
-        if not self.get_query(request):
-            return queryset
-        orm_lookups = [self.construct_search("^full_code")]
-        search_terms = self.get_search_terms(request)
-        if not search_terms:
-            return queryset.none()
-
-        return filter_or_lookups_terms(queryset, orm_lookups, search_terms)
-=======
 import operator
 import re
 from functools import reduce
@@ -267,5 +132,4 @@
         if not search_terms:
             return queryset.none()
 
-        return filter_or_lookups_terms(queryset, orm_lookups, search_terms)
->>>>>>> ca1f19f3
+        return filter_or_lookups_terms(queryset, orm_lookups, search_terms)