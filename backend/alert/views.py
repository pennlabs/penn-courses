--- conflicted
+++ resolved
@@ -499,7 +499,6 @@
             close_notification=request.data.get("close_notification", False),
         )
 
-<<<<<<< HEAD
         # converting from dictionary to response
         obj = RegistrationViewSet.response_code_convert(
             reg=reg,
@@ -513,54 +512,6 @@
             return_dict["id"] = obj.get("id")
 
         return Response(return_dict, status=obj.get("status"))
-=======
-        if res == RegStatus.SUCCESS:
-            return Response(
-                {
-                    "message": "Your registration for %s was successful!" % normalized_course_code,
-                    "id": reg.pk,
-                },
-                status=status.HTTP_201_CREATED,
-            )
-        elif res == RegStatus.OPEN_REG_EXISTS:
-            return Response(
-                {
-                    "message": "You've already registered to get alerts for %s!"
-                    % normalized_course_code
-                },
-                status=status.HTTP_409_CONFLICT,
-            )
-        elif res == RegStatus.COURSE_NOT_FOUND:
-            return Response(
-                {
-                    "message": "%s did not match any course in our database. Please try again!"
-                    % section_code
-                },
-                status=status.HTTP_404_NOT_FOUND,
-            )
-        elif res == RegStatus.NO_CONTACT_INFO:
-            return Response(
-                {
-                    "message": "You must set a phone number and/or an email address to "
-                    "register for an alert."
-                },
-                status=status.HTTP_406_NOT_ACCEPTABLE,
-            )
-        elif res == RegStatus.TEXT_CLOSE_NOTIFICATION:
-            return Response(
-                {
-                    "message": "You can only enable close notifications on a registration if the "
-                    "user enables some form of communication other than just texts (we don't "
-                    "send any close notifications by text)."
-                },
-                status=status.HTTP_406_NOT_ACCEPTABLE,
-            )
-        else:
-            return Response(
-                {"message": "There was an error on our end. Please try again!"},
-                status=status.HTTP_500_INTERNAL_SERVER_ERROR,
-            )
->>>>>>> 5f3d809e
 
     def list(self, request, *args, **kwargs):
         queryset = self.filter_queryset(self.get_queryset_current())
@@ -578,7 +529,7 @@
         serializer = self.get_serializer(instance)
         return Response(serializer.data)
 
-    def update(self, request, pk=None):
+    def update(self, request, pk=None, *args, **kwargs):
         try:
             registration = self.get_queryset().get(id=pk)
         except Registration.DoesNotExist:
