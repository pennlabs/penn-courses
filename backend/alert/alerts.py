--- conflicted
+++ resolved
@@ -46,9 +46,8 @@
 class Alert(ABC):
     def __init__(self, template, reg, close_template=None):
         t = loader.get_template(template)
+        
         meetings_string = ""
-<<<<<<< HEAD
-
         if reg.section.meeting_times:
             try:
                 meetings_list = json.loads(reg.section.meeting_times)
@@ -57,10 +56,6 @@
             except json.JSONDecodeError:
                 logger.exception("Error decoding meeting times JSON")
 
-=======
-        if reg.section.meeting_times:
-            meetings_string = SEPARATOR.join(reg.section.meeting_times)
->>>>>>> ddd0fd81
         self.text = t.render(
             {
                 "course": reg.section.full_code,
