import logging
from enum import Enum, auto
from textwrap import dedent

import phonenumbers  # library for parsing and formatting phone numbers.
from django.contrib.auth import get_user_model
from django.core.exceptions import ObjectDoesNotExist
from django.db import models
from django.utils import timezone

from alert.alerts import Email, Text
<<<<<<< HEAD
from courses.models import Course, Section, UserProfile, get_current_semester, string_dict_to_html
from courses.util import get_course_and_section
=======
from courses.models import Course, Section, UserProfile
from courses.util import get_course_and_section, get_current_semester
>>>>>>> b34f192c


class RegStatus(Enum):
    SUCCESS = auto()
    OPEN_REG_EXISTS = auto()
    COURSE_OPEN = auto()
    COURSE_NOT_FOUND = auto()
    NO_CONTACT_INFO = auto()


SOURCE_PCA = "PCA"
SOURCE_API = "API"


class Registration(models.Model):
    """
    A registration for sending an alert to the user upon the opening of a course
    during open registration.
    """

    created_at = models.DateTimeField(auto_now_add=True)
    original_created_at = models.DateTimeField(null=True)
    updated_at = models.DateTimeField(auto_now=True)

    SOURCE_CHOICES = (
        ("PCA", "Penn Course Alert"),
        ("API", "3rd Party Integration"),
        ("PCP", "Penn Course Plan"),
        ("PCR", "Penn Course Review"),
        ("PM", "Penn Mobile"),
    )

    source = models.CharField(
        max_length=16,
        choices=SOURCE_CHOICES,
        help_text="Where did the registration come from? Options and meanings: "
        + string_dict_to_html(dict(SOURCE_CHOICES)),
    )
    api_key = models.ForeignKey(
        "courses.APIKey",
        blank=True,
        null=True,
        on_delete=models.CASCADE,
        help_text=dedent(
            """
        An API key for 3rd party alternatives to PCA. This is currently unused now that
        Penn Course Notify has fallen, but may be used in the future.
        """
        ),
    )

    user = models.ForeignKey(
        get_user_model(),
        on_delete=models.CASCADE,
        blank=True,
        null=True,
        help_text=dedent(
            """
        The User that registered for this alert. This object will be none if registration occurred
        before the PCA refresh of Spring 2020 (before the refresh user's were only identified by
        their email and phone numbers, which are legacy fields in this model now). This object
        might also be none if registration occurred through a 3rd part API such as Penn Course
        Notify (now that Notify has fallen this is an unlikely event).
        """
        ),
    )
    email = models.EmailField(
        blank=True,
        null=True,
        help_text=dedent(
            """
        A legacy field that stored the user's email before the Spring 2020 PCA refresh. Currently,
        for all new registrations the email and phone fields will be None and contact information
        can be found in the User's UserProfile object (related_name is profile, so you can
        access the profile from the User object with `.user.profile`).
        """
        ),
    )
    phone = models.CharField(
        blank=True,
        null=True,
        max_length=100,
        help_text=dedent(
            """
        A legacy field that stored the user's phone before the Spring 2020 PCA refresh. Currently,
        for all new registrations the email and phone fields will be None and contact information
        can be found in the User's UserProfile object (related_name is profile, so you can
        access the profile from the User object with `.user.profile`).
        """
        ),
    )
    section = models.ForeignKey(
        Section,
        on_delete=models.CASCADE,
        help_text="The section that the user registered to be notified about.",
    )
    cancelled = models.BooleanField(
        default=False,
        help_text=dedent(
            """
        Defaults to False, changed to True if the registration has been cancelled. A cancelled
        registration will not trigger any alerts to be sent even if the relevant section opens.
        A cancelled section can be resubscribed to (unlike deleted alerts), and will show up
        on the manage alerts page on the frontend (also unlike deleted alerts). Note that once
        a registration is cancelled, it cannot be uncancelled (resubscribing creates a new
        registration which is accessible via the resubscribed_to field, related name of
        resubscribed_from).
        """
        ),
    )
    cancelled_at = models.DateTimeField(
        blank=True,
        null=True,
        help_text="When was the registration cancelled? Null if it hasn't been cancelled.",
    )
    deleted = models.BooleanField(
        default=False,
        help_text=dedent(
            """
        Defaults to False, changed to True if the registration has been deleted. A deleted
        registration will not trigger any alerts to be sent even if the relevant section opens.
        A deleted section cannot be resubscribed to or undeleted, and will not show up on the
        manage alerts page on the frontend. It is kept in the database for analytics purposes,
        even though it serves no immediate functional purpose for its original user.
        """
        ),
    )
    deleted_at = models.DateTimeField(
        blank=True,
        null=True,
        help_text="When was the registration deleted? Null if it hasn't been deleted.",
    )
    auto_resubscribe = models.BooleanField(
        default=False,
        help_text=dedent(
            """
        Defaults to False, in which case a registration will not be automatically resubscribed
        after it triggers an alert to be sent (but the user can still resubscribe to a sent alert,
        as long as it is not deleted). If set to True, the registration will be automatically
        resubscribed to once it triggers an alert to be sent (this is useful in the case of
        volatile sections which are opening and closing frequently, often before the user has
        time to register).
        """
        ),
    )
    notification_sent = models.BooleanField(
        default=False, help_text="True if an alert has been sent to the user, false otherwise."
    )
    notification_sent_at = models.DateTimeField(
        blank=True,
        null=True,
        help_text=dedent(
            """
        When was an alert sent to the user as a result of this registration?
        Null if an alert was not sent.
        """
        ),
    )

    METHOD_CHOICES = (
        ("", "Unsent"),
        ("LEG", "[Legacy] Sequence of course API requests"),
        ("WEB", "Webhook"),
        ("SERV", "Course Status Service"),
        ("ADM", "Admin Interface"),
    )
    notification_sent_by = models.CharField(
        max_length=16,
        choices=METHOD_CHOICES,
        default="",
        blank=True,
        help_text="What triggered the alert to be sent? Options and meanings: "
        + string_dict_to_html(dict(METHOD_CHOICES)),
    )

    # track resubscriptions
    resubscribed_from = models.OneToOneField(
        "Registration",
        blank=True,
        null=True,
        on_delete=models.SET_NULL,
        related_name="resubscribed_to",
        help_text=dedent(
            """
        The registration which was resubscribed to, triggering the creation of this registration.
        If this registration is the original registration in its resubscribe chain (the tail),
        this field is null. The related field, 'resubscribed_to' only exists as an attribute of
        a Registration object if the registration has been resubscribed. In that case,
        the field resubscribed_to will point to the next element in the resubscribe chain.
        If the field does not exist, this registration is the head of its resubscribe chain
        (note that an element can be both the head and the tail of its resubscribe chain,
        in which case it is the only element in its resubscribe chain).
        """
        ),
    )

    def __str__(self):
        return "%s: %s" % (
            (self.user.__str__() if self.user is not None else None) or self.email or self.phone,
            self.section.__str__(),
        )

    def validate_phone(self):
        """
        This method converts the phone field to the E164 format, unless the number is in a form
        unparseable by the [phonenumbers library](https://pypi.org/project/phonenumbers/),
        in which case it sets it to None.
        """
        try:
            phone_number = phonenumbers.parse(self.phone, "US")
            self.phone = phonenumbers.format_number(
                phone_number, phonenumbers.PhoneNumberFormat.E164
            )
        except phonenumbers.phonenumberutil.NumberParseException:
            # if the phone number is unparseable, don't include it.
            self.phone = None

    def save(self, *args, **kwargs):
        """
        This save method converts the phone field to E164 format, or sets it to
        None if it is unparseable. Then, if the user field is not None, but either of the phone
        or email fields are not None, it moves the info in the phone / email fields
        to the user object (this was only a concern during the PCA refresh transition
        process and is left in for redundancy).
        Then, if original_created_at is None, it sets the original_created_at field to be
        created_at if the registration is the tail of its resubscribe chain, and traverses the
        resubscribe chain to get the original registration's created at otherwise, properly
        setting the original_created_at field. Note that the resubscribe logic carries over
        the original_created_at field to new registrations created by a resubscribe, so the
        case in which the chain is traversed to find the proper value for original_created_at is
        only for redundancy.
        It finally calls the normal save method with args and kwargs.
        """
        self.validate_phone()
        if self.user is not None:
            if self.email is not None:
                user_data, _ = UserProfile.objects.get_or_create(user=self.user)
                user_data.email = self.email
                user_data.save()
                self.email = None
            if self.phone is not None:
                user_data, _ = UserProfile.objects.get_or_create(user=self.user)
                user_data.phone = self.phone
                user_data.save()
                self.phone = None
        super().save(*args, **kwargs)
        if self.original_created_at is None:
            if self.resubscribed_from is None:
                self.original_created_at = self.created_at
            else:
                self.original_created_at = self.get_original_registration_rec().created_at
        super().save()

    @property
    def is_active(self):
        """
        True if the registration would send an alert hen the watched section changes to open,
        False otherwise. This is equivalent to not(notification_sent or deleted or cancelled).
        """
        return not (self.notification_sent or self.deleted or self.cancelled)

    def alert(self, forced=False, sent_by=""):
        if forced or self.is_active:
            text_result = Text(self).send_alert()
            email_result = Email(self).send_alert()
            logging.debug("NOTIFICATION SENT FOR " + self.__str__())
            self.notification_sent = True
            self.notification_sent_at = timezone.now()
            self.notification_sent_by = sent_by
            self.save()
            if self.auto_resubscribe:
                self.resubscribe()
            return (
                email_result is not None and text_result is not None
            )  # True if no error in email/text.
        else:
            return False

    def resubscribe(self):
        """
        Resubscribe for notifications. If the registration this is called on has had its
        notification sent, a new registration is made. If it hasn't (or it is cancelled or
        deleted), return the most recent registration in the resubscription chain which hasn't
        been used yet.

        Resubscription is idempotent. No matter how many times you call it (without
        alert() being called on the registration), only one Registration model will
        be created.
        :return: Registration object for the resubscription
        """
        most_recent_reg = self.get_most_current_rec()

        if (
            not most_recent_reg.notification_sent
            and not most_recent_reg.cancelled
            and not most_recent_reg.deleted
        ):  # if a notification hasn't been sent on this recent one
            # (and it hasn't been cancelled or deleted),
            return most_recent_reg  # don't create duplicate registrations for no reason.

        new_registration = Registration(
            user=self.user,
            email=self.email,
            phone=self.phone,
            section=self.section,
            auto_resubscribe=self.auto_resubscribe,
            resubscribed_from=most_recent_reg,
            original_created_at=self.original_created_at,
        )
        new_registration.save()
        return new_registration

    def get_resubscribe_group_sql(self):
        """
        This is an optimization that we can use if we need to but as of now it is unused.
        ^ Remove this comment if you use it.
        DO NOT add variable parameters or reference external variables improperly
        (beware of SQL injection attacks)
        https://docs.djangoproject.com/en/3.0/topics/db/sql/
        :return: A QuerySet of all the registrations in this registration's resubscribe chain.
        """
        if not isinstance(self.id, int):
            raise ValueError("ID must be an int")
        return Registration.objects.raw(
            """
            WITH RECURSIVE
            cte_resubscribes_forward AS (
                SELECT
                    *
                FROM
                    alert_registration
                WHERE id=%s
                UNION ALL
                SELECT
                    e.*
                FROM
                    alert_registration e
                    INNER JOIN cte_resubscribes_forward o
                        ON o.id = e.resubscribed_from_id ),
            cte_resubscribes_backward AS (
                SELECT
                    *
                FROM
                    alert_registration
                WHERE id=%s
                UNION ALL
                SELECT
                    e.*
                FROM
                    alert_registration e
                    INNER JOIN cte_resubscribes_backward o
                        ON o.resubscribed_from_id = e.id )
            SELECT
                *
                FROM
                    cte_resubscribes_forward
            UNION
            SELECT
                *
                FROM
                    cte_resubscribes_backward;""",
            (self.id, self.id),  # do not add variables here that could cause vulnerabilities
        )

    def get_most_current_sql(self):
        """
        This calls get_resubscribe_group_sql, which is an optimization that we can use if we need
        to but as of now it is unused.
        ^ Remove this comment if you use it.
        :return: The head of the resubscribe chain (the most recent registration).
        """
        for r in self.get_resubscribe_group_sql():
            if not hasattr(r, "resubscribed_to"):
                return r
        raise ObjectDoesNotExist(
            "This means an invariant is violated in the database (a resubscribe group should "
            + "always have an element with no resubscribed_to)"
        )

    def get_original_registration_sql(self):
        """
        This calls get_resubscribe_group_sql, which is an optimization that we can use if we need
        to but as of now it is unused.
        ^ Remove this comment if you use it.
        :return: The tail of the resubscribe chain (the original registration).
        """
        for r in self.get_resubscribe_group_sql():
            if r.resubscribed_from is None:
                return r
        raise ObjectDoesNotExist(
            "This means an invariant is violated in the database (a resubscribe group should "
            + "always have an element with no resubscribed_from)"
        )

    def get_most_current_rec(self):
        """
        This method recursively gets the head of the resubscribe chain. It is much less efficient
        than get_most_current_sql, but less prone to opening injection vulnerabilities as a
        result of improper future modifications, so it is currently used. For tasks which require
        higher efficiency, use get_most_current_sql. If you ever switch over to
        using get_most_current_sql, be sure to change all the usages of this method and
        modify the comments under all of these get registration methods.
        :return: The head of the resubscribe chain (the most recent registration).
        """
        if hasattr(self, "resubscribed_to"):
            return self.resubscribed_to.get_most_current_rec()
        else:
            return self

    def get_original_registration_rec(self):
        """
        This method recursively gets the tail of the resubscribe chain. It is much less efficient
        than get_original_registration_sql, but less prone to opening injection vulnerabilities as
        a result of improper future modifications, so it is currently used. For tasks which
        require higher efficiency, use get_original_registration_sql. If you ever switch over to
        using get_original_registration_sql, be sure to change all the usages of this method and
        modify the comments under all of these get registration methods.
        :return: The tail of the resubscribe chain (the original registration).
        """
        if self.resubscribed_from is not None:
            return self.resubscribed_from.get_original_registration_rec()
        else:
            return self


def register_for_course(
    course_code,
    email_address=None,
    phone=None,
    source=SOURCE_PCA,
    api_key=None,
    user=None,
    auto_resub=False,
):
    """
    This method is for the PCA 3rd party API (originally planned to service
    Penn Course Notify, until Notify's rejection of PCA's help and eventual downfall
    (coincidence? we think not...). It still may be used in the future so we are
    keeping the code.
    """
    if not email_address and not phone and not user:
        return RegStatus.NO_CONTACT_INFO, None, None
    try:
        course, section = get_course_and_section(course_code, get_current_semester())
    except Course.DoesNotExist:
        return RegStatus.COURSE_NOT_FOUND, None, None
    except Section.DoesNotExist:
        return RegStatus.COURSE_NOT_FOUND, None, None
    except ValueError:
        return RegStatus.COURSE_NOT_FOUND, None, None

    if user is None:
        registration = Registration(
            section=section, email=email_address, phone=phone, source=source
        )
        registration.validate_phone()
        if Registration.objects.filter(
            section=section,
            email=email_address,
            phone=registration.phone,
            notification_sent=False,
            deleted=False,
            cancelled=False,
        ).exists():
            return RegStatus.OPEN_REG_EXISTS, section.full_code, None
    else:
        if Registration.objects.filter(
            section=section, user=user, notification_sent=False, deleted=False, cancelled=False,
        ).exists():
            return RegStatus.OPEN_REG_EXISTS, section.full_code, None
        registration = Registration(section=section, user=user, source=source)
        registration.auto_resubscribe = auto_resub

    registration.api_key = api_key
    registration.save()
    return RegStatus.SUCCESS, section.full_code, registration<|MERGE_RESOLUTION|>--- conflicted
+++ resolved
@@ -9,13 +9,8 @@
 from django.utils import timezone
 
 from alert.alerts import Email, Text
-<<<<<<< HEAD
-from courses.models import Course, Section, UserProfile, get_current_semester, string_dict_to_html
-from courses.util import get_course_and_section
-=======
 from courses.models import Course, Section, UserProfile
 from courses.util import get_course_and_section, get_current_semester
->>>>>>> b34f192c
 
 
 class RegStatus(Enum):
