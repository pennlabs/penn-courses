import logging
from enum import Enum, auto
from textwrap import dedent

import phonenumbers  # library for parsing and formatting phone numbers.
from django.contrib.auth import get_user_model
from django.core.exceptions import ObjectDoesNotExist
from django.db import models
from django.utils import timezone

<<<<<<< HEAD
from alert.alerts import Email, PushNotification, Text
from courses.models import Course, Section, UserProfile, get_current_semester
from courses.util import get_course_and_section
=======
from alert.alerts import Email, Text
from courses.models import Course, Section, UserProfile, string_dict_to_html
from courses.util import get_course_and_section, get_current_semester
>>>>>>> 4aced0db


class RegStatus(Enum):
    SUCCESS = auto()
    OPEN_REG_EXISTS = auto()
    COURSE_OPEN = auto()
    COURSE_NOT_FOUND = auto()
    NO_CONTACT_INFO = auto()


SOURCE_PCA = "PCA"
SOURCE_API = "API"


class Registration(models.Model):
    """
    A registration for sending an alert to the user upon the opening of a course
    during open registration.
    """

    created_at = models.DateTimeField(
        auto_now_add=True, help_text="The datetime at which this registration was created."
    )
    original_created_at = models.DateTimeField(
        null=True,
        help_text=dedent(
            """
        The datetime at which the tail of the resubscribe chain to which this registration belongs
        was created.  In other words, the datetime at which the user created the original
        registration for this section, before resubscribing some number of times
        (0 or more) to reach this registration.
        """
        ),
    )
    updated_at = models.DateTimeField(
        auto_now=True, help_text="The datetime at which this registration was last modified."
    )

    SOURCE_CHOICES = (
        ("PCA", "Penn Course Alert"),
        ("API", "3rd Party Integration"),
        ("PCP", "Penn Course Plan"),
        ("PCR", "Penn Course Review"),
        ("PM", "Penn Mobile"),
    )

<<<<<<< HEAD
    # Where did the registration come from?
    source = models.CharField(max_length=16, choices=SOURCE_CHOICES)
    api_key = models.ForeignKey("courses.APIKey", blank=True, null=True, on_delete=models.CASCADE)

    user = models.ForeignKey(get_user_model(), on_delete=models.CASCADE, blank=True, null=True)
    # going forward, email and phone will be None
    # and contact information can be found in the user's UserData object
    email = models.EmailField(blank=True, null=True)
    phone = models.CharField(blank=True, null=True, max_length=100)
    # section that the user registered to be notified about
    section = models.ForeignKey(Section, on_delete=models.CASCADE)
    # has the user enabled mobile notifications
    push_notifications = models.BooleanField(default=False)
    # changed to True if user cancels notification
    cancelled = models.BooleanField(default=False)
    cancelled_at = models.DateTimeField(blank=True, null=True)
    # changed to True if user deletes notification,
    # never changed back (a new model is created on resubscription)
    deleted = models.BooleanField(default=False)
    deleted_at = models.DateTimeField(blank=True, null=True)
    # does the user have auto-mute enabled for this alert?
    auto_resubscribe = models.BooleanField(default=False)
    # changed to True once notification is sent out for this registration
    notification_sent = models.BooleanField(default=False)
    notification_sent_at = models.DateTimeField(blank=True, null=True)
    # has the user opted-in to receive notifications when the course opens and then closes.
    close_notification = models.BooleanField(default=False)
    # changed to True if close notification is sent out
    close_notification_sent = models.BooleanField(default=False)
    close_notification_sent_at = models.DateTimeField(blank=True, null=True)
=======
    source = models.CharField(
        max_length=16,
        choices=SOURCE_CHOICES,
        help_text="Where did the registration come from? Options and meanings: "
        + string_dict_to_html(dict(SOURCE_CHOICES)),
    )

    api_key = models.ForeignKey(
        "courses.APIKey",
        blank=True,
        null=True,
        on_delete=models.CASCADE,
        help_text=dedent(
            """
        An API key for 3rd party alternatives to PCA. This is currently unused now that
        Penn Course Notify has fallen, but may be used in the future.
        """
        ),
    )

    user = models.ForeignKey(
        get_user_model(),
        on_delete=models.CASCADE,
        blank=True,
        null=True,
        help_text=dedent(
            """
        The User that registered for this alert. This object will be none if registration occurred
        before the PCA refresh of Spring 2020 (before the refresh user's were only identified by
        their email and phone numbers, which are legacy fields in this model now). This object
        might also be none if registration occurred through a 3rd part API such as Penn Course
        Notify (now that Notify has fallen this is an unlikely event).
        """
        ),
    )
    email = models.EmailField(
        blank=True,
        null=True,
        help_text=dedent(
            """
        A legacy field that stored the user's email before the Spring 2020 PCA refresh. Currently,
        for all new registrations the email and phone fields will be None and contact information
        can be found in the User's UserProfile object (related_name is profile, so you can
        access the profile from the User object with `.user.profile`).
        """
        ),
    )
    phone = models.CharField(
        blank=True,
        null=True,
        max_length=100,
        help_text=dedent(
            """
        A legacy field that stored the user's phone before the Spring 2020 PCA refresh. Currently,
        for all new registrations the email and phone fields will be None and contact information
        can be found in the User's UserProfile object (related_name is profile, so you can
        access the profile from the User object with `.user.profile`).
        """
        ),
    )
    section = models.ForeignKey(
        Section,
        on_delete=models.CASCADE,
        help_text="The section that the user registered to be notified about.",
    )
    cancelled = models.BooleanField(
        default=False,
        help_text=dedent(
            """
        Defaults to False, changed to True if the registration has been cancelled. A cancelled
        registration will not trigger any alerts to be sent even if the relevant section opens.
        A cancelled section can be resubscribed to (unlike deleted alerts), and will show up
        on the manage alerts page on the frontend (also unlike deleted alerts). Note that once
        a registration is cancelled, it cannot be uncancelled (resubscribing creates a new
        registration which is accessible via the resubscribed_to field, related name of
        resubscribed_from).
        """
        ),
    )
    cancelled_at = models.DateTimeField(
        blank=True,
        null=True,
        help_text="When was the registration cancelled? Null if it hasn't been cancelled.",
    )
    deleted = models.BooleanField(
        default=False,
        help_text=dedent(
            """
        Defaults to False, changed to True if the registration has been deleted. A deleted
        registration will not trigger any alerts to be sent even if the relevant section opens.
        A deleted section cannot be resubscribed to or undeleted, and will not show up on the
        manage alerts page on the frontend. It is kept in the database for analytics purposes,
        even though it serves no immediate functional purpose for its original user.
        """
        ),
    )
    deleted_at = models.DateTimeField(
        blank=True,
        null=True,
        help_text="When was the registration deleted? Null if it hasn't been deleted.",
    )
    auto_resubscribe = models.BooleanField(
        default=False,
        help_text=dedent(
            """
        Defaults to False, in which case a registration will not be automatically resubscribed
        after it triggers an alert to be sent (but the user can still resubscribe to a sent alert,
        as long as it is not deleted). If set to True, the registration will be automatically
        resubscribed to once it triggers an alert to be sent (this is useful in the case of
        volatile sections which are opening and closing frequently, often before the user has
        time to register).
        """
        ),
    )
    notification_sent = models.BooleanField(
        default=False, help_text="True if an alert has been sent to the user, false otherwise."
    )
    notification_sent_at = models.DateTimeField(
        blank=True,
        null=True,
        help_text=dedent(
            """
        When was an alert sent to the user as a result of this registration?
        Null if an alert was not sent.
        """
        ),
    )
>>>>>>> 4aced0db

    METHOD_CHOICES = (
        ("", "Unsent"),
        ("LEG", "[Legacy] Sequence of course API requests"),
        ("WEB", "Webhook"),
        ("SERV", "Course Status Service"),
        ("ADM", "Admin Interface"),
    )
    notification_sent_by = models.CharField(
        max_length=16,
        choices=METHOD_CHOICES,
        default="",
        blank=True,
        help_text="What triggered the alert to be sent? Options and meanings: "
        + string_dict_to_html(dict(METHOD_CHOICES)),
    )
    close_notification_sent_by = models.CharField(
        max_length=16, choices=METHOD_CHOICES, default="", blank=True
    )

    # track resubscriptions
    resubscribed_from = models.OneToOneField(
        "Registration",
        blank=True,
        null=True,
        on_delete=models.SET_NULL,
        related_name="resubscribed_to",
        help_text=dedent(
            """
        The registration which was resubscribed to, triggering the creation of this registration.
        If this registration is the original registration in its resubscribe chain (the tail),
        this field is null. The related field, 'resubscribed_to' only exists as an attribute of
        a Registration object if the registration has been resubscribed. In that case,
        the field resubscribed_to will point to the next element in the resubscribe chain.
        If the field does not exist, this registration is the head of its resubscribe chain
        (note that an element can be both the head and the tail of its resubscribe chain,
        in which case it is the only element in its resubscribe chain).
        """
        ),
    )

    def __str__(self):
        return "%s: %s" % (
            (self.user.__str__() if self.user is not None else None) or self.email or self.phone,
            self.section.__str__(),
        )

    def validate_phone(self):
        """
        This method converts the phone field to the E164 format, unless the number is in a form
        unparseable by the [phonenumbers library](https://pypi.org/project/phonenumbers/),
        in which case it sets it to None.
        """
        try:
            phone_number = phonenumbers.parse(self.phone, "US")
            self.phone = phonenumbers.format_number(
                phone_number, phonenumbers.PhoneNumberFormat.E164
            )
        except phonenumbers.phonenumberutil.NumberParseException:
            # if the phone number is unparseable, don't include it.
            self.phone = None

    def save(self, *args, **kwargs):
        """
        This save method converts the phone field to E164 format, or sets it to
        None if it is unparseable. Then, if the user field is not None, but either of the phone
        or email fields are not None, it moves the info in the phone / email fields
        to the user object (this was only a concern during the PCA refresh transition
        process and is left in for redundancy).
        Then, if original_created_at is None, it sets the original_created_at field to be
        created_at if the registration is the tail of its resubscribe chain, and traverses the
        resubscribe chain to get the original registration's created at otherwise, properly
        setting the original_created_at field. Note that the resubscribe logic carries over
        the original_created_at field to new registrations created by a resubscribe, so the
        case in which the chain is traversed to find the proper value for original_created_at is
        only for redundancy.
        It finally calls the normal save method with args and kwargs.
        """
        self.validate_phone()
        if self.user is not None:
            if self.email is not None:
                user_data, _ = UserProfile.objects.get_or_create(user=self.user)
                user_data.email = self.email
                user_data.save()
                self.email = None
            if self.phone is not None:
                user_data, _ = UserProfile.objects.get_or_create(user=self.user)
                user_data.phone = self.phone
                user_data.save()
                self.phone = None
        super().save(*args, **kwargs)
        if self.original_created_at is None:
            if self.resubscribed_from is None:
                self.original_created_at = self.created_at
            else:
                self.original_created_at = self.get_original_registration_rec().created_at
        super().save()

    @staticmethod
    def is_active_filter():
        """
        Returns a dict of filters defining the behavior of the is_active property.
        Also used in database filtering of registrations (you cannot filter by a property value).
        """
        return {"notification_sent": False, "deleted": False, "cancelled": False}

    @property
    def is_active(self):
        """
        True if the registration would send an alert hen the watched section changes to open,
        False otherwise. This is equivalent to not(notification_sent or deleted or cancelled).
        """
        for k, v in self.is_active_filter().items():
            if getattr(self, k) != v:
                return False
        return True

    @staticmethod
    def is_waiting_for_close_filter():
        """
        Returns a dict of filters defining the behavior of the is_waiting_for_close property.
        Also used in database filtering of registrations (you cannot filter by a property value).
        """
        return {
            "notification_sent": True,
            "close_notification": True,
            "deleted": False,
            "cancelled": False,
            "close_notification_sent": False,
        }

    @property
    def is_waiting_for_close(self):
        """
        Returns True iff the registration would send a close notification
        when the watched section changes to closed
        """
        for k, v in self.is_waiting_for_close_filter().items():
            if getattr(self, k) != v:
                return False
        return True

    def alert(self, forced=False, sent_by="", close_notification=False):
        if forced or self.is_active:
            text_result = Text(self).send_alert()
            email_result = Email(self).send_alert()
            push_notif_result = PushNotification(self).send_alert()
            if not close_notification:
                logging.debug("NOTIFICATION SENT FOR " + self.__str__())
                self.notification_sent = True
                self.notification_sent_at = timezone.now()
                self.notification_sent_by = sent_by
                self.save()
                if self.auto_resubscribe:
                    self.resubscribe()
            else:
                logging.debug("CLOSE NOTIFICATION SENT FOR " + self.__str__())
                self.close_notification_sent = True
                self.close_notification_sent_at = timezone.now()
                self.close_notification_sent_by = sent_by
                self.save()
            return (
                email_result is not None
                and text_result is not None
                and push_notif_result is not None
            )  # True if no error in email/text/push-notification.
        else:
            return False

    def resubscribe(self):
        """
        Resubscribe for notifications. If the registration this is called on has had its
        notification sent, a new registration is made. If it hasn't (or it is cancelled or
        deleted), return the most recent registration in the resubscription chain which hasn't
        been used yet.

        Resubscription is idempotent. No matter how many times you call it (without
        alert() being called on the registration), only one Registration model will
        be created.
        :return: Registration object for the resubscription
        """
        most_recent_reg = self.get_most_current_rec()

        if (
            not most_recent_reg.notification_sent
            and not most_recent_reg.cancelled
            and not most_recent_reg.deleted
        ):  # if a notification hasn't been sent on this recent one
            # (and it hasn't been cancelled or deleted),
            return most_recent_reg  # don't create duplicate registrations for no reason.

        new_registration = Registration(
            user=self.user,
            email=self.email,
            phone=self.phone,
            section=self.section,
            auto_resubscribe=self.auto_resubscribe,
            close_notification=self.close_notification,
            push_notifications=self.push_notifications,
            resubscribed_from=most_recent_reg,
            original_created_at=self.original_created_at,
        )
        new_registration.save()
        return new_registration

    def get_resubscribe_group_sql(self):
        """
        This is an optimization that we can use if we need to but as of now it is unused.
        ^ Remove this comment if you use it.
        DO NOT add variable parameters or reference external variables improperly
        (beware of SQL injection attacks)
        https://docs.djangoproject.com/en/3.0/topics/db/sql/
        :return: A QuerySet of all the registrations in this registration's resubscribe chain.
        """
        if not isinstance(self.id, int):
            raise ValueError("ID must be an int")
        return Registration.objects.raw(
            """
            WITH RECURSIVE
            cte_resubscribes_forward AS (
                SELECT
                    *
                FROM
                    alert_registration
                WHERE id=%s
                UNION ALL
                SELECT
                    e.*
                FROM
                    alert_registration e
                    INNER JOIN cte_resubscribes_forward o
                        ON o.id = e.resubscribed_from_id ),
            cte_resubscribes_backward AS (
                SELECT
                    *
                FROM
                    alert_registration
                WHERE id=%s
                UNION ALL
                SELECT
                    e.*
                FROM
                    alert_registration e
                    INNER JOIN cte_resubscribes_backward o
                        ON o.resubscribed_from_id = e.id )
            SELECT
                *
                FROM
                    cte_resubscribes_forward
            UNION
            SELECT
                *
                FROM
                    cte_resubscribes_backward;""",
            (self.id, self.id),  # do not add variables here that could cause vulnerabilities
        )

    def get_most_current_sql(self):
        """
        This calls get_resubscribe_group_sql, which is an optimization that we can use if we need
        to but as of now it is unused.
        ^ Remove this comment if you use it.
        :return: The head of the resubscribe chain (the most recent registration).
        """
        for r in self.get_resubscribe_group_sql():
            if not hasattr(r, "resubscribed_to"):
                return r
        raise ObjectDoesNotExist(
            "This means an invariant is violated in the database (a resubscribe group should "
            + "always have an element with no resubscribed_to)"
        )

    def get_original_registration_sql(self):
        """
        This calls get_resubscribe_group_sql, which is an optimization that we can use if we need
        to but as of now it is unused.
        ^ Remove this comment if you use it.
        :return: The tail of the resubscribe chain (the original registration).
        """
        for r in self.get_resubscribe_group_sql():
            if r.resubscribed_from is None:
                return r
        raise ObjectDoesNotExist(
            "This means an invariant is violated in the database (a resubscribe group should "
            + "always have an element with no resubscribed_from)"
        )

    def get_most_current_rec(self):
        """
        This method recursively gets the head of the resubscribe chain. It is much less efficient
        than get_most_current_sql, but less prone to opening injection vulnerabilities as a
        result of improper future modifications, so it is currently used. For tasks which require
        higher efficiency, use get_most_current_sql. If you ever switch over to
        using get_most_current_sql, be sure to change all the usages of this method and
        modify the comments under all of these get registration methods.
        :return: The head of the resubscribe chain (the most recent registration).
        """
        if hasattr(self, "resubscribed_to"):
            return self.resubscribed_to.get_most_current_rec()
        else:
            return self

    def get_original_registration_rec(self):
        """
        This method recursively gets the tail of the resubscribe chain. It is much less efficient
        than get_original_registration_sql, but less prone to opening injection vulnerabilities as
        a result of improper future modifications, so it is currently used. For tasks which
        require higher efficiency, use get_original_registration_sql. If you ever switch over to
        using get_original_registration_sql, be sure to change all the usages of this method and
        modify the comments under all of these get registration methods.
        :return: The tail of the resubscribe chain (the original registration).
        """
        if self.resubscribed_from is not None:
            return self.resubscribed_from.get_original_registration_rec()
        else:
            return self


def register_for_course(
    course_code,
    email_address=None,
    phone=None,
    source=SOURCE_PCA,
    api_key=None,
    user=None,
    auto_resub=False,
    close_notification=False,
    push_notifications=False,
):
    """
    This method is for the PCA 3rd party API (originally planned to service
    Penn Course Notify, until Notify's rejection of PCA's help and eventual downfall
    (coincidence? we think not...). It still may be used in the future so we are
    keeping the code.
    """
    if not email_address and not phone and not user:
        return RegStatus.NO_CONTACT_INFO, None, None
    try:
        course, section = get_course_and_section(course_code, get_current_semester())
    except Course.DoesNotExist:
        return RegStatus.COURSE_NOT_FOUND, None, None
    except Section.DoesNotExist:
        return RegStatus.COURSE_NOT_FOUND, None, None
    except ValueError:
        return RegStatus.COURSE_NOT_FOUND, None, None

    if user is None:
        registration = Registration(
            section=section, email=email_address, phone=phone, source=source
        )
        registration.validate_phone()
        if Registration.objects.filter(
            section=section,
            email=email_address,
            phone=registration.phone,
            **Registration.is_active_filter()
        ).exists():
            return RegStatus.OPEN_REG_EXISTS, section.full_code, None
    else:
        if Registration.objects.filter(
            section=section, user=user, **Registration.is_active_filter()
        ).exists():
            return RegStatus.OPEN_REG_EXISTS, section.full_code, None
        registration = Registration(section=section, user=user, source=source)
        registration.auto_resubscribe = auto_resub
        registration.close_notification = close_notification
        registration.push_notifications = push_notifications

    registration.api_key = api_key
    registration.save()
    return RegStatus.SUCCESS, section.full_code, registration<|MERGE_RESOLUTION|>--- conflicted
+++ resolved
@@ -8,15 +8,9 @@
 from django.db import models
 from django.utils import timezone
 
-<<<<<<< HEAD
 from alert.alerts import Email, PushNotification, Text
-from courses.models import Course, Section, UserProfile, get_current_semester
-from courses.util import get_course_and_section
-=======
-from alert.alerts import Email, Text
 from courses.models import Course, Section, UserProfile, string_dict_to_html
 from courses.util import get_course_and_section, get_current_semester
->>>>>>> 4aced0db
 
 
 class RegStatus(Enum):
@@ -63,38 +57,6 @@
         ("PM", "Penn Mobile"),
     )
 
-<<<<<<< HEAD
-    # Where did the registration come from?
-    source = models.CharField(max_length=16, choices=SOURCE_CHOICES)
-    api_key = models.ForeignKey("courses.APIKey", blank=True, null=True, on_delete=models.CASCADE)
-
-    user = models.ForeignKey(get_user_model(), on_delete=models.CASCADE, blank=True, null=True)
-    # going forward, email and phone will be None
-    # and contact information can be found in the user's UserData object
-    email = models.EmailField(blank=True, null=True)
-    phone = models.CharField(blank=True, null=True, max_length=100)
-    # section that the user registered to be notified about
-    section = models.ForeignKey(Section, on_delete=models.CASCADE)
-    # has the user enabled mobile notifications
-    push_notifications = models.BooleanField(default=False)
-    # changed to True if user cancels notification
-    cancelled = models.BooleanField(default=False)
-    cancelled_at = models.DateTimeField(blank=True, null=True)
-    # changed to True if user deletes notification,
-    # never changed back (a new model is created on resubscription)
-    deleted = models.BooleanField(default=False)
-    deleted_at = models.DateTimeField(blank=True, null=True)
-    # does the user have auto-mute enabled for this alert?
-    auto_resubscribe = models.BooleanField(default=False)
-    # changed to True once notification is sent out for this registration
-    notification_sent = models.BooleanField(default=False)
-    notification_sent_at = models.DateTimeField(blank=True, null=True)
-    # has the user opted-in to receive notifications when the course opens and then closes.
-    close_notification = models.BooleanField(default=False)
-    # changed to True if close notification is sent out
-    close_notification_sent = models.BooleanField(default=False)
-    close_notification_sent_at = models.DateTimeField(blank=True, null=True)
-=======
     source = models.CharField(
         max_length=16,
         choices=SOURCE_CHOICES,
@@ -159,6 +121,10 @@
         Section,
         on_delete=models.CASCADE,
         help_text="The section that the user registered to be notified about.",
+    )
+    push_notifications = models.BooleanField(
+        default=False,
+        help_text="Defaults to False, changed to True if the user enables mobile push notifications."
     )
     cancelled = models.BooleanField(
         default=False,
@@ -222,7 +188,17 @@
         """
         ),
     )
->>>>>>> 4aced0db
+    close_notification = models.BooleanField(
+        default=False,
+        help_text=dedent(
+            """Defaults to False.  Changes to True if the user opts-in to receive
+        a notification when a section closes after an alert was sent for it opening.
+        """
+        )
+    )
+    # changed to True if close notification is sent out
+    close_notification_sent = models.BooleanField(default=False)
+    close_notification_sent_at = models.DateTimeField(blank=True, null=True)
 
     METHOD_CHOICES = (
         ("", "Unsent"),
@@ -240,7 +216,9 @@
         + string_dict_to_html(dict(METHOD_CHOICES)),
     )
     close_notification_sent_by = models.CharField(
-        max_length=16, choices=METHOD_CHOICES, default="", blank=True
+        max_length=16, choices=METHOD_CHOICES, default="", blank=True,
+        help_text="What triggered the close notification to be sent?  Options and meanings: "
+        + string_dict_to_html(dict(METHOD_CHOICES)),
     )
 
     # track resubscriptions
