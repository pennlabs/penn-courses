import logging
from textwrap import dedent

import numpy as np
import scipy.stats as stats
from django.core.cache import cache
from django.core.exceptions import ValidationError
from django.core.management.base import BaseCommand
from django.db import transaction
from django.db.models import Count, F, OuterRef, Subquery, Value
from django.db.models.functions import Coalesce
from django.utils import timezone
from tqdm import tqdm

from alert.models import (
    PcaDemandDistributionEstimate,
    Registration,
    Section,
    validate_add_drop_semester,
)
from courses.management.commands.load_add_drop_dates import (
    fill_in_add_drop_periods,
    load_add_drop_dates,
)
<<<<<<< HEAD
from courses.models import Course, StatusUpdate, Meeting
from courses.util import get_add_drop_period, get_current_semester, subquery_count_distinct
=======
from courses.models import Course, StatusUpdate
from courses.util import get_current_semester, get_or_create_add_drop_period
>>>>>>> cab81af7
from PennCourses.settings.base import ROUGH_MINIMUM_DEMAND_DISTRIBUTION_ESTIMATES
from review.views import extra_metrics_section_filters


def get_semesters(semesters=None, verbose=False):
    """
    Validate a given string semesters argument, and return a list of the individual string semesters
    specified by the argument.
    """
    possible_semesters = set(Course.objects.values_list("semester", flat=True).distinct())
    if semesters is None:
        semesters = [get_current_semester()]
    elif semesters == "all":
        semesters = list(possible_semesters)
    else:
        semesters = semesters.strip().split(",")
        for s in semesters:
            if s not in possible_semesters:
                raise ValueError(f"Provided semester {s} was not found in the db.")
    if verbose:
        if len(semesters) > 1:
            print(
                "This script's updates for each semester are atomic, i.e. either all the "
                "updates for a certain semester are accepted by the database, or none of them are "
                "(if an error is encountered). If an error is encountered during the "
                "processing of a certain semester, any correctly completed updates for previously "
                "processed semesters will have already been accepted by the database."
            )
        else:
            print(
                "This script's updates for the given semester are atomic, i.e. either all the "
                "updates will be accepted by the database, or none of them will be "
                "(if an error is encountered)."
            )
    return semesters


def recompute_precomputed_fields(semesters=None, verbose=False, semesters_precomputed=False):
    """
    Recomputes Course.num_sections and Section.num_meetings fields for the given semesters.
    Args:
        semesters: The semesters argument should be a comma-separated list of string semesters
            corresponding to the semesters for which you want to remove duplicate/redundant
            status updates, i.e. "2019C,2020A,2020C" for fall 2019, spring 2020, and fall 2020.
            It defaults to None, in which case only the current semester is used. If you supply
            the string "all", this function will run for all semesters found in Courses in the db.
            If semesters_precomputed is set to True (non-default), then this argument should
            instead be a list of single string semesters.
        semesters_precomputed: If False (default), the semesters argument will expect a raw
            comma-separated string input. If True, the semesters argument will expect a list of
            individual string semesters.
        verbose: Set to True if you want this script to print its status as it goes,
            or keep as False (default) if you want the script to work silently.
    """
    semesters = (
        semesters if semesters_precomputed else get_semesters(semesters=semesters, verbose=verbose)
    )

    if verbose:
        print(f"Recomputing precomputed fields for semesters {str(semesters)}...")

    Course.objects.filter(semester__in=semesters).annotate(
        activity_count=subquery_count_distinct(
            Section.objects.filter(course_id=OuterRef("id")), column="activity"
        )
    ).update(num_activities=F("activity_count"))
    Section.objects.filter(course__semester__in=semesters).annotate(
        meeting_count=subquery_count_distinct(
            Meeting.objects.filter(section_id=OuterRef("id")), column="id"
        )
    ).update(num_meetings=F("meeting_count"))

    if verbose:
        print(f"done.")


def deduplicate_status_updates(semesters=None, verbose=False, semesters_precomputed=False):
    """
    Removes duplicate/redundant status updates from the specified semesters.
    Args:
        semesters: The semesters argument should be a comma-separated list of string semesters
            corresponding to the semesters for which you want to remove duplicate/redundant
            status updates, i.e. "2019C,2020A,2020C" for fall 2019, spring 2020, and fall 2020.
            It defaults to None, in which case only the current semester is used. If you supply
            the string "all", it will deduplicate for all semesters found in Courses in the db.
            If semesters_precomputed is set to True (non-default), then this argument should
            instead be a list of single string semesters.
        semesters_precomputed: If False (default), the semesters argument will expect a raw
            comma-separated string input. If True, the semesters argument will expect a list of
            individual string semesters.
        verbose: Set to True if you want this script to print its status as it goes,
            or keep as False (default) if you want the script to work silently.
    """

    semesters = (
        semesters if semesters_precomputed else get_semesters(semesters=semesters, verbose=verbose)
    )

    if verbose:
        print(f"Deduplicating status updates for semesters {str(semesters)}...")

    iterator_wrapper = tqdm if verbose else (lambda x: x)

    for semester_num, semester in enumerate(semesters):
        with transaction.atomic():
            # We make this command an atomic transaction, so that the database will not
            # be modified unless the entire update for a semester succeeds.

            if verbose:
                print(f"\nProcessing semester {semester}, " f"{(semester_num+1)}/{len(semesters)}.")

            num_removed = 0
            for section_id in iterator_wrapper(
                Section.objects.filter(course__semester=semester).values_list("id", flat=True)
            ):
                last_update = None
                ids_to_remove = []  # IDs of redundant status updates to remove

                for update in StatusUpdate.objects.filter(section_id=section_id).order_by(
                    "created_at"
                ):
                    if (
                        last_update
                        and last_update.old_status == update.old_status
                        and last_update.new_status == update.new_status
                    ):
                        ids_to_remove.append(update.id)
                        continue
                    last_update = update

                num_removed += len(ids_to_remove)
                StatusUpdate.objects.filter(id__in=ids_to_remove).delete()
            print(
                f"Removed {num_removed} duplicate status update objects from semester {semester}."
            )

    if verbose:
        print(f"Finished deduplicating status updates for semesters {str(semesters)}.")


def recompute_percent_open(semesters=None, verbose=False, semesters_precomputed=False):
    """
    Recomputes the percent_open field for each section in the given semester(s).
    Args:
        semesters: The semesters argument should be a comma-separated list of string semesters
            corresponding to the semesters for which you want to recompute percent_open fields,
            i.e. "2019C,2020A,2020C" for fall 2019, spring 2020, and fall 2020. It defaults to None,
            in which case only the current semester is used. If you supply the string "all",
            it will recompute for all semesters found in Courses in the db.
            If semesters_precomputed is set to True (non-default), then this argument should
            instead be a list of single string semesters.
        semesters_precomputed: If False (default), the semesters argument will expect a raw
            comma-separated string input. If True, the semesters argument will expect a list of
            individual string semesters.
        verbose: Set to True if you want this script to print its status as it goes,
            or keep as False (default) if you want the script to work silently.
    """

    current_semester = get_current_semester()
    semesters = (
        semesters if semesters_precomputed else get_semesters(semesters=semesters, verbose=verbose)
    )

    if verbose:
        print(f"Recomputing open percentages for semesters {str(semesters)}...")

    for semester_num, semester in enumerate(semesters):
        with transaction.atomic():
            # We make this command an atomic transaction, so that the database will not
            # be modified unless the entire update for a semester succeeds.

            if verbose:
                print(f"\nProcessing semester {semester}, " f"{(semester_num+1)}/{len(semesters)}.")

            add_drop = get_or_create_add_drop_period(semester)
            add_drop_start = add_drop.estimated_start
            add_drop_end = add_drop.estimated_end

            StatusUpdate.objects.filter(section__course__semester=semester).select_for_update()

            sections = Section.objects.filter(course__semester=semester)
            num_erroneous_updates = 0
            num_total_updates = 0
            for section in sections:
                status_updates = StatusUpdate.objects.filter(
                    section=section, created_at__gt=add_drop_start, created_at__lt=add_drop_end
                ).order_by("created_at")
                num_total_updates += len(status_updates)
                total_open_seconds = 0
                if not status_updates.exists():
                    try:
                        guess_status = (
                            StatusUpdate.objects.filter(
                                section=section, created_at__lte=add_drop_start
                            )
                            .latest("created_at")
                            .new_status
                        )
                    except StatusUpdate.DoesNotExist:
                        guess_status = "C"
                    section.percent_open = float(guess_status == "O")
                else:
                    last_dt = add_drop_start
                    last_status = status_updates.first().old_status
                    for update in status_updates:
                        if last_status != update.old_status:
                            num_erroneous_updates += 1
                        if last_status == "O" and update.new_status != "O":
                            total_open_seconds += (update.created_at - last_dt).total_seconds()
                        last_dt = update.created_at
                        last_status = update.new_status
                    section.percent_open = float(total_open_seconds) / float(
                        (status_updates.last().created_at - add_drop_start).total_seconds()
                    )
                    if section.semester != current_semester:
                        section.percent_open = float(
                            total_open_seconds
                            + int(last_status == "O") * (add_drop_end - last_dt).total_seconds()
                        ) / float((add_drop_end - add_drop_start).total_seconds())
                section.save()
            if verbose:
                print(
                    f"Finished calculating percent_open for {len(sections)} sections from "
                    f"semester {semester}, encountered {num_erroneous_updates} erroneous "
                    f"Status Updates (out of {num_total_updates} total Status Updates)"
                )
    if verbose:
        print(f"Finished recomputing open percentages for semesters {str(semesters)}.")


def recompute_registration_volumes(semesters=None, semesters_precomputed=False, verbose=False):
    """
    Recomputes the registration_volume fields for all sections in the given semester(s).
    Args:
        semesters: The semesters argument should be a comma-separated list of string semesters
            corresponding to the semesters for which you want to recompute demand distribution
            estimate, i.e. "2019C,2020A,2020C" for fall 2019, spring 2020, and fall 2020. It
            defaults to None, in which case only the current semester is used. If you supply the
            string "all", it will recompute for all semesters found in Courses in the db.
            If semesters_precomputed is set to True (non-default), then this argument should
            instead be a list of single string semesters.
        semesters_precomputed: If False (default), the semesters argument will expect a raw
            comma-separated string input. If True, the semesters argument will expect a list of
            individual string semesters.
        verbose: Set to True if you want this script to print its status as it goes,
            or keep as False (default) if you want the script to work silently.
    """

    semesters = (
        semesters if semesters_precomputed else get_semesters(semesters=semesters, verbose=verbose)
    )

    if verbose:
        print(f"Computing most recent registration volumes for semesters {semesters} ...")
    with transaction.atomic():
        Section.objects.filter(course__semester__in=semesters).select_for_update().update(
            registration_volume=Coalesce(
                Subquery(
                    Registration.objects.filter(
                        section__id=OuterRef("id"), **Registration.is_active_filter()
                    )
                    .annotate(common=Value(1))
                    .values("common")
                    .annotate(count=Count("*"))
                    .values("count")[:1],
                ),
                Value(0),
            )
        )


def recompute_demand_distribution_estimates(
    semesters=None, semesters_precomputed=False, verbose=False
):
    """
    This script recomputes all PcaDemandDistributionEstimate objects for the given semester(s)
    based on saved Registration objects. In doing so, it also recomputes the registration_volume
    and percent_open fields for all sections in the given semester(s)
    (by calling recompute_registration_volumes and recompute_percent_open).
    Args:
        semesters: The semesters argument should be a comma-separated list of string semesters
            corresponding to the semesters for which you want to recompute demand distribution
            estimate, i.e. "2019C,2020A,2020C" for fall 2019, spring 2020, and fall 2020. It
            defaults to None, in which case only the current semester is used. If you supply the
            string "all", it will recompute for all semesters found in Courses in the db.
            If semesters_precomputed is set to True (non-default), then this argument should
            instead be a list of single string semesters.
        semesters_precomputed: If False (default), the semesters argument will expect a raw
            comma-separated string input. If True, the semesters argument will expect a list of
            individual string semesters.
        verbose: Set to True if you want this script to print its status as it goes,
            or keep as False (default) if you want the script to work silently.
    """

    current_semester = get_current_semester()
    semesters = (
        semesters if semesters_precomputed else get_semesters(semesters=semesters, verbose=verbose)
    )

    # Recompute most recent registration volumes and open percentages
    recompute_registration_volumes(semesters=semesters, semesters_precomputed=True, verbose=verbose)
    recompute_percent_open(semesters=semesters, semesters_precomputed=True, verbose=verbose)

    if verbose:
        print(f"Recomputing demand distribution estimates for semesters {str(semesters)}...")
    for semester_num, semester in enumerate(semesters):
        try:
            validate_add_drop_semester(semester)
        except ValidationError:
            if verbose:
                print(f"Skipping semester {semester} (unsupported kind for stats).")
            continue
        add_drop_period = get_or_create_add_drop_period(semester)
        set_cache = semester == current_semester

        with transaction.atomic():
            # We make this command an atomic transaction, so that the database will not
            # be modified unless the entire update for a semester succeeds.
            # If set_cache is True, we will set the current_demand_distribution_estimate variable
            # in cache

            if verbose:
                print(f"Processing semester {semester}, " f"{(semester_num+1)}/{len(semesters)}.\n")
                print(
                    "Deleting existing PcaDemandDistributionEstimate objects for semester "
                    f"{semester} (so that we can recompute these objects)..."
                )
            PcaDemandDistributionEstimate.objects.filter(
                semester=semester
            ).select_for_update().delete()

            section_id_to_object = dict()  # maps section id to section object (for this semester)
            volume_changes_map = dict()  # maps section id to list of volume changes
            status_updates_map = dict()  # maps section id to list of status updates

            iterator_wrapper = tqdm if verbose else (lambda x: x)
            if verbose:
                print("Indexing relevant sections...")
            for section in iterator_wrapper(
                Section.objects.filter(extra_metrics_section_filters, course__semester=semester)
                .annotate(efficient_semester=F("course__semester"),)
                .distinct()
            ):
                section_id_to_object[section.id] = section
                volume_changes_map[section.id] = []
                status_updates_map[section.id] = []

            if verbose:
                print("Computing registration volume changes over time for each section...")
            for registration in iterator_wrapper(
                Registration.objects.filter(section_id__in=section_id_to_object.keys())
                .annotate(section_capacity=F("section__capacity"))
                .select_for_update()
            ):
                section_id = registration.section_id
                volume_changes_map[section_id].append(
                    {"date": registration.created_at, "volume_change": 1}
                )
                deactivated_at = registration.deactivated_at
                if deactivated_at is not None:
                    volume_changes_map[section_id].append(
                        {"date": deactivated_at, "volume_change": -1}
                    )

            if verbose:
                print("Collecting status updates over time for each section...")
            for status_update in iterator_wrapper(
                StatusUpdate.objects.filter(
                    section_id__in=section_id_to_object.keys(), in_add_drop_period=True
                ).select_for_update()
            ):
                section_id = status_update.section_id
                status_updates_map[section_id].append(
                    {
                        "date": status_update.created_at,
                        "old_status": status_update.old_status,
                        "new_status": status_update.new_status,
                    }
                )

            if verbose:
                print("Joining updates for each section and sorting...")
            all_changes = sorted(
                [
                    {"type": "status_update", "section_id": section_id, **update}
                    for section_id, status_updates_list in status_updates_map.items()
                    for update in status_updates_list
                ]
                + [
                    {"type": "volume_change", "section_id": section_id, **change}
                    for section_id, changes_list in volume_changes_map.items()
                    for change in changes_list
                ],
                key=lambda x: (x["date"], int(x["type"] != "status_update")),
                # put status updates first on matching dates
            )

            # Initialize variables to be maintained in our main all_changes loop
            latest_popularity_dist_estimate = None
            registration_volumes = {section_id: 0 for section_id in section_id_to_object.keys()}
            demands = {section_id: 0 for section_id in section_id_to_object.keys()}

            # Initialize section statuses
            section_status = {section_id: None for section_id in section_id_to_object.keys()}
            for change in all_changes:
                section_id = change["section_id"]
                if change["type"] == "status_update":
                    if section_status[section_id] is None:
                        section_status[section_id] = change["old_status"]

            percent_through = (
                add_drop_period.get_percent_through_add_drop(timezone.now())
                if semester == current_semester
                else 1
            )
            if percent_through == 0:
                if verbose:
                    print(
                        f"Skipping semester {semester} because the add/drop period "
                        f"hasn't started yet."
                    )
                continue
            distribution_estimate_threshold = sum(
                len(changes_list) for changes_list in volume_changes_map.values()
            ) // (ROUGH_MINIMUM_DEMAND_DISTRIBUTION_ESTIMATES * percent_through)
            num_changes_without_estimate = 0

            if verbose:
                print(f"Creating PcaDemandDistributionEstimate objects for semester {semester}...")
            for change in iterator_wrapper(all_changes):
                section_id = change["section_id"]

                if section_status[section_id] is None:
                    section_status[section_id] = (
                        "O" if section_id_to_object[section_id].percent_open > 0.5 else "C"
                    )
                if change["type"] == "status_update":
                    section_status[section_id] = change["new_status"]
                    continue

                date = change["date"]
                volume_change = change["volume_change"]
                registration_volumes[section_id] += volume_change
                demands[section_id] = (
                    registration_volumes[section_id] / section_id_to_object[section_id].capacity
                )

                max_id = max(demands.keys(), key=lambda x: demands[x])
                min_id = min(demands.keys(), key=lambda x: demands[x])
                if (
                    latest_popularity_dist_estimate is None
                    or section_id == latest_popularity_dist_estimate.highest_demand_section_id
                    or section_id == latest_popularity_dist_estimate.lowest_demand_section_id
                    or latest_popularity_dist_estimate.highest_demand_section_id != max_id
                    or latest_popularity_dist_estimate.lowest_demand_section_id != min_id
                    or num_changes_without_estimate >= distribution_estimate_threshold
                ):
                    num_changes_without_estimate = 0
                    closed_sections_demand_values = np.asarray(
                        [val for sec_id, val in demands.items() if section_status[sec_id] == "C"]
                    )
                    csrdv_frac_zero, fit_shape, fit_loc, fit_scale = (None, None, None, None)
                    if len(closed_sections_demand_values) > 0:
                        closed_sections_positive_demand_values = closed_sections_demand_values[
                            np.where(closed_sections_demand_values > 0)
                        ]
                        csrdv_frac_zero = 1 - len(closed_sections_positive_demand_values) / len(
                            closed_sections_demand_values
                        )
                        if len(closed_sections_positive_demand_values) > 0:
                            fit_shape, fit_loc, fit_scale = stats.lognorm.fit(
                                closed_sections_positive_demand_values
                            )

                    latest_popularity_dist_estimate = PcaDemandDistributionEstimate(
                        created_at=date,
                        semester=semester,
                        highest_demand_section=section_id_to_object[max_id],
                        highest_demand_section_volume=registration_volumes[max_id],
                        lowest_demand_section=section_id_to_object[min_id],
                        lowest_demand_section_volume=registration_volumes[min_id],
                        csrdv_frac_zero=csrdv_frac_zero,
                        csprdv_lognorm_param_shape=fit_shape,
                        csprdv_lognorm_param_loc=fit_loc,
                        csprdv_lognorm_param_scale=fit_scale,
                    )
                    latest_popularity_dist_estimate.save(add_drop_period=add_drop_period)
                    latest_popularity_dist_estimate.created_at = date
                    latest_popularity_dist_estimate.save(add_drop_period=add_drop_period)
                else:
                    num_changes_without_estimate += 1

            if set_cache:
                if latest_popularity_dist_estimate is not None:
                    cache.set(
                        "current_demand_distribution_estimate",
                        latest_popularity_dist_estimate,
                        timeout=None,
                    )
                else:
                    cache.set("current_demand_distribution_estimate", None, timeout=None)

    if verbose:
        print(
            "Finished recomputing demand distribution estimate and section registration_volume "
            f"fields for semesters {str(semesters)}."
        )


def recompute_stats(semesters=None, semesters_precomputed=False, verbose=False):
    """
    Recomputes PCA demand distribution estimates, as well as the registration_volume
    and percent_open fields for all sections in the given semester(s). Deduplicates
    status updates saved to the database.
    """
    if not semesters_precomputed:
        semesters = get_semesters(semesters=semesters, verbose=verbose)
    semesters = fill_in_add_drop_periods(verbose=verbose).intersection(semesters)
    load_add_drop_dates(verbose=verbose)
    deduplicate_status_updates(semesters=semesters, semesters_precomputed=True, verbose=verbose)
    recompute_demand_distribution_estimates(
        semesters=semesters, semesters_precomputed=True, verbose=verbose
    )
    recompute_precomputed_fields(semesters=semesters, semesters_precomputed=True, verbose=verbose)


class Command(BaseCommand):
    help = (
        "Recomputes PCA demand distribution estimates, as well as the registration_volume "
        "and percent_open fields for all sections in the given semester(s)."
    )

    def add_arguments(self, parser):
        parser.add_argument(
            "--semesters",
            type=str,
            help=dedent(
                """
                The semesters argument should be a comma-separated list of semesters
            corresponding to the semesters for which you want to recompute stats,
            i.e. "2019C,2020A,2020C" for fall 2019, spring 2020, and fall 2020. If this argument
            is omitted, stats are only recomputed for the current semester.
            If you pass "all" to this argument, this script will recompute stats for
            all semesters found in Courses in the db.
                """
            ),
            nargs="?",
            default=None,
        )

    def handle(self, *args, **kwargs):
        root_logger = logging.getLogger("")
        root_logger.setLevel(logging.DEBUG)

        recompute_stats(semesters=kwargs["semesters"], verbose=True)<|MERGE_RESOLUTION|>--- conflicted
+++ resolved
@@ -22,13 +22,12 @@
     fill_in_add_drop_periods,
     load_add_drop_dates,
 )
-<<<<<<< HEAD
-from courses.models import Course, StatusUpdate, Meeting
-from courses.util import get_add_drop_period, get_current_semester, subquery_count_distinct
-=======
 from courses.models import Course, StatusUpdate
-from courses.util import get_current_semester, get_or_create_add_drop_period
->>>>>>> cab81af7
+from courses.util import (
+    get_current_semester,
+    get_or_create_add_drop_period,
+    subquery_count_distinct,
+)
 from PennCourses.settings.base import ROUGH_MINIMUM_DEMAND_DISTRIBUTION_ESTIMATES
 from review.views import extra_metrics_section_filters
 
