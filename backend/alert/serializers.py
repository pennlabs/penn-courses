from textwrap import dedent

from rest_framework import serializers

from alert.models import Registration
from courses.models import Section, StatusUpdate, string_dict_to_html


registration_fields = [
    "id",
    "created_at",
    "original_created_at",
    "updated_at",
    "section",
    "user",
    "deleted",
    "auto_resubscribe",
    "notification_sent",
    "notification_sent_at",
    "deleted_at",
]

<<<<<<< HEAD
    is_active = serializers.SerializerMethodField()
    is_waiting_for_close = serializers.SerializerMethodField()
=======

class RegistrationSerializer(serializers.ModelSerializer):
    section = serializers.SlugRelatedField(
        slug_field="full_code",
        required=False,
        queryset=Section.objects.none(),
        help_text="The dash-separated full code of the section associated with this Registration.",
    )
    user = serializers.SlugRelatedField(
        slug_field="username",
        read_only=True,
        help_text="The Penn Labs Accounts username of the User who owns this Registration.",
    )
    section_status = serializers.SerializerMethodField(
        read_only=True,
        help_text="The current status of the watched section. Options and meanings: "
        + string_dict_to_html(dict(StatusUpdate.STATUS_CHOICES)),
    )
    is_active = serializers.SerializerMethodField(
        read_only=True,
        help_text=dedent(
            """
        True if the registration would send an alert hen the watched section changes to open,
        False otherwise. This is equivalent to not(notification_sent or deleted or cancelled).
        """
        ),
    )
>>>>>>> 4aced0db

    def get_section_status(self, o):
        return o.section.status

    def get_is_active(self, o):
        return o.is_active

    def get_is_waiting_for_close(self, o):
        return o.is_waiting_for_close

    class Meta:
        model = Registration
<<<<<<< HEAD
        fields = [
            "id",
            "created_at",
            "original_created_at",
            "updated_at",
            "section",
            "user",
            "deleted",
            "auto_resubscribe",
            "notification_sent",
            "notification_sent_at",
            "close_notification",
            "close_notification_sent",
            "close_notification_sent_at",
            "push_notifications",
            "deleted_at",
            "is_active",
            "is_waiting_for_close",
            "section_status",
        ]
        read_only_fields = [
            "created_at",
            "original_created_at",
            "updated_at",
            "section",
            "user",
            "notification_sent",
            "notification_sent_at",
            "close_notification_sent",
            "close_notification_sent_at",
            "deleted_at",
            "is_active",
            "is_waiting_for_close",
            "section_status",
        ]
=======
        fields = registration_fields + ["is_active", "section_status"]
        read_only_fields = fields


class RegistrationCreateSerializer(serializers.ModelSerializer):
    section = serializers.CharField(
        max_length=16,
        help_text="The dash-separated full code of the section associated with this Registration.",
    )
    auto_resubscribe = serializers.BooleanField(
        required=False,
        help_text=dedent(
            """
        Set this to true to turn on auto resubscribe (causing the registration to automatically
        resubscribe once it sends out a notification).  Default is false if not specified.
        """
        ),
    )
    id = serializers.IntegerField(
        read_only=False,
        required=False,
        help_text="The id of the registration (can optionally be used to customize the "
        "id of a new registration, or to update an existing registration).",
    )

    class Meta:
        model = Registration
        fields = registration_fields
        read_only_fields = [
            f for f in registration_fields if f not in ["section", "auto_resubscribe", "id"]
        ]


class RegistrationUpdateSerializer(serializers.ModelSerializer):
    resubscribe = serializers.BooleanField(
        required=False,
        help_text=dedent(
            """
        Set this to true to resubscribe to this registration (only works if the registration
        has sent a notification and hasn't been deleted).
        """
        ),
    )
    deleted = serializers.BooleanField(
        required=False,
        help_text=dedent(
            """
        Set this to true to delete this registration (making it inactive and preventing it from
        showing up in List Registrations).
        """
        ),
    )
    cancelled = serializers.BooleanField(
        required=False,
        help_text=dedent(
            """
        Set this to true to cancel to this registration (making it inactive while keeping it
        in List Registration).
        """
        ),
    )
    auto_resubscribe = serializers.BooleanField(
        required=False,
        help_text=dedent(
            """
        Set this to true to turn on auto resubscribe (causing the registration to automatically
        resubscribe once it sends out a notification).
        """
        ),
    )

    class Meta:
        model = Registration
        fields = registration_fields + ["cancelled", "deleted", "resubscribe"]
        read_only_fields = [f for f in registration_fields if f != "auto_resubscribe"]
>>>>>>> 4aced0db
<|MERGE_RESOLUTION|>--- conflicted
+++ resolved
@@ -17,13 +17,16 @@
     "auto_resubscribe",
     "notification_sent",
     "notification_sent_at",
+    "close_notification",
+    "close_notification_sent",
+    "close_notification_sent_at",
+    "push_notifications",
     "deleted_at",
+    "is_active",
+    "section_status",
+    "is_waiting_for_close",
 ]
 
-<<<<<<< HEAD
-    is_active = serializers.SerializerMethodField()
-    is_waiting_for_close = serializers.SerializerMethodField()
-=======
 
 class RegistrationSerializer(serializers.ModelSerializer):
     section = serializers.SlugRelatedField(
@@ -51,7 +54,14 @@
         """
         ),
     )
->>>>>>> 4aced0db
+    is_waiting_for_close = serializers.SerializerMethodField(
+        read_only=True,
+        help_text=dedent(
+            """
+        TODO: fill out
+        """
+        ),
+    )
 
     def get_section_status(self, o):
         return o.section.status
@@ -64,43 +74,6 @@
 
     class Meta:
         model = Registration
-<<<<<<< HEAD
-        fields = [
-            "id",
-            "created_at",
-            "original_created_at",
-            "updated_at",
-            "section",
-            "user",
-            "deleted",
-            "auto_resubscribe",
-            "notification_sent",
-            "notification_sent_at",
-            "close_notification",
-            "close_notification_sent",
-            "close_notification_sent_at",
-            "push_notifications",
-            "deleted_at",
-            "is_active",
-            "is_waiting_for_close",
-            "section_status",
-        ]
-        read_only_fields = [
-            "created_at",
-            "original_created_at",
-            "updated_at",
-            "section",
-            "user",
-            "notification_sent",
-            "notification_sent_at",
-            "close_notification_sent",
-            "close_notification_sent_at",
-            "deleted_at",
-            "is_active",
-            "is_waiting_for_close",
-            "section_status",
-        ]
-=======
         fields = registration_fields + ["is_active", "section_status"]
         read_only_fields = fields
 
@@ -175,5 +148,4 @@
     class Meta:
         model = Registration
         fields = registration_fields + ["cancelled", "deleted", "resubscribe"]
-        read_only_fields = [f for f in registration_fields if f != "auto_resubscribe"]
->>>>>>> 4aced0db
+        read_only_fields = [f for f in registration_fields if f != "auto_resubscribe"]