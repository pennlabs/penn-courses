--- conflicted
+++ resolved
@@ -21,12 +21,9 @@
     "close_notification_sent",
     "close_notification_sent_at",
     "deleted_at",
-<<<<<<< HEAD
     "bulk_registration",
-=======
     "is_active",
     "is_waiting_for_close",
->>>>>>> 5f3d809e
 ]
 
 
