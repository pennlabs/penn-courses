import inspect
import json
import re
from copy import deepcopy
from inspect import getdoc
from textwrap import dedent

import jsonref
from django.urls import reverse
from rest_framework import serializers
from rest_framework.permissions import IsAuthenticated
from rest_framework.renderers import JSONOpenAPIRenderer
from rest_framework.schemas.openapi import AutoSchema
from rest_framework.schemas.utils import is_list_view


"""
This file includes code and settings for our PCx autodocumentation
(based on a Django-generated OpenAPI schema and Redoc, which formats that schema into a
readable documentation web page). Some useful links:
https://github.com/Redocly/redoc
https://github.com/Redocly/redoc/blob/master/docs/redoc-vendor-extensions.md#tagGroupObject
https://www.django-rest-framework.org/api-guide/schemas
https://www.django-rest-framework.org/topics/documenting-your-api/
A Redoc example from which many of the concepts in this file were taken from:
https://redocly.github.io/redoc/
https://github.com/Redocly/redoc/blob/master/demo/openapi.yaml


MAINTENENCE:
For the auto-documentation to work, you need to include the line:
schema = PcxAutoSchema()
in all views (this will allow for proper tag and operation_id generation; see below).
Or, if you are using function-based views, include the following decorator above your views:
@schema(PcxAutoSchema())
and include the following import in your views.py file:
from rest_framework.decorators import schema
(This is instructed in the DRF docs:
https://www.django-rest-framework.org/api-guide/views/#view-schema-decorator.)
In all cases, you must include the following import for PcxAutoSchema:
from PennCourses.docs_settings import PcxAutoSchema
PcxAutoSchema (defined below) is a subclass of Django's AutoSchema, and it makes some improvements
on that class for use with Redoc as well as some customizations specific to our use-cases.

You should include docstrings in views (see
https://www.django-rest-framework.org/coreapi/from-documenting-your-api/#documenting-your-views)
explaining the function of the view (or of each method if there are multiple supported methods).
If the meaning of a tag group created automatically by the docs
(visible in the nav bar) is not clear, you should add a custom description.
You can do that using the custom_tag_descriptions dictionary below.
If any auto-generated names are unsatisfactory, you can also manually change any
operation_id, tag, or tag group name (see below for more on what these are).
You can update the introductory sections / readme by editing the markdown-formatted
openapi_description text below.
When writing any class-based views where you specify a queryset (such as ViewSets), even if you
override get_queryset(), you should also specify the queryset field with something like
queryset = ExampleModel.objects.none() (using .none() to prevent accidental data breach), or
alternatively a sensible queryset default (e.g. queryset = Course.with_reviews.all() for the
CourseDetail ViewSet). Basically, just make sure the queryset parameter is always pointing to the
relevant model (if you are using queryset or get_queryset()). This will allow the
auto-documentation to access the model underlying the queryset (it cannot call get_queryset()
since it cannot generate a request object which the get_queryset() method might try to access).
If the meaning of a model or serializer field is not clear, you should include the string help_text
as a parameter when initializing the field, explaining what that field stores. This will show up
in the documentation such that parameter descriptions are inferred from model or serializer field
help text. For properties, the docstring will be used since there is no
way to define help_text for a property; so even if a property's use is clear based on the code,
keep in mind that describing it's purpose in the docstring will be helpful to frontend engineers
who are unfamiliar with the backend code (also, don't include a :return: tag as you might normally
do for functions; a property is to be treated as a dynamic field, not a method, so just state
what the method returns as the only text in the docstring).
Including help_text/docstring when a field/property's purpose is unclear will also
make the model/serializer code more understandable for newbies. And furthermore, all help_text
and descriptive docstrings will not only help future Labs developers but it will also show up in
the backend documentation (accessible at /admin/doc/).

There are a number of dictionaries you can use to customize these auto-docs; some are passed into
PcxAutoSchema as initialization kwargs, and some are in this file. Often, these dictionaries
will contain layers of nested dictionaries with a schema of path/method/...
However, you will notice in example code snippets and in our codebase, these paths are not
hardcoded but instead are indicated using reverse_func(...).
Whenever you see a reverse_func(...) function in these docs or in the code,
think of that as the url corresponding to the passed-in url name with path parameters
replaced in order by the arguments in the args=[...] kwarg list. It works just like Django's
reverse function:
https://docs.djangoproject.com/en/3.1/ref/urlresolvers/#reverse
To determine the name of a certain url, run `python manage.py show_urls` which will print
a list of urls and their corresponding names.
Your args list should always contain the string names of each of the
path parameters of the url, in the order they appear in the url. For instance,
reverse_func("courses-detail", args=["semester", "full_code"])
would be used to reference /api/base/{semester}/courses/{full_code}/.
We use reverse_func rather than hardcoding urls so that the only places with hardcoded
urls are urls.py files (so urls can easily be changed).
Unimportant implementation detail: in reality, reverse_func doesn't return a string but actually
returns a function which returns a string (see the reverse_func docstring above if you are curious
as to why this is necessary to avoid circular imports). You don't need to keep this in mind when
documenting your code however, since it is handled under the hood by our autodocumentation code.
Effectively you can think of reverse_func as Django's reverse function.

By default, response codes will be assumed to be 204 (for delete) or 200 (in all other cases).
To set custom response codes for a path/method (with a custom description), include a
response_codes kwarg in your PcxAutoSchema instantiation.  You should input
a dict mapping paths (indicated by reverse_func) to dicts, where each subdict maps string methods
to dicts, and each further subdict maps int response codes to string descriptions.  An example:
    response_codes={
        reverse_func("schedules-list"): {
           "GET": {
               200: "[DESCRIBE_RESPONSE_SCHEMA]Schedules listed successfully.",
<<<<<<< HEAD
=======
               403: "Access denied (missing or improper authentication)."
>>>>>>> 78875b06
           },
           "POST": {
               201: "Schedule successfully created.",
               200: "Schedule successfully updated (a schedule with the "
                    "specified id already existed).",
               400: "Bad request (see description above).",
<<<<<<< HEAD
=======
               403: "Access denied (missing or improper authentication)."
>>>>>>> 78875b06
           }
        },
        ...
    }
Note that if you include "[DESCRIBE_RESPONSE_SCHEMA]" in your string description, that will
not show up in the description text (it will automatically be removed) but instead will indicate
that that response should have a response body schema show up in the documentation (the schema will
be automatically generated by default, but can be customized using the override_response_schema
kwarg; see below).  You should generally enable a response schema for responses which will contain
useful data for the frontend beyond the response code.  Note that in the example above, the only
such response is the listing of schedules (the GET 200 response).
If you include "[REMOVE THIS RESPONSE CODE FROM DOCS]" in your string description, that will
remove that response status code from the schema/docs. This is useful if you want to remove
a code that is included by default from the schema.

You should add examples for an API route if the auto-generated examples are not to
your liking (they are usually not as good as actual examples with realistic values).
You can do this by including an examples kwarg in your PcxAutoSchema instantiation.  You should
input a dict mapping paths (indicated by reverse_func) to dicts, where each subdict maps string
methods to dicts, and each further subdict is of the following form:
    {
        "requests": [...],
        "responses": [...]
    }
where requests and responses map to lists of dicts.  The dicts in these lists are examples objects,
the format of which is governed by the OpenAPI specification
(http://spec.openapis.org/oas/v3.0.3.html#fixed-fields-15) WITH ONE IMPORTANT ADDITION:
you must include a "code":int key/value in any object in the responses list, specifying which
response code that example corresponds to.  Here is a full example of the entire examples dict:
    examples = {
        reverse_func("registrations-list"): {
            "POST": {
                "requests": [
                    {
                        "summary": "Maximally Customized POST",
                        "value": {
                            "section": "CIS-120-001",
                            "auto_resubscribe": True
                        }
                    }
                ],
                "responses": [
                    {
                        "code": 201,
                        "summary": "Registration Created Successfully",
                        "value": {
                            "message": "Your registration for CIS-120-001 was successful!",
                            "id": 1
                        }
                    }
                ]
            }
        }
        ...
    }
Since these examples can get quite long, it is good practice to move your examples dict to
a separate examples.py file (and import the dict into your views.py file or wherever you are
instantiating the PcxAutoSchema class).

If you want to make manual changes to a request schema, include an override_request_schema kwarg
in your PcxAutoSchema instantiation.  You should input a dict mapping paths (indicated by
reverse_func) to dicts, where each subdict maps string methods to objects specifying the
desired response schema for that path/method.
The format of these objects is governed by the OpenAPI specification
(for more on the syntax of how to specify a schema, see this link:
http://spec.openapis.org/oas/v3.0.3.html#schema-object
you are specifying the dicts mapped to by "schema" keys in the examples at the following link:
http://spec.openapis.org/oas/v3.0.3.html#request-body-object).  An example:
    override_request_schema={
        reverse_func("recommend-courses"): {
            "POST": {
                "type": "object",
                "properties": {
                    "past_courses": {
                        "type": "array",
                        "description": (
                            "An array of courses the user has previously taken."
                        ),
                        "items": {
                            "type": "string",
                            "description": "A course code of the form DEPT-XXX, e.g. CIS-120"
                        }
                    }
                }
            }
        }
    }

If you want to make manual changes to a response schema, include an override_response_schema kwarg
in your PcxAutoSchema instantiation.  You should input a dict mapping paths (indicated by
reverse_func) to dicts, where each subdict maps string methods to dicts, and each further subdict
maps int response codes to the objects specifying the desired response schema.
The format of these objects is governed by the OpenAPI specification
(for more on the syntax of how to specify a schema, see this link:
http://spec.openapis.org/oas/v3.0.3.html#schema-object
you are specifying the dicts mapped to by "schema" keys in the examples at the following link:
http://spec.openapis.org/oas/v3.0.3.html#response-object). You can reference existing schemas
generated by the docs using the notation {"$ref": "#/components/schemas/VeryComplexType"}.
Download the existing OpenAPI schema using the button at the top of the docs page to inspect
what existing schemas exist, and what the path to them is.

An example:
    override_response_schema={
        reverse_func("recommend-courses"): {
            "POST": {
                200: {
                    "type": "array",
                    "description": "An array of courses that we recommend.",
                    "items": {
                        "type": "string",
                        "description": "The full code of the recommended course, in the form "
                                       "DEPT-XXX, e.g. CIS-120"
                    }
                }
            }
        }
    }

If you want to manually set the description of a path parameter for a certain path/method,
you can do so by including a custom_path_parameter_desc kwarg in your PcxAutoSchema instantiation,
with keys of the form path > method > variable_name pointing to a string description.  Example:
    custom_path_parameter_desc={
        reverse_func("statusupdate", args=["full_code"]): {
            "GET": {
                "full_code": (
                    "The code of the section which this status update applies to, in the "
                    "form '{dept code}-{course code}-{section code}', e.g. 'CIS-120-001' for the "
                    "001 section of CIS-120."
                )
            }
        }
    }

Finally, if you still need to further customize your API schema, you can do this in the
make_manual_schema_changes function below. This is applied to the final schema after all
automatic changes / customizations are applied.  For more about the format of an OpenAPI
schema (which you would need to know a bit about to make further customizations), see this
documentation:
http://spec.openapis.org/oas/v3.0.3.html
"""


def reverse_func(*pargs, args=None, **kwargs):
    """
    This function returns a function which, when called, will return the string url associated
    with the given args and kwargs, just like the reverse function would:
    https://docs.djangoproject.com/en/3.1/ref/urlresolvers/#reverse
    Importantly, it allows for evaluation of the string to
    occur later when the docs are generated, rather than during the creation of the views
    (which causes an unavoidable circular import problem).
    """
    if args is None:
        args = []

    def get_url():
        # replace args with unique pattern which won't be found in the rest of the url
        # (DRF throws an error if we include curly braces in a string in args, so this hack
        # allows us to identify each path parameter in the url and replace it).
        if "hopefully_unique_str_path_parameter" in reverse(
            *pargs, args=["0" for _ in args], **kwargs
        ):
            raise ValueError(
                "Please remove the string 'hopefully_unique_str_path_parameter' from all urls. Wtf."
            )
        new_args = [f"hopefully_unique_str_path_parameter_{i}" for i in range(len(args))]
        url = reverse(*pargs, args=new_args, **kwargs)
        for i, pretend_param in enumerate(new_args):
            # Surround given path parameters with curly braces (can't be used in the args
            # list of reverse, but is required by the OpenAPI specification:
            # https://swagger.io/docs/specification/describing-parameters/)
            url = url.replace(pretend_param, "{" + args[i] + "}")
        return url

    return get_url


# ============================= Begin Customizable Settings ========================================


# The following is the description which shows up at the top of the documentation site
openapi_description = """
# Introduction
Penn Courses ([GitHub](https://github.com/pennlabs/penn-courses)) is the umbrella
categorization for [Penn Labs](https://pennlabs.org/)
products designed to help students navigate the course registration process. It currently
includes three products, each with their own API documented on this page:
Penn Course Alert, Penn Course Plan, and Penn Course Review.

See `Penn Labs Notion > Penn Courses` for more details on each of our (currently) three apps.

For instructions on how to maintain this documentation while writing code,
see the comments in `backend/PennCourses/docs_settings.py` (it is easy, and will be helpful
for maintaining Labs knowledge in spite of our high member turnover rate).

See our
[GitHub](https://github.com/pennlabs/penn-courses) repo for instructions on
installation, running in development, and loading in course data for development. Visit
the `/admin/doc/` route ([link](/admin/doc/)) for the backend documentation (admin account required,
which can be made by running `python manage.py createsuperuser` in terminal/CLI).

# Unified Penn Courses
By virtue of the fact that all Penn Courses products deal with, well, courses,
it would make sense for all three products to share the same backend.

We realized the necessity of a unified backend when attempting to design a new Django backend
for Penn Course Plan. We like to live by the philosophy of keeping it
[DRY](https://en.wikipedia.org/wiki/Don't_repeat_yourself), and
PCA and PCP's data models both need to reference course and
section information. We could have simply copied over code (a bad idea)
or created a shared reusable Django app (a better idea) for course data,
but each app would still need to download copies of the same data.
Additionally, this will help us build integrations between our Courses products.

See `Penn Labs Notion > Penn Courses > Unified Penn Courses` for more details on our
codebase file structure, data models, and multi-site devops scheme.

# Authentication
Currently, PCx user authentication is taken care of by platform's Penn Labs Accounts system.
See `Penn Labs Notion > Platform > The Accounts Engine` for extensive documentation and
links to repositories for this system. When tags or routes are described as requiring user
authentication, they are referring to this system. See the Django docs for more on Django's
[User Authentication system](https://docs.djangoproject.com/en/3.0/topics/auth/) which
underlies PLA.
"""


# Note that tags are groupings of routes by one name. For instance, all the routes
# GET, POST /api/plan/schedules/ and GET, PUT, DELETE /api/plan/schedules/{id}
# are organized under the shared tag "[PCP] Schedule".
# You can click on a tag in the table of contents of our Redoc documenation, and the section will
# expand to show all the underlying routes.

# This dictionary takes app names (the string just after /api/ in the path or just after /
# if /api/ does not come at the beginning of the path)
# as values and abbreviated versions of those names as values.  It is used to
# add an abbreviated app prefix designating app membership to each route's tag name.
# For instance the Registration tag is prepended with [PCA] to get "[PCA] Registration" since
# its routes start with /api/alert/, and "alert": "PCA" is a key/value pair in the following dict.
subpath_abbreviations = {
    "plan": "PCP",
    "alert": "PCA",
    "review": "PCR",
    "base": "PCx",
    "accounts": "Accounts",
}
assert all(
    [isinstance(key, str) and isinstance(val, str) for key, val in subpath_abbreviations.items()]
)


# Tag groups organize tags into groups; they show up in the left sidebar and divide the categories
# of routes into meta categories. We are using them to separate our tags by app.
# This dictionary should map abbreviated app names (values from the dict above) to
# longer form names which will show up as the tag group name in the documentation.
tag_group_abbreviations = {
    "PCP": "Penn Course Plan",
    "PCA": "Penn Course Alert",
    "PCR": "Penn Course Review",
    "PCx": "Penn Courses (Base)",
    "Accounts": "Penn Labs Accounts",
    "": "Other"  # Catches all other tags (this should normally be an empty tag group and if so
    # it will not show up in the documentation, but is left as a debugging safeguard).
    # If routes are showing up in a "Misc" tag in this group, make sure you set the schema for
    # those views to be PcxAutoSchema, as is instructed in the meta docs above.
}
assert all(
    [isinstance(key, str) and isinstance(val, str) for key, val in tag_group_abbreviations.items()]
)


# "operation ids" are the unique titles of routes within a tag (if you click on a tag you see
# a list of operation ids, each corresponding to a certain route).

# name here refers to the name underlying the operation id of the view
# this is NOT the name that you see on the API, it is the name underlying it,
# and is used in construction of that name
# For instance, for POST /api/plan/schedules/, the name is "Schedule" and the operation_id is
# "Create Schedule" (see below get_name and _get_operation_id methods in PcxAutoSchema for
# a more in-depth explanation of the difference).
# IMPORTANT: The name also defines what the automatically-set tag name will be.
# That's why this custom_name is provided separately from custom_operation_id below;
# you can use it if you want to change the operation_id AND the tag name at once.
custom_name = {  # keys are (path, method) tuples, values are custom names
    # method is one of ("GET", "POST", "PUT", "PATCH", "DELETE")
    (reverse_func("registrationhistory-list"), "GET"): "Registration History",
    (reverse_func("registrationhistory-detail", args=["id"]), "GET"): "Registration History",
    (reverse_func("statusupdate", args=["full_code"]), "GET"): "Status Update",
<<<<<<< HEAD
    (reverse_func("course-reviews", args=["course_code"]), "GET"): "Course Reviews"
=======
    (reverse_func("recommend-courses"), "POST"): "Course Recommendations",
>>>>>>> 78875b06
}
assert all(
    [isinstance(k, tuple) and len(k) == 2 and isinstance(k[1], str) for k in custom_name.keys()]
)


custom_operation_id = {  # keys are (path, method) tuples, values are custom names
    # method is one of ("GET", "POST", "PUT", "PATCH", "DELETE")
    (reverse_func("registrationhistory-list"), "GET"): "List Registration History",
    (
        reverse_func("registrationhistory-detail", args=["id"]),
        "GET",
    ): "Retrieve Historic Registration",
    (reverse_func("statusupdate", args=["full_code"]), "GET"): "List Status Updates",
    (reverse_func("courses-search", args=["semester"]), "GET"): "Course Search",
    (reverse_func("section-search", args=["semester"]), "GET"): "Section Search",
}
assert all(
    [
        isinstance(k, tuple) and len(k) == 2 and isinstance(k[1], str)
        for k in custom_operation_id.keys()
    ]
)


# Use this dictionary to rename tags, if you wish to do so
# keys are old tag names (seen on docs), values are new tag names
custom_tag_names = {}
assert all([isinstance(key, str) and isinstance(val, str) for key, val in custom_tag_names.items()])


# Note that you can customize the tag for all routes from a certain view by passing in a
# list containing only that tag into the tags kwarg of PcxAutoSchema instantiation
# (inherited behavior from Django AutoSchema:
# https://www.django-rest-framework.org/api-guide/schemas/#autoschema)

# tag descriptions show up in the documentation body below the tag name
custom_tag_descriptions = {
    # keys are tag names (after any name changes from above dicts), vals are descriptions
    "[PCP] Schedule": dedent(
        """
        These routes allow interfacing with the user's PCP Schedules for the current semester,
        stored on the backend. Ever since we integrated Penn Labs Accounts into PCP so that users
        can store their schedules across devices and browsers, we have stored users' schedules on
        our backend (rather than local storage).
        """
    ),
    "[PCP] Requirements": dedent(
        """
        These routes expose the academic requirements for the current semester which are stored on
        our backend (hopefully comprehensive).
        """
    ),
    "[PCP] Course": dedent(
        """
        These routes expose course information for PCP for the current semester.
        """
    ),
    "[PCA] Registration History": dedent(
        """
        These routes expose a user's registration history (including
        inactive and obsolete registrations) for the current semester.  Inactive registrations are
        registrations which would not trigger a notification to be sent if their section opened,
        and obsolete registrations are registrations which are not at the head of their resubscribe
        chain.
        """
    ),
    "[PCA] Registration": dedent(
        """
        As the main API endpoints for PCA, these routes allow interaction with the user's
        PCA registrations.  An important concept which is referenced throughout the documentation
        for these routes is that of the "resubscribe chain".  A resubscribe chain is a chain
        of PCA registrations where the tail of the chain was an original registration created
        through a POST request to `/api/alert/registrations/` specifying a new section (one that
        the user wasn't already registered to receive alerts for).  Each next element in the chain
        is a registration created by resubscribing to the previous registration (once that
        registration had triggered an alert to be sent), either manually by the user or
        automatically if auto_resubscribe was set to true.  Then, it follows that the head of the
        resubscribe chain is the most relevant Registration for that user/section combo; if any
        of the registrations in the chain are active, it would be the head.  And if the head
        is active, none of the other registrations in the chain are active.

        Note that a registration will send an alert when the section it is watching opens, if and
        only if it hasn't sent one before, it isn't cancelled, and it isn't deleted.  If a
        registration would send an alert when the section it is watching opens, we call it
        "active".  See the Create Registration docs for an explanation of how to create a new
        registration, and the Update Registration docs for an explanation of how you can modify
        a registration after it is created.

        In addition to sending alerts for when a class opens up, we have also implemented
        an optionally user-enabled feature called "close notifications".
        If a registration has close_notification enabled, it will act normally when the watched
        section opens up for the first time (triggering an alert to be sent). However, once the
        watched section closes, it will send another alert (the email alert will be in the same
        chain as the original alert) to let the user know that the section has closed. Thus,
        if a user sees a PCA notification on their phone during a class for instance, they won't
        need to frantically open up their laptop and check PennInTouch to see if the class is still
        open just to find that it is already closed.  To avoid spam and wasted money, we DO NOT
        send any close notifications over text. So the user must have an email saved or use
        push notifications in order to be able to enable close notifications on a registration.
        Note that the close_notification setting carries over across resubscriptions, but can be
        disabled at any time using Update Registration.

        After the PCA backend refactor in 2019C/2020A, all PCA Registrations have a `user` field
        pointing to the user's Penn Labs Accounts User object.  In other words, we implemented a
        user/accounts system for PCA which required that
        people log in to use the website. Thus, the contact information used in PCA alerts
        is taken from the user's User Profile.  You can edit this contact information using
        Update User or Partial Update User.  If push_notifications is set to True, then
        a push notification will be sent when the user is alerted, but no text notifications will
        be sent (as that would be a redundant alert to the user's phone). Otherwise, an email
        or a text alert is sent if and only if contact information for that medium exists in
        the user's profile.
        """
    ),
    "[PCA] User": dedent(
        """
        These routes expose a user's saved settings (from their Penn Labs Accounts user object).
        For PCA, the profile object is of particular importance; it stores the email and
        phone of the user (with a null value for either indicating the user doesn't want to be
        notified using that medium).
        """
    ),
    "[PCA] Sections": dedent(
        """
        This route is used by PCA to get data about sections.
        """
    ),
    "[Accounts] User": dedent(
        """
        These routes allow interaction with the User object of a Penn Labs Accounts user.
        """
    ),
    "Miscs": dedent(
        """
        <span style="color:red;">WARNING</span>: This tag should not be used, and its existence
        indicates you may have forgotten to set a view's schema to PcxAutoSchema for the views
        under this tag. See the meta documentation in backend/PennCourses/docs_settings.py of our
        codebase for instructions on how to properly set a view's schema to PcxAutoSchema.
        """
    ),
}
assert all(
    [isinstance(key, str) and isinstance(val, str) for key, val in custom_tag_descriptions.items()]
)


labs_logo_url = "https://i.imgur.com/tVsRNxJ.png"


def make_manual_schema_changes(data):
    """
    Use this space to make manual modifications to the schema before it is
    presented to the user. Only make manual changes as a last resort, and try
    to use built-in functionality whenever possible.
    These modifications were written by referencing the existing schema at /api/openapi
    and also an example schema (written in YAML instead of JSON, but still
    easily interpretable as JSON) from a Redoc example:
    https://github.com/Redocly/redoc/blob/master/demo/openapi.yaml
    """

    data["info"]["x-logo"] = {"url": labs_logo_url, "altText": "Labs Logo"}
    data["info"]["contact"] = {"email": "contact@pennlabs.org"}

    # Remove ID from the documented PUT request body for /api/plan/schedules/
    # (the id field in the request body is ignored in favor of the id path parameter)
    for content_ob in data["paths"][reverse_func("schedules-detail", args=["id"])()]["put"][
        "requestBody"
    ]["content"].values():
        content_ob["schema"]["properties"].pop("id", None)

    # Make the id and semester fields show up in PCP schedule request body under sections
    # (and make id required)
    for path, path_ob in data["paths"].items():
        if reverse_func("schedules-list")() not in path:
            continue
        for method_ob in path_ob.values():
            if "requestBody" not in method_ob.keys():
                continue
            for content_ob in method_ob["requestBody"]["content"].values():
                properties_ob = content_ob["schema"]["properties"]
                if "sections" in properties_ob.keys():
                    section_ob = properties_ob["sections"]
                    if "required" not in section_ob["items"].keys():
                        section_ob["items"]["required"] = []
                    section_ob["items"]["required"].append("id")
                    section_ob["items"]["required"].append("semester")
                    for field, field_ob in section_ob["items"]["properties"].items():
                        if field == "id" or field == "semester":
                            field_ob["readOnly"] = False
                        if field == "id":
                            field_ob["readOnly"] = False

    # Make application/json the only content type
    def delete_other_content_types_dfs(dictionary):
        if not isinstance(dictionary, dict):
            return None
        dictionary.pop("application/x-www-form-urlencoded", None)
        dictionary.pop("multipart/form-data", None)
        for value in dictionary.values():
            delete_other_content_types_dfs(value)

    delete_other_content_types_dfs(data)


# ============================== End Customizable Settings =========================================


def not_using_reverse_func(dictionary_name, key, PcxAutoSchema=False, traceback=None):
    """
    This function should be called when it is detected that a user did not use the reverse_func
    function to generate a url (and instead hardcoded the url as a string or otherwise
    messed up). It raises an error to let the user know about their mistake.
    """
    if not PcxAutoSchema:
        # Error occurred in a dictionary in docs_settings.py, not in PcxAutoSchema initialization.
        raise ValueError(
            f"Check your {dictionary_name} dictionary in PennCourses/docs_settings.py "
            f"for an invalid key: {str(key)}. You should be calling the reverse_func function "
            "for all your keys. Reverse_func returns a function which returns a string."
        )
    else:
        assert traceback is not None  # indicates autodoc code error, not user error
        raise ValueError(
            f"Check your {dictionary_name} dictionary in PcxAutoSchema initialization at "
            f"{traceback} for an invalid key: {str(key)}. You should be calling the reverse_func "
            "function for all your keys. Reverse_func returns a function which returns a string."
        )


def split_camel(w):
    return re.sub("([a-z0-9])([A-Z])", lambda x: x.groups()[0] + " " + x.groups()[1], w)


def pluralize_word(s):
    return s + "s"  # naive solution because this is how it is done in DRF


cumulative_examples = dict()  # populated by PcxAutoSchema __init__ method calls


class JSONOpenAPICustomTagGroupsRenderer(JSONOpenAPIRenderer):
    def render(self, data_raw, media_type=None, renderer_context=None):
        """
        This overridden method modifies the JSON OpenAPI schema generated by Django
        to add tag groups, and most of the other customization specified above.
        It was written by referencing the existing schema at /api/openapi
        and also an example schema (written in YAML instead of JSON, but still
        easily interpretable as JSON) from a Redoc example:
        https://github.com/Redocly/redoc/blob/master/demo/openapi.yaml
        """

        # The following resolves JSON refs which are not handled automatically in Python dicts
        # https://swagger.io/docs/specification/using-ref/
        data = jsonref.loads(json.dumps(data_raw))

        # Determine existing tags and create a map from tag to a list of the corresponding dicts
        # of nested schema objects at paths/{path}/{method} in the OpenAPI schema (for all
        # the paths/methods which have that tag).
        # If any routes do not have tags, add the 'Misc' tag to them, which will be put in
        # the 'Other' tag group automatically, below.
        tags = set()
        tag_to_dicts = dict()
        for x in data["paths"].values():
            for v in x.values():
                if "tags" in v.keys():
                    tags.update(v["tags"])
                    for t in v["tags"]:
                        if t not in tag_to_dicts.keys():
                            tag_to_dicts[t] = []
                        tag_to_dicts[t].append(v)
                else:
                    v["tags"] = ["Misc"]
                    tags.add("Misc")
                    if "Misc" not in tag_to_dicts.keys():
                        tag_to_dicts["Misc"] = []
                    tag_to_dicts["Misc"].append(v)

        # A function to change tag names (adds requested changes to a dict which will be
        # cleared after the for tag in tags loop below finishes; it is done this way since
        # the tags set cannot be modified while it is being iterated over).
        changes = dict()

        def update_tag(old_tag, new_tag):
            for val in tag_to_dicts[old_tag]:
                val["tags"] = [(t if t != old_tag else new_tag) for t in val["tags"]]
            lst = tag_to_dicts.pop(old_tag)
            tag_to_dicts[new_tag] = lst
            changes[old_tag] = new_tag  # since tags cannot be updated while iterating through tags
            return new_tag

        # Pluralize tag name if all views in tag are lists, and apply custom tag names from
        # custom_tag_names dict defined above.
        for tag in tags:
            tag = update_tag(tag, split_camel(tag))
            all_list = all([("list" in v["operationId"].lower()) for v in tag_to_dicts[tag]])
            if all_list:  # if all views in tag are lists, pluralize tag name
                tag = update_tag(
                    tag, " ".join(tag.split(" ")[:-1] + [pluralize_word(tag.split(" ")[-1])])
                )
            if tag in custom_tag_names.keys():  # rename custom tags
                tag = update_tag(tag, custom_tag_names[tag])

        # Remove 'required' flags from responses (it doesn't make sense for a response
        # item to be 'required').
        def delete_required_dfs(dictionary):
            if not isinstance(dictionary, dict):
                return None
            dictionary.pop("required", None)
            for value in dictionary.values():
                delete_required_dfs(value)

        for path_name, val in data["paths"].items():
            for method_name, v in val.items():
                delete_required_dfs(v["responses"])

        # Since tags could not be updated while we were through tags above, we update them now.
        for k, v in changes.items():
            tags.remove(k)
            tags.add(v)

        # Add custom tag descriptions from the custom_tag_descriptions dict defined above
        data["tags"] = [
            {"name": tag, "description": custom_tag_descriptions.get(tag, "")} for tag in tags
        ]

        # Add tags to tag groups based on the tag group abbreviation in the name of the tag
        # (these abbreviations are added as prefixes of the tag names automatically in the
        # get_tags method of PcxAutoSchema).
        tags_to_tag_groups = dict()
        for t in tags:
            for k in tag_group_abbreviations.keys():
                # Assigning the tag groups like this prevents tag abbreviations being substrings
                # of each other from being problematic; the longest matching abbreviation is
                # used (so even if another tag group abbreviation is a substring, it won't be
                # mistakenly used for the tag group).
                if k in t and (
                    t not in tags_to_tag_groups.keys() or len(k) > len(tags_to_tag_groups[t])
                ):
                    tags_to_tag_groups[t] = k
        data["x-tagGroups"] = [
            {"name": v, "tags": [t for t in tags if tags_to_tag_groups[t] == k]}
            for k, v in tag_group_abbreviations.items()
        ]
        # Remove empty tag groups
        data["x-tagGroups"] = [g for g in data["x-tagGroups"] if len(g["tags"]) != 0]

        def fail(location, hint):
            """
            A function to generate an error message if validation of the examples dict fails
            """
            raise ValueError(
                f"Invalid examples kwarg passed into PcxAutoSchema at {location}; please "
                f"check the meta docs in PennCourses/docs_settings.py for an explanation of "
                f"the proper format of this kwarg. Hint:\n{hint}"
            )

        # Convert cumulative_examples keys to strings (necessary since keys are paths indicated
        # by reverse_func).
        global cumulative_examples
        new_cumulative_examples = dict()
        for key, value in cumulative_examples.items():
            if not callable(key) or not isinstance(key(), str):
                not_using_reverse_func(
                    "examples",
                    key,
                    PcxAutoSchema=True,
                    traceback=cumulative_examples[key]["traceback"],
                )
            new_cumulative_examples[key()] = value

        # Add request/response examples to the documentation (instructions on how to customize a
        # route's examples can be found above).
        for path in new_cumulative_examples.keys():
            traceback = new_cumulative_examples[path]["traceback"]
            for method in new_cumulative_examples[path].keys():
                if method == "traceback":
                    continue
                ob = new_cumulative_examples[path][method]
                if path not in data["paths"].keys():
                    fail(traceback, f"No such path exists in schema: '{path}'")
                if method not in data["paths"][path].keys():
                    fail(traceback, f"No such method exists in schema: '{method}'")
                if "responses" in ob.keys():
                    for response in ob["responses"]:
                        if "code" not in response.keys():
                            fail(
                                traceback,
                                f"Check your examples dict for:\n{method} {path}\n"
                                "An object in the responses list  does not contain a response code "
                                "key/value pair.",
                            )
                        code = response["code"]
                        if "responses" not in data["paths"][path][method].keys():
                            fail(
                                traceback,
                                f"Check your examples dict for:\n{method} {path}\n"
                                "The given path and method does not have a responses "
                                "object in the schema, but an example response was given.",
                            )
                        if code not in data["paths"][path][method]["responses"].keys():
                            fail(
                                traceback,
                                f"Check your examples dict for:\n{method} {path}\n"
                                f"An example response with code {code} is invalid "
                                "because that is not a response code in the schema "
                                "for the given path/method.",
                            )
                        if "content" not in data["paths"][path][method]["responses"][code].keys():
                            raise ValueError(
                                f"Invalid inputs to PcxAutoSchema at {traceback}.\n"
                                f"Check your response_codes dictionary for:\n"
                                f"{method.upper()} {path}, response code {code}\n"
                                f"If '[DESCRIBE_RESPONSE_SCHEMA]' is not in the description for "
                                f"this path/method/code, no response schema content will be "
                                "created for it and you will not be able to make an example "
                                f"response for it. Alternatively, remove the {code} response from "
                                f"the {method.upper()} {path} responses list in your examples dict."
                            )
                        if (
                            "application/json"
                            not in data["paths"][path][method]["responses"][code]["content"].keys()
                        ):
                            fail(
                                traceback,
                                f"Check your examples dict for:\n{method} {path}\n"
                                f"An example response with code {code} is invalid "
                                "because the response corresponding to the given "
                                "path/method/code does not have data type application/json.",
                            )
                        final_ob = data["paths"][path][method]["responses"][code]["content"][
                            "application/json"
                        ]
                        if "examples" not in final_ob.keys():
                            final_ob["examples"] = {}
                        if "summary" not in response.keys():
                            fail(
                                traceback,
                                f"Check your examples dict for:\n{method} {path}\n"
                                f"An example response with code {code} is invalid "
                                "because it does not contain required field 'summary'.",
                            )
                        if "value" not in response.keys():
                            fail(
                                traceback,
                                f"Check your examples dict for:\n{method} {path}\n"
                                f"An example response with code {code} is invalid "
                                "because it does not contain required field 'value'.",
                            )
                        final_ob["examples"][response["summary"]] = response
                if "requests" in ob.keys():
                    for request in ob["requests"]:
                        if "requestBody" not in data["paths"][path][method].keys():
                            fail(
                                traceback,
                                f"Check your examples dict for:\n{method} {path}\n"
                                "The given path and method does not have a requestBody "
                                "object in the schema, but an example request was given.",
                            )
                        if (
                            "application/json"
                            not in data["paths"][path][method]["requestBody"]["content"].keys()
                        ):
                            fail(
                                traceback,
                                f"Check your examples dict for:\n{method} {path}\n"
                                f"An example request is invalid "
                                "because the request corresponding to the given "
                                "path/method/code does not have data type application/json.",
                            )
                        final_ob = data["paths"][path][method]["requestBody"]["content"][
                            "application/json"
                        ]
                        if "examples" not in final_ob.keys():
                            final_ob["examples"] = {}
                        if "summary" not in request.keys():
                            fail(
                                traceback,
                                f"Check your examples dict for:\n{method} {path}\n"
                                f"An example request is invalid "
                                "because it does not contain required field 'summary'.",
                            )
                        if "value" not in request.keys():
                            fail(
                                traceback,
                                f"Check your examples dict for:\n{method} {path}\n"
                                f"An example request is invalid "
                                "because it does not contain required field 'value'.",
                            )
                        final_ob["examples"][request["summary"]] = request

        # This code ensures that no path/methods in optional dictionary kwargs passed to
        # PcxAutoSchema __init__ methods are invalid (indicating user error)
        for original_kwarg, parameter_name, parameter_dict in [
            ("response_codes", "cumulative_response_codes", cumulative_response_codes),
            (
                "override_request_schema",
                "cumulative_override_request_schema",
                cumulative_override_request_schema,
            ),
            (
                "override_response_schema",
                "cumulative_override_response_schema",
                cumulative_override_response_schema,
            ),
            ("custom_path_parameter_desc", "cumulative_cppd", cumulative_cppd),
        ]:
            for path_func in parameter_dict:
                traceback = parameter_dict[path_func]["traceback"]
                if not callable(path_func) or not isinstance(path_func(), str):
                    not_using_reverse_func(
                        original_kwarg, path_func, PcxAutoSchema=True, traceback=traceback
                    )
                path = path_func()
                if path not in data["paths"].keys():
                    raise ValueError(
                        f"Check the {original_kwarg} input to PcxAutoSchema instantiation at "
                        f"{traceback}; invalid path found: '{path}'."
                        + (
                            "If 'id' is in your args list, check if you set primary_key=True for "
                            "some field in the relevant model, and if so change 'id' "
                            "in your args list to the name of that field."
                            if "id" in path
                            else ""
                        )
                    )
                for method in parameter_dict[path_func]:
                    if method == "traceback":
                        continue
                    if method.lower() not in data["paths"][path].keys():
                        raise ValueError(
                            f"Check the {original_kwarg} input to PcxAutoSchema instantiation at "
                            f"{traceback}; invalid method '{method}' for path '{path}'"
                        )

        # Make any additional manual changes to the schema programmed by the user
        make_manual_schema_changes(data)

        return jsonref.dumps(data, indent=2).encode("utf-8")


# A cumulative version of the response_codes parameter to PcxAutoSchema:
cumulative_response_codes = dict()
# A cumulative version of the override_request_schema parameter to PcxAutoSchema:
cumulative_override_request_schema = dict()
# A cumulative version of the override_response_schema parameter to PcxAutoSchema:
cumulative_override_response_schema = dict()
# A cumulative version of the custom_path_parameter_desc parameter to PcxAutoSchema:
cumulative_cppd = dict()


class PcxAutoSchema(AutoSchema):
    """
    This custom subclass serves to improve AutoSchema in terms of customizability, and
    quality of inference in some non-customized cases.

    https://www.django-rest-framework.org/api-guide/schemas/#autoschema
    """

    def __new__(
        cls,
        *args,
        examples=None,
        response_codes=None,
        override_request_schema=None,
        override_response_schema=None,
        custom_path_parameter_desc=None,
        **kwargs,
    ):
        """
        An overridden __new__ method which adds a created_at property to each PcxAutoSchema
        instance indicating the file/line from which it was instantiated (useful for debugging).
        """
        new_instance = super(PcxAutoSchema, cls).__new__(cls, *args, **kwargs)
        stack_trace = inspect.stack()
        created_at = "%s:%d" % (stack_trace[1][1], stack_trace[1][2])
        new_instance.created_at = created_at
        return new_instance

    # Overrides, uses overridden method
    # https://www.django-rest-framework.org/api-guide/schemas/#autoschema__init__-kwargs
    def __init__(
        self,
        *args,
        examples=None,
        response_codes=None,
        override_request_schema=None,
        override_response_schema=None,
        custom_path_parameter_desc=None,
        **kwargs,
    ):
        """
        This custom __init__ method deals with optional passed-in kwargs such as examples,
        response_codes, override_response_schema, and custom_path_parameter_desc.
        """

        def fail(param, hint):
            """
            A function to generate an error message if validation of one of the passed-in
            kwargs fails.
            """
            raise ValueError(
                f"Invalid {param} kwarg passed into PcxAutoSchema at {self.created_at}; please "
                f"check the meta docs in PennCourses/docs_settings.py for an explanation of "
                f"the proper format of this kwarg. Hint:\n{hint}"
            )

        # Validate that each of the passed-in kwargs are nested dictionaries of the correct depth
        for param_name, param_dict in [
            ("examples", examples),
            ("response_codes", response_codes),
            ("override_request_schema", override_request_schema),
            ("override_response_schema", override_response_schema),
            ("custom_path_parameter_desc", custom_path_parameter_desc),
        ]:
            if param_dict is not None:
                if not isinstance(param_dict, dict):
                    fail(param_name, f"The {param_name} kwarg must be a dict.")
                for dictionary in param_dict.values():
                    if not isinstance(dictionary, dict):
                        fail(param_name, f"All values of the {param_name} dict must be dicts.")
                    for nested_dictionary in dictionary.values():
                        if not isinstance(nested_dictionary, dict):
                            fail(
                                param_name,
                                f"All values of the dict values of {param_name} must be dicts.",
                            )
                        if param_name in [
                            "examples",
                            "override_request_schema",
                            "override_response_schema",
                        ]:
                            continue
                        for value in nested_dictionary.values():
                            if isinstance(value, dict):
                                fail(
                                    param_name,
                                    f"Too deep nested dictionaries found in {param_name}.",
                                )

        # Handle passed-in examples
        # Change all the response codes in examples to strings, and change the methods to lower case
        global cumulative_examples
        if examples is not None:
            examples = deepcopy(examples)
            for this_path in examples.keys():
                examples[this_path] = {k.lower(): v for k, v in examples[this_path].items()}
                for this_method in examples[this_path].keys():
                    if "responses" in examples[this_path][this_method].keys():
                        for res in examples[this_path][this_method]["responses"]:
                            if "code" in res.keys() and isinstance(res["code"], int):
                                res["code"] = str(res["code"])
            for dictionary in examples.values():
                dictionary["traceback"] = self.created_at
            cumulative_examples.update(examples)

        # Handle passed-in custom response codes
        global cumulative_response_codes
        if response_codes is None:
            self.response_codes = dict()
        else:
            response_codes = deepcopy(response_codes)
            for key, d in response_codes.items():
                response_codes[key] = {k.upper(): v for k, v in d.items()}
            self.response_codes = response_codes
            for_cumulative_response_codes = deepcopy(response_codes)
            for dictionary in for_cumulative_response_codes.values():
                dictionary["traceback"] = self.created_at
            cumulative_response_codes = {
                **cumulative_response_codes,
                **for_cumulative_response_codes,
            }

        # Handle passed-in customized request schemas
        global cumulative_override_request_schema
        if override_request_schema is None:
            self.override_request_schema = dict()
        else:
            override_request_schema = deepcopy(override_request_schema)
            for key, d in override_request_schema.items():
                override_request_schema[key] = {k.upper(): v for k, v in d.items()}
            self.override_request_schema = override_request_schema
            for_cumulative_override_request_schema = deepcopy(override_request_schema)
            for dictionary in for_cumulative_override_request_schema.values():
                dictionary["traceback"] = self.created_at
            cumulative_override_request_schema = {
                **cumulative_override_request_schema,
                **for_cumulative_override_request_schema,
            }

        # Handle passed-in customized response schemas
        global cumulative_override_response_schema
        if override_response_schema is None:
            self.override_response_schema = dict()
        else:
            override_response_schema = deepcopy(override_response_schema)
            for key, d in override_response_schema.items():
                override_response_schema[key] = {k.upper(): v for k, v in d.items()}
            self.override_response_schema = override_response_schema
            for_cumulative_override_response_schema = deepcopy(override_response_schema)
            for dictionary in for_cumulative_override_response_schema.values():
                dictionary["traceback"] = self.created_at
            cumulative_override_response_schema = {
                **cumulative_override_response_schema,
                **for_cumulative_override_response_schema,
            }

        # Handle passed-in custom path parameter descriptions
        global cumulative_cppd
        if custom_path_parameter_desc is None:
            self.custom_path_parameter_desc = dict()
        else:
            custom_path_parameter_desc = deepcopy(custom_path_parameter_desc)
            for key, d in custom_path_parameter_desc.items():
                custom_path_parameter_desc[key] = {k.upper(): v for k, v in d.items()}
            self.custom_path_parameter_desc = custom_path_parameter_desc
            for_cumulative_cppd = deepcopy(custom_path_parameter_desc)
            for dictionary in for_cumulative_cppd.values():
                dictionary["traceback"] = self.created_at
            cumulative_cppd = {**cumulative_cppd, **for_cumulative_cppd}

        super().__init__(*args, **kwargs)

    # Overrides, uses overridden method
    def get_description(self, path, method):
        """
        This overridden method adds the method and path to the top of each route description
        and a note if authentication is required (in addition to calling/using the
        super method). Docstring of overridden method:

        Determine a path description.

        This will be based on the method docstring if one exists,
        or else the class docstring.
        """

        # Add the method and path to the description so it is more readable.
        desc = f"({method.upper()} `{path}`)\n\n"
        # Add the description from docstrings (default functionality).
        desc += super().get_description(path, method)
        view = self.view
        # Add a note if the path/method requires user authentication.
        if IsAuthenticated in view.permission_classes:
            desc += '\n\n<span style="color:red;">User authentication required</span>.'
        return desc

    # Overrides, uses overridden method
    # (https://www.django-rest-framework.org/api-guide/schemas/#map_serializer)
    def map_serializer(self, serializer):
        """
        This method adds property docstrings as field descriptions when appropriate
        (to request/response schemas in the API docs), in addition
        to calling the overridden map_serializer function.
        For instance, in the response schema of
        [PCA] Registration, List Registration (GET /api/alert/registrations/)
        the description of the is_active property is inferred from the property docstring
        by this method (before it was blank).
        """

        result = super().map_serializer(serializer)
        properties = result["properties"]
        model = None
        if hasattr(serializer, "Meta") and hasattr(serializer.Meta, "model"):
            model = serializer.Meta.model

        for field in serializer.fields.values():
            if isinstance(field, serializers.HiddenField):
                continue
            schema = properties[field.field_name]
            if (
                "description" not in schema
                and model is not None
                and hasattr(model, field.field_name)
                and isinstance(getattr(model, field.field_name), property)
                and getattr(model, field.field_name).__doc__
            ):
                schema["description"] = dedent(getattr(model, field.field_name).__doc__)

        return result

    # Helper method
    def get_action(self, path, method):
        """
        This method gets the action of the specified path/method (a more expressive name
        for the method like "retrieve" or "list" for a GET method or "create" for a POST method).
        The code is taken from the get_operation_id_base method in AutoSchema,
        but is slightly modified to not use camelCase.
        """
        method_name = getattr(self.view, "action", method.lower())
        if is_list_view(path, method, self.view):
            action = "list"
        elif method_name not in self.method_mapping:
            action = method_name.lower()
        else:
            action = self.method_mapping[method.lower()]
        return action

    # Helper method
    def get_name(self, path, method, action=None):
        """
        This method returns the name of the path/method. If the
        user has specified a custom name using the custom_name parameter to __init__, that custom
        name is used.
        The code here is backported/modified from AutoSchema's get_operation_id_base method
        due to how we generate tags (when "s" is added to the end of names for list actions in
        get_operation_id_base, this makes it impossible to tag those list action routes together
        with their non-list counterparts using their shared names as we like to do).
        Besides not appending "s", this backported code is also modified to remove
        the "viewset" suffix from the name if it exists.
        All modified code is marked by a comment starting with "MODIFIED"
        I am probably going to submit a PR to DRF to try to get them to improve their
        default tag generation in this way (eventually).
        If that ever gets merged and cut into a stable release, we will be able to
        remove this method from our code.
        Otherwise, keep an eye on DRF changes to see if the overridden get_operation_id_base
        method is improved (and incorperate those changes here if possible).
        """

        # Return the custom name if specified by the user
        # First convert the functions in the tuple keys of custom_name to strings
        custom_name_str_paths = dict()
        for (this_path, this_method), value in custom_name.items():
            if not callable(this_path) or not isinstance(this_path(), str):
                not_using_reverse_func("custom_name", this_path)
            custom_name_str_paths[(this_path(), this_method)] = value
        # Check if user has specified custom name
        if (path, method) in custom_name_str_paths.keys():
            return custom_name_str_paths[(path, method)]

        # Get action if it is not passed in as a parameter
        if action is None:
            action = self.get_action(path, method)

        # NOTE: All below code is taken/modified from AutoSchema's get_operation_id_base method

        model = getattr(getattr(self.view, "queryset", None), "model", None)

        if self.operation_id_base is not None:
            name = self.operation_id_base

        # Try to deduce the ID from the view's model
        elif model is not None:
            name = model.__name__

        # Try with the serializer class name
        elif self.get_serializer(path, method) is not None:
            name = self.get_serializer(path, method).__class__.__name__
            if name.endswith("Serializer"):
                name = name[:-10]

        # Fallback to the view name
        else:
            name = self.view.__class__.__name__
            if name.endswith("APIView"):
                name = name[:-7]
            elif name.endswith("View"):
                name = name[:-4]
            elif name.lower().endswith("viewset"):
                # MODIFIED from AutoSchema's get_operation_id_base: remove viewset suffix
                name = name[:-7]

            # Due to camel-casing of classes and `action` being lowercase, apply title in order to
            # find if action truly comes at the end of the name
            if name.endswith(action.title()):  # ListView, UpdateAPIView, ThingDelete ...
                name = name[: -len(action)]

        # MODIFIED from AutoSchema's get_operation_id_base: "s" is not appended
        # even if action is list

        return name

    # Overrides, DOES NOT call overridden method
    # https://www.django-rest-framework.org/api-guide/schemas/#get_operation_id_base
    def get_operation_id_base(self, path, method, action):
        """
        This method returns the base operation id (i.e. the name) of the path/method. It
        uses get_name as a helper but makes the last character "s" if the action is "list".
        See the docstring for the get_name method of this class for an explanation as
        to why we do this. Docstring of overridden method:

        Compute the base part for operation ID from the model, serializer or view name.
        """

        name = self.get_name(path, method, action)

        if action == "list" and not name.endswith("s"):  # listThings instead of listThing
            name = pluralize_word(name)

        return name

    # Overrides, uses overridden method
    # https://www.django-rest-framework.org/api-guide/schemas/#get_operation_id
    def get_operation_id(self, path, method):
        """
        This method gets the operation id for the given path/method. It first checks if
        the user has specified a custom operation id for this path/method using the
        custom_operation_id dict at the top of docs_settings.py, and if not it returns the result
        of the overridden method (which is modified from default by the overriden
        get_operation_id_base method above). Docstring of overridden method:

        Compute an operation ID from the view type and get_operation_id_base method.
        """

        # Return the custom operation id if specified by the user
        # First convert the functions in the tuple keys of custom_operation_id to strings
        custom_operation_id_str_paths = dict()
        for (this_path, this_method), value in custom_operation_id.items():
            if not callable(this_path) or not isinstance(this_path(), str):
                not_using_reverse_func("custom_operation_id", this_path)
            custom_operation_id_str_paths[(this_path(), this_method)] = value
        # Check if user has specified custom operation id
        if (path, method) in custom_operation_id_str_paths.keys():
            return custom_operation_id_str_paths[(path, method)]

        return split_camel(super().get_operation_id(path, method)).title()

    # Overrides, DOES NOT call overridden method
    # Keep an eye on DRF changes to see if the overridden get_tags method is improved
    # https://www.django-rest-framework.org/api-guide/schemas/#get_tags
    def get_tags(self, path, method):
        """
        This method returns custom tags passed into the __init__ method, or otherwise
        (if the tags argument was not included) adds a tag
        of the form '[APP] route_name' as the default behavior.
        Note that the abbreviation of the app in these [APP] brackets is set in the
        subpath_abbreviations dict above.
        """

        # If user has specified tags, use them.
        if self._tags:
            return self._tags

        # Create the tag from the first part of the path (other than "api") and the name
        name = self.get_name(path, method)
        path_components = (path[1:] if path.startswith("/") else path).split("/")
        subpath = path_components[1] if path_components[0] == "api" else path_components[0]
        if subpath not in subpath_abbreviations.keys():
            raise ValueError(
                f"You must add the the '{subpath}' subpath to the "
                "subpath_abbreviations dict in backend/PennCourses/docs_settings.py. "
                f"This subpath was inferred from the path '{path}'."
            )
        return [f"[{subpath_abbreviations[subpath]}] {name}"]

    # Overrides, uses overridden method
    def get_path_parameters(self, path, method):
        """
        This method returns a list of parameters from templated path variables. It improves
        the inference of path parameter description from the overridden method by utilizing
        property docstrings. If a custom path parameter description is specified using the
        custom_path_parameter_desc kwarg in __init__, that is used for the description.
        Docstring of overridden method:

        Return a list of parameters from templated path variables.
        """

        parameters = super().get_path_parameters(path, method)

        model = getattr(getattr(self.view, "queryset", None), "model", None)
        for parameter in parameters:
            variable = parameter["name"]
            description = parameter["description"]

            # Use property docstrings when possible
            if model is not None:
                try:
                    model_field = model._meta.get_field(variable)
                except Exception:
                    model_field = None
                if (
                    model_field is None
                    and parameter["name"] in model.__dict__.keys()
                    and isinstance(model.__dict__[variable], property)
                ):
                    doc = getdoc(model.__dict__[variable])
                    description = "" if doc is None else doc

            # Create a custom_path_parameter_desc dict which equals self.custom_path_parameter_desc
            # except with the keys as strings (by calling each of the keys of
            # self.custom_path_parameter_desc)
            custom_path_parameter_desc = dict()
            for key, value in self.custom_path_parameter_desc.items():
                if not callable(key) or not isinstance(key(), str):
                    not_using_reverse_func(
                        "custom_path_parameter_desc",
                        key,
                        PcxAutoSchema=True,
                        traceback=self.created_at,
                    )
                custom_path_parameter_desc[key()] = value

            # Add custom path parameter description if relevant
            if (
                custom_path_parameter_desc
                and path in custom_path_parameter_desc.keys()
                and method.upper() in custom_path_parameter_desc[path].keys()
                and variable in custom_path_parameter_desc[path][method].keys()
                and custom_path_parameter_desc[path][method][variable]
            ):
                description = custom_path_parameter_desc[path][method][variable]

            parameter["description"] = description

        return parameters

    # Overrides, uses overridden method
    def get_request_body(self, path, method):
        """
        This method overrides the get_request_body method from AutoSchema, setting
        a custom request schema if specified via the override_request_schema init kwarg.
        """
        request_body = super().get_request_body(path, method)

        # Create an override_request_schema dict which equals self.override_request_schema except
        # with the keys as strings (by calling each of the keys of self.override_request_schema)
        override_request_schema = dict()
        for key, value in self.override_request_schema.items():
            if not callable(key) or not isinstance(key(), str):
                not_using_reverse_func(
                    "override_request_schema", key, PcxAutoSchema=True, traceback=self.created_at
                )
            override_request_schema[key()] = value

        if path in override_request_schema and method in override_request_schema[path]:
            for ct in request_body["content"]:
                request_body["content"][ct]["schema"] = override_request_schema[path][method]

        return request_body

    # Overrides, uses overridden method
    def get_responses(self, path, method):
        """
        This method describes the responses for this path/method. It makes certain
        improvements over the overridden method in terms of adding useful information
        (like 403 responses). It also enforces the user's choice as to whether to include
        a response schema or alternatively just display the response (for path/method/status_code).
        Custom response descriptions specified by the user in the response_codes
        kwarg to the __init__ method are also added.
        Finally, custom schemas specified by the user in the override_response_schema kwarg to the
        __init__ method are added.
        """

        responses = super().get_responses(path, method)

        # Automatically add 403 response if authentication is required
        if IsAuthenticated in self.view.permission_classes and 403 not in responses:
            responses = {
                **responses,
                403: {"description": "Access denied (missing or improper authentication)."},
            }

        # Get "default" schema content from response
        # This code is from an older version of the overridden method which
        # did not use JSON refs (JSON refs are not appropriate for our use-case since
        # we change certain response schemas in ways that we don't want to affect
        # request schemas, etc).
        item_schema = {}
        serializer = self._get_serializer(path, method)
        if isinstance(serializer, serializers.Serializer):
            item_schema = self._map_serializer(serializer)
            # No write_only fields for response.
            for name, schema in item_schema["properties"].copy().items():
                if "writeOnly" in schema:
                    del item_schema["properties"][name]
                    if "required" in item_schema:
                        item_schema["required"] = [f for f in item_schema["required"] if f != name]
        if is_list_view(path, method, self.view):
            response_schema = {
                "type": "array",
                "items": item_schema,
            }
            paginator = self._get_paginator()
            if paginator:
                response_schema = paginator.get_paginated_response_schema(response_schema)
        else:
            response_schema = item_schema
        default_schema_content = {
            content_type: {"schema": deepcopy(response_schema)}
            for content_type in self.response_media_types
        }

        # Create a response_codes dict which equals self.response_codes except with the keys
        # as strings (by calling each of the keys of self.response_codes)
        response_codes = dict()
        for key, value in self.response_codes.items():
            if not callable(key) or not isinstance(key(), str):
                not_using_reverse_func(
                    "response_codes", key, PcxAutoSchema=True, traceback=self.created_at
                )
            response_codes[key()] = value

        # Change all status codes to integers
        responses = {int(key): value for key, value in responses.items()}
        # Add status codes and custom descriptions from custom response_codes dict
        if path in response_codes and method in response_codes[path]:
            for status_code in response_codes[path][method]:
                status_code = int(status_code)
                custom_description = response_codes[path][method][status_code]
                include_content = "[DESCRIBE_RESPONSE_SCHEMA]" in custom_description
                custom_description = custom_description.replace("[DESCRIBE_RESPONSE_SCHEMA]", "")
                if status_code in responses.keys():
                    if "[REMOVE THIS RESPONSE CODE FROM DOCS]" in custom_description:
                        del responses[status_code]
                    else:
                        responses[status_code]["description"] = custom_description
                        if not include_content and "content" in responses[status_code]:
                            del responses[status_code]["content"]
                elif "[REMOVE THIS RESPONSE CODE FROM DOCS]" not in custom_description:
                    responses[status_code] = {"description": custom_description}
                    if include_content:
                        responses[status_code]["content"] = deepcopy(default_schema_content)

        # Create an override_response_schema dict which equals self.override_response_schema except
        # with the keys as strings (by calling each of the keys of self.override_response_schema)
        override_response_schema = dict()
        for key, value in self.override_response_schema.items():
            if not callable(key) or not isinstance(key(), str):
                not_using_reverse_func(
                    "override_response_schema", key, PcxAutoSchema=True, traceback=self.created_at
                )
            override_response_schema[key()] = value

        if path in override_response_schema and method in override_response_schema[path]:
            for status_code in override_response_schema[path][method]:
                if status_code not in responses.keys():
                    responses[status_code] = {
                        "description": "",
                        "content": deepcopy(default_schema_content),
                    }
            for status_code in responses.keys():
                if status_code in override_response_schema[path][method]:
                    custom_schema = override_response_schema[path][method][status_code]
                    if "content" not in responses[status_code]:
                        responses[status_code]["content"] = dict()
                        for ct in self.request_media_types:
                            responses[status_code]["content"][ct] = custom_schema
                    else:
                        for response_schema in responses[status_code]["content"].values():
                            response_schema["schema"] = custom_schema
        return responses<|MERGE_RESOLUTION|>--- conflicted
+++ resolved
@@ -107,20 +107,12 @@
         reverse_func("schedules-list"): {
            "GET": {
                200: "[DESCRIBE_RESPONSE_SCHEMA]Schedules listed successfully.",
-<<<<<<< HEAD
-=======
-               403: "Access denied (missing or improper authentication)."
->>>>>>> 78875b06
            },
            "POST": {
                201: "Schedule successfully created.",
                200: "Schedule successfully updated (a schedule with the "
                     "specified id already existed).",
                400: "Bad request (see description above).",
-<<<<<<< HEAD
-=======
-               403: "Access denied (missing or improper authentication)."
->>>>>>> 78875b06
            }
         },
         ...
@@ -408,11 +400,8 @@
     (reverse_func("registrationhistory-list"), "GET"): "Registration History",
     (reverse_func("registrationhistory-detail", args=["id"]), "GET"): "Registration History",
     (reverse_func("statusupdate", args=["full_code"]), "GET"): "Status Update",
-<<<<<<< HEAD
+    (reverse_func("recommend-courses"), "POST"): "Course Recommendations",
     (reverse_func("course-reviews", args=["course_code"]), "GET"): "Course Reviews"
-=======
-    (reverse_func("recommend-courses"), "POST"): "Course Recommendations",
->>>>>>> 78875b06
 }
 assert all(
     [isinstance(k, tuple) and len(k) == 2 and isinstance(k[1], str) for k in custom_name.keys()]
