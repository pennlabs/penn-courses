import inspect
import json
import re
from copy import deepcopy
from inspect import getdoc
from textwrap import dedent

import jsonref
from django.urls import get_resolver
from rest_framework import serializers
from rest_framework.permissions import IsAuthenticated
from rest_framework.renderers import JSONOpenAPIRenderer
from rest_framework.schemas.openapi import AutoSchema
from rest_framework.schemas.utils import is_list_view


"""
This file includes code and settings for our PCx autodocumentation
(based on a Django-generated OpenAPI schema and Redoc, which formats that schema into a
readable documentation web page). Some useful links:
https://github.com/Redocly/redoc
https://github.com/Redocly/redoc/blob/master/docs/redoc-vendor-extensions.md#tagGroupObject
https://www.django-rest-framework.org/api-guide/schemas
https://www.django-rest-framework.org/topics/documenting-your-api/
A Redoc example from which many of the concepts in this file were taken from:
https://redocly.github.io/redoc/
https://github.com/Redocly/redoc/blob/master/demo/openapi.yaml


TERMINOLOGY:

Each route (e.g. GET /api/plan/schedules/{id}/) has an "operation ID" that is (by default)
automatically parsed from the codebase (e.g. "Retrieve Schedule"). The base "name" underlying this
operation ID is also automatically parsed by default (e.g. "Schedule"). The operation ID shows up
as the title of the route on our Redoc documentation page. You can customize the
name and/or the operation ID of a route by modifying the custom_name and custom_operation_id
dicts in this file. Customizing the name will change the operation ID and the tag of the route
(see below). You can customize the name with the custom_name dict below, and the operation ID
with the custom_operation_id dict.

Tags are groupings of routes by name. For instance, all the routes
GET, POST /api/plan/schedules/ and GET, PUT, DELETE /api/plan/schedules/{id}
are organized under the shared tag "[PCP] Schedule", since they all share the base name "Schedule".
You can click on a tag in the table of contents of our Redoc documenation, and the section will
expand to show all the underlying routes (each titled by its operation ID). You can change tag
names using the custom_tag_names dict below, but the default tag names are usually sensible
(derived from the base name of the underlying routes). What's more useful is to give a tag a
description, which you can do with the custom_tag_descriptions dict.

Tag groups organize tags into groups; they show up in the left sidebar of our Redoc page and divide
the categories of routes into meta categories. We are using them to separate our tags by app.
For instance, "Penn Course Plan" is a tag group. Each tag group has an abbreviation, specified by
the tag_group_abbreviations dict. For instance, the "Penn Course Plan" tag group is
abbreviated "[PCP]". Each tag in a tag group is prefixed by the tag group abbreviation in
square brackets (for instance "[PCP] Schedule"). The subpath_abbreviations dict below takes Django
app names (e.g. "plan"), and maps them to the corresponding tag group abbreviation (this is how
tags are automatically organized into tag groups). You shouldn't need to modify this dict unless
you change an app name or add a new app). Then, the tag_group_abbreviations dict maps the
abbreviation to the full name of the tag group.


MAINTENENCE:

You can update the introductory sections / readme of the auto-docs page by editing the
markdown-formatted openapi_description text below.
You should include docstrings in views (the proper format of docstrings are specified here
https://www.django-rest-framework.org/coreapi/from-documenting-your-api/#documenting-your-views)
explaining the function of the view (or the function of each method if there are multiple supported
methods). These docstrings will be parsed by the auto-docs and included in the documentation page.

When writing any class-based views where you specify a queryset (such as ViewSets), even if you
override get_queryset(), you should also specify the queryset field with something like
queryset = ExampleModel.objects.none() (using .none() to prevent accidental data breach), or
alternatively a sensible queryset default (e.g. queryset = Course.with_reviews.all() for the
CourseDetail ViewSet). Basically, just make sure the queryset parameter is always pointing to the
relevant model (if you are using queryset or get_queryset()). This will allow the
auto-documentation to access the model underlying the queryset (it cannot call get_queryset()
since it cannot generate a request object which the get_queryset() method might try to access).

If the meaning of a model or serializer field is not clear, you should include the string help_text
as a parameter when initializing the field, explaining what that field stores. This will show up
in the documentation such that parameter descriptions are inferred from model or serializer field
help text. For properties, the docstring will be used since there is no
way to define help_text for a property; so even if a property's use is clear based on the code,
keep in mind that describing its purpose in the docstring will be helpful to frontend engineers
who are unfamiliar with the backend code (also, don't include a :return: tag as you might normally
do for functions; a property is to be treated as a dynamic field, not a method, so just state
what the method returns as the only text in the docstring).
Including help_text/docstring when a field/property's purpose is unclear will also
make the model/serializer code more understandable for future Labs developers.
And furthermore, all help_text and descriptive docstrings show up in the backend
documentation (accessible at /admin/doc/).

PcxAutoSchema (defined below) is a subclass of Django's AutoSchema, and it makes some improvements
on that class for use with Redoc as well as some customizations specific to our use-cases. You can
customize auto-docs for a specific view by setting
schema = PcxAutoSchema(...)
in class-based views, or using the decorator
@schema(PcxAutoSchema(...))
in functional views, and passing kwargs (...) into the PcxAutoSchema constructor (search
PcxAutoSchema in our codebase for some examples of this, and keep reading for a comprehensive
description of how you can customize PcxAutoSchema using these kwargs).

There are a number of dictionaries you can use to customize these auto-docs; some are passed into
PcxAutoSchema as initialization kwargs, and some are predefined in this file (in the
"Customizable Settings" section below). Often, these dictionaries will contain layers of nested
dictionaries with a schema of path/method/... However, you will notice in example code snippets
in this README and in our codebase, these paths are not hardcoded but instead are referenced by
route name (to avoid repeating URL information that is already specified in urls.py files).
To determine the name of a certain URL, run `python manage.py show_urls` which will print
a list of URLs and their corresponding names.
Note that the route name of the URL here is not to be confused with the base name of the route
as defined above in the TERMINOLOGY section; the name of the URL is specified in the urls.py file,
whereas the name of the route is auto-generated from the code, and may or may not be derived from
the URL name. For instance "courses-detail" is a URL name, and "Course" is the base name of the
corresponding route for documentation generation.
Sorry for the confusion / overloading of terms here.

By default, response codes will be assumed to be 204 (for delete) or 200 (in all other cases).
To set custom response codes for a path/method (with a custom description), include a
response_codes kwarg in your PcxAutoSchema instantiation.  You should input
a dict mapping paths (indicated by route name) to dicts, where each subdict maps string methods
to dicts, and each further subdict maps int response codes to string descriptions.  An example:
    response_codes={
        "schedules-list": {
           "GET": {
               200: "[DESCRIBE_RESPONSE_SCHEMA]Schedules listed successfully.",
           },
           "POST": {
               201: "Schedule successfully created.",
               200: "Schedule successfully updated (a schedule with the "
                    "specified id already existed).",
               400: "Bad request (see description above).",
           }
        },
        ...
    }
Note that if you include "[DESCRIBE_RESPONSE_SCHEMA]" in your string description, that will
not show up in the description text (it will automatically be removed) but instead will indicate
that that response should have a response body schema show up in the documentation (the schema will
be automatically generated by default, but can be customized using the override_response_schema
kwarg; see below).  You should generally enable a response schema for responses which will contain
useful data for the frontend beyond the response code.  Note that in the example above, the only
such response is the listing of schedules (the GET 200 response).
If you include "[UNDOCUMENTED]" in your string description, that will
remove that response status code from the schema/docs. This is useful if you want to remove
a code that is included by default from the schema.

If you want to make manual changes to a request schema, include an override_request_schema kwarg
in your PcxAutoSchema instantiation.  You should input a dict mapping paths (indicated by
route name) to dicts, where each subdict maps string methods to objects specifying the
desired response schema for that path/method.
The format of these objects is governed by the OpenAPI specification
(for more on the syntax of how to specify a schema, see this link:
http://spec.openapis.org/oas/v3.0.3.html#schema-object [section 4.7.24]
you are specifying the dicts mapped to by "schema" keys in the examples at the following link:
http://spec.openapis.org/oas/v3.0.3.html#request-body-object).  An example:
    override_request_schema={
        "recommend-courses": {
            "POST": {
                "type": "object",
                "properties": {
                    "past_courses": {
                        "type": "array",
                        "description": (
                            "An array of courses the user has previously taken."
                        ),
                        "items": {
                            "type": "string",
                            "description": "A course code of the form DEPT-XXX, e.g. CIS-120"
                        }
                    }
                }
            }
        }
    }

If you want to make manual changes to a response schema, include an override_response_schema kwarg
in your PcxAutoSchema instantiation.  You should input a dict mapping paths (indicated by
route name) to dicts, where each subdict maps string methods to dicts, and each further subdict
maps int response codes to the objects specifying the desired response schema.
The format of these objects is governed by the OpenAPI specification
(for more on the syntax of how to specify a schema, see this link:
http://spec.openapis.org/oas/v3.0.3.html#schema-object [section 4.7.24]
you are specifying the dicts mapped to by "schema" keys in the examples at the following link:
http://spec.openapis.org/oas/v3.0.3.html#response-object). You can reference existing schemas
generated by the docs using the notation {"$ref": "#/components/schemas/VeryComplexType"}.
Download the existing OpenAPI schema using the button at the top of the docs page to inspect
what existing schemas exist, and what the path to them is.

An example:
    override_response_schema={
        "recommend-courses": {
            "POST": {
                200: {
                    "type": "array",
                    "description": "An array of courses that we recommend.",
                    "items": {
                        "type": "string",
                        "description": "The full code of the recommended course, in the form "
                                       "DEPT-XXX, e.g. CIS-120"
                    }
                }
            }
        }
    }

You can also include a "media_type" key in the schema object of your custom response,
for setting a nonstandard response content type.

An example:
    override_response_schema={
        "calendar-view": {
            "GET": {
                200: {
                    "media_type": "text/calendar",
                    "type": "string",
                    "description": "A calendar file in ICS format."
                }
            }
        }
    }

If you want to manually set the description of a path parameter for a certain path/method,
you can do so by including a custom_path_parameter_desc kwarg in your PcxAutoSchema instantiation,
with keys of the form path > method > variable_name pointing to a string description.  Example:
    custom_path_parameter_desc={
        "statusupdate": {
            "GET": {
                "full_code": (
                    "The code of the section which this status update applies to, in the "
                    "form '{dept code}-{course code}-{section code}', e.g. 'CIS-120-001' for the "
                    "001 section of CIS-120."
                )
            }
        }
    }

If you want to manually specify parameters (query, path, header, or cookie) for a certain 
path/method, you can do so by including a custom_parameters kwarg in your PcxAutoSchema
instantiation, passing a dict of the form path > method > [list of query param schema objects]. 
This kwarg will override custom_path_parameter_desc if they conflict.
The format of these objects is described by 
https://spec.openapis.org/oas/v3.0.3.html#parameter-object [section 4.7.12]
Example:
    custom_parameters={
        "course-plots": {
            "GET": [
                {
                    "name": "course_code",
                    "in": "path",
                    "description": "The dash-joined department and code of the course you want plots for, e.g. `CIS-120` for CIS-120.",  # noqa E501
                    "schema": {"type": "string"},
                    "required": True,
                },
                {
                    "name": "instructor_ids",
                    "in": "query",
                    "description": "A comma-separated list of instructor IDs with which to filter the sections underlying the returned plots.",  # noqa E501
                    "schema": {"type": "string"},
                    "required": False,
                },
            ]
        },
    },

Finally, if you still need to further customize your API schema, you can do this in the
make_manual_schema_changes function below. This is applied to the final JSON schema after all
automatic changes / customizations are applied.  For more about the format of an OpenAPI
schema (which you would need to know a bit about to make further customizations), see this
documentation:
http://spec.openapis.org/oas/v3.0.3.html
To explore our JSON schema (which can help when trying to figure out how to modify it in
make_manual_schema_changes if you need to), you can download it from the /api/openapi/ route.
"""


def get_url_by_name(name):
    reverse = get_resolver().reverse_dict
    if name not in reverse:
        raise ValueError(f"Tried to get URL by name '{name}', but no such URL exists.")
    path = reverse[name][0][0][0]
    path = path.replace(r"%(pk)s", r"{id}")
    return "/" + re.sub(r"%\(([^)]+)\)s", r"{\1}", path)


# ============================= Begin Customizable Settings ========================================


# The following is the description which shows up at the top of the documentation site
openapi_description = """
# Introduction
Penn Courses ([GitHub](https://github.com/pennlabs/penn-courses)) is the umbrella
categorization for [Penn Labs](https://pennlabs.org/)
products designed to help students navigate the course registration process. It currently
includes three products, each with their own API documented on this page:
Penn Course Alert, Penn Course Plan, and Penn Course Review.

See `Penn Labs Notion > Penn Courses` for more details on each of our (currently) three apps.

For instructions on how to maintain this documentation while writing code,
see the comments in `backend/PennCourses/docs_settings.py` (it is easy, and will be helpful
for maintaining Labs knowledge in spite of our high member turnover rate).

See our [GitHub](https://github.com/pennlabs/penn-courses) repo for instructions on
installation, running in development, and loading in course data for development. Visit
the `/admin/doc/` route ([link](/admin/doc/)) for the backend documentation generated by Django
(admin account required, which can be made by running
`python manage.py createsuperuser` in terminal/CLI).

# Unified Penn Courses
By virtue of the fact that all Penn Courses products deal with, well, courses,
it would make sense for all three products to share the same backend.

We realized the necessity of a unified backend when attempting to design a new Django backend
for Penn Course Plan. We like to live by the philosophy of keeping it
[DRY](https://en.wikipedia.org/wiki/Don't_repeat_yourself), and
PCA and PCP's data models both need to reference course and
section information. We could have simply copied over code (a bad idea)
or created a shared reusable Django app (a better idea) for course data,
but each app would still need to download copies of the same data.
Additionally, this will help us build integrations between our Courses products.

# Authentication
PCx user authentication is handled by platform's Penn Labs Accounts Engine.
See [Penn Labs Notion > Platform > The Accounts Engine](https://www.notion.so/pennlabs/The-Accounts-Engine-726ccf8875e244f4b8dbf8a8f2c97a87?pvs=4)
for extensive documentation and links to repositories for this system. When tags or routes
are described as requiring user authentication, they are referring to this system.

I highly recommend the [official video course on OAuth2](https://oauth.net/2/) (by Aaron Parecki),
then the Platform Notion docs on the "Accounts Engine" for anyone who wants to understand
Labs authentication better. Platform is our OAuth2 "Authorization Server",
and Django Labs Accounts is an OAuth2 client run by our Django backends (Clubs, Penn Courses, etc),
exposing client-facing authentication routes like `penncourseplan.com/accounts/login`.
There's also this Wikipedia page explaining [Shibboleth](https://en.wikipedia.org/wiki/Shibboleth_(software))
(which is used by Penn for authentication, and by the Platform authorization server).

See the Django docs for more on Django's features for
[User Authentication](https://docs.djangoproject.com/en/3.0/topics/auth/),
which are used by PCX apps, as part of Platform's accounts system.
"""  # noqa E501


# This dictionary takes app names (the string just after /api/ in the path or just after /
# if /api/ does not come at the beginning of the path)
# as values and abbreviated versions of those names as values.  It is used to
# add an abbreviated app prefix designating app membership to each route's tag name.
# For instance the Registration tag is prepended with [PCA] to get "[PCA] Registration" since
# its routes start with /api/alert/, and "alert": "PCA" is a key/value pair in the following dict.
subpath_abbreviations = {
    "plan": "PCP",
    "alert": "PCA",
    "review": "PCR",
    "base": "PCx",
    "accounts": "Accounts",
}
assert all(
    [isinstance(key, str) and isinstance(val, str) for key, val in subpath_abbreviations.items()]
)


# This dictionary should map abbreviated app names (values from the dict above) to
# longer form names which will show up as the tag group name in the documentation.
tag_group_abbreviations = {
    "PCP": "Penn Course Plan",
    "PCA": "Penn Course Alert",
    "PCR": "Penn Course Review",
    "PCx": "Penn Courses (Base)",
    "Accounts": "Penn Labs Accounts",
    "": "Other"  # Catches all other tags (this should normally be an empty tag group and if so
    # it will not show up in the documentation, but is left as a debugging safeguard).
    # If routes are showing up in a "Misc" tag in this group, make sure you set the schema for
    # those views to be PcxAutoSchema, as is instructed in the meta docs above.
}
assert all(
    [isinstance(key, str) and isinstance(val, str) for key, val in tag_group_abbreviations.items()]
)


# "operation ids" are the unique titles of routes within a tag (if you click on a tag you see
# a list of operation ids, each corresponding to a certain route).

# name here refers to the name underlying the operation id of the view
# this is NOT the full name that you see on the API, it is the base name underlying it,
# and is used in construction of that name
# For instance, for POST /api/plan/schedules/, the name is "Schedule" and the operation_id is
# "Create Schedule" (see below get_name and _get_operation_id methods in PcxAutoSchema for
# a more in-depth explanation of the difference).
# IMPORTANT: The name also defines what the automatically-set tag name will be.
# That's why this custom_name is provided separately from custom_operation_id below;
# you can use it if you want to change the operation_id AND the tag name at once.
custom_name = {  # keys are (path, method) tuples, values are custom names
    # method is one of ("GET", "POST", "PUT", "PATCH", "DELETE")
<<<<<<< HEAD
    (reverse_func("registrationhistory-list"), "GET"): "Registration History",
    (
        reverse_func("registrationhistory-detail", args=["id"]),
        "GET",
    ): "Registration History",
    (reverse_func("statusupdate", args=["full_code"]), "GET"): "Status Update",
    (reverse_func("recommend-courses"), "POST"): "Course Recommendations",
    (reverse_func("course-reviews", args=["course_code"]), "GET"): "Course Reviews",
    (reverse_func("course-plots", args=["course_code"]), "GET"): "Plots",
    (reverse_func("review-autocomplete"), "GET"): "Autocomplete Dump",
    (
        reverse_func("instructor-reviews", args=["instructor_id"]),
        "GET",
    ): "Instructor Reviews",
    (
        reverse_func("department-reviews", args=["department_code"]),
        "GET",
    ): "Department Reviews",
    (
        reverse_func("course-history", args=["course_code", "instructor_id"]),
        "GET",
    ): "Section-Specific Reviews",
    (
        reverse_func("requirements-list", args=["semester"]),
        "GET",
    ): "Pre-NGSS Requirement",
    (reverse_func("restrictions-list"), "GET"): "NGSS Restriction",
=======
    ("registrationhistory-list", "GET"): "Registration History",
    ("registrationhistory-detail", "GET"): "Registration History",
    ("statusupdate", "GET"): "Status Update",
    ("recommend-courses", "POST"): "Course Recommendations",
    ("course-reviews", "GET"): "Course Reviews",
    ("course-plots", "GET"): "Plots",
    ("review-autocomplete", "GET"): "Autocomplete Dump",
    ("instructor-reviews", "GET"): "Instructor Reviews",
    ("department-reviews", "GET"): "Department Reviews",
    ("course-history", "GET"): "Section-Specific Reviews",
    ("requirements-list", "GET"): "Pre-NGSS Requirement",
    ("restrictions-list", "GET"): "NGSS Restriction",
>>>>>>> 9f54efdf
}
assert all(
    [isinstance(k, tuple) and len(k) == 2 and isinstance(k[1], str) for k in custom_name.keys()]
)


custom_operation_id = {  # keys are (path, method) tuples, values are custom names
    # method is one of ("GET", "POST", "PUT", "PATCH", "DELETE")
    ("registrationhistory-list", "GET"): "List Registration History",
    ("registrationhistory-detail", "GET"): "Retrieve Historic Registration",
    ("statusupdate", "GET"): "List Status Updates",
    ("courses-search", "GET"): "Course Search",
    ("section-search", "GET"): "Section Search",
    ("review-autocomplete", "GET"): "Retrieve Autocomplete Dump",
    ("calendar-view", "GET"): "Get Calendar",
}
assert all(
    [
        isinstance(k, tuple) and len(k) == 2 and isinstance(k[1], str)
        for k in custom_operation_id.keys()
    ]
)


# Use this dictionary to rename tags, if you wish to do so
# keys are old tag names (seen on docs), values are new tag names
custom_tag_names = {}
assert all([isinstance(key, str) and isinstance(val, str) for key, val in custom_tag_names.items()])


# Note that you can customize the tag for all routes from a certain view by passing in a
# list containing only that tag into the tags kwarg of PcxAutoSchema instantiation
# (inherited behavior from Django AutoSchema:
# https://www.django-rest-framework.org/api-guide/schemas/#autoschema)

# tag descriptions show up in the documentation body below the tag name
custom_tag_descriptions = {
    # keys are tag names (after any name changes from above dicts), vals are descriptions
    "[PCP] Schedule": dedent(
        """
        These routes allow interfacing with the user's PCP Schedules for the current semester,
        stored on the backend. Ever since we integrated Penn Labs Accounts into PCP so that users
        can store their schedules across devices and browsers, we have stored users' schedules on
        our backend (rather than local storage).
        """
    ),
    "[PCP] Pre-NGSS Requirements": dedent(
        """
        These routes expose the pre-NGSS (deprecated since 2022C) academic requirements for the
        current semester which are stored on our backend (hopefully comprehensive).
        """
    ),
    "[PCP] Course": dedent(
        """
        These routes expose course information for PCP for the current semester.
        """
    ),
    "[PCA] Registration History": dedent(
        """
        These routes expose a user's registration history (including
        inactive and obsolete registrations) for the current semester.  Inactive registrations are
        registrations which would not trigger a notification to be sent if their section opened,
        and obsolete registrations are registrations which are not at the head of their resubscribe
        chain.
        """
    ),
    "[PCA] Registration": dedent(
        """
        As the main API endpoints for PCA, these routes allow interaction with the user's
        PCA registrations.  An important concept which is referenced throughout the documentation
        for these routes is that of the "resubscribe chain".  A resubscribe chain is a chain
        of PCA registrations where the tail of the chain was an original registration created
        through a POST request to `/api/alert/registrations/` specifying a new section (one that
        the user wasn't already registered to receive alerts for).  Each next element in the chain
        is a registration created by resubscribing to the previous registration (once that
        registration had triggered an alert to be sent), either manually by the user or
        automatically if auto_resubscribe was set to true.  Then, it follows that the head of the
        resubscribe chain is the most relevant Registration for that user/section combo; if any
        of the registrations in the chain are active, it would be the head.  And if the head
        is active, none of the other registrations in the chain are active.

        Note that a registration will send an alert when the section it is watching opens, if and
        only if it hasn't sent one before, it isn't cancelled, and it isn't deleted.  If a
        registration would send an alert when the section it is watching opens, we call it
        "active".  See the Create Registration docs for an explanation of how to create a new
        registration, and the Update Registration docs for an explanation of how you can modify
        a registration after it is created.

        In addition to sending alerts for when a class opens up, we have also implemented
        an optionally user-enabled feature called "close notifications".
        If a registration has close_notification enabled, it will act normally when the watched
        section opens up for the first time (triggering an alert to be sent). However, once the
        watched section closes, it will send another alert (the email alert will be in the same
        chain as the original alert) to let the user know that the section has closed. Thus,
        if a user sees a PCA notification on their phone during a class for instance, they won't
        need to frantically open up their laptop and check PennInTouch to see if the class is still
        open just to find that it is already closed.  To avoid spam and wasted money, we DO NOT
        send any close notifications over text. So the user must have an email saved or use
        push notifications in order to be able to enable close notifications on a registration.
        Note that the close_notification setting carries over across resubscriptions, but can be
        disabled at any time using Update Registration.

        After the PCA backend refactor in 2019C/2020A, all PCA Registrations have a `user` field
        pointing to the user's Penn Labs Accounts User object.  In other words, we implemented a
        user/accounts system for PCA which required that
        people log in to use the website. Thus, the contact information used in PCA alerts
        is taken from the user's User Profile.  You can edit this contact information using
        Update User or Partial Update User.  If push_notifications is set to True, then
        a push notification will be sent when the user is alerted, but no text notifications will
        be sent (as that would be a redundant alert to the user's phone). Otherwise, an email
        or a text alert is sent if and only if contact information for that medium exists in
        the user's profile.
        """
    ),
    "[PCA] User": dedent(
        """
        These routes expose a user's saved settings (from their Penn Labs Accounts user object).
        For PCA, the profile object is of particular importance; it stores the email and
        phone of the user (with a null value for either indicating the user doesn't want to be
        notified using that medium).
        """
    ),
    "[PCA] Sections": dedent(
        """
        This route is used by PCA to get data about sections.
        """
    ),
    "[Accounts] User": dedent(
        """
        These routes allow interaction with the User object of a Penn Labs Accounts user.
        We do not document `/accounts/...` authentication routes here, as they are described
        by the [Authentication](#section/Authentication) section, and the
        [Penn Labs Account Engine](https://www.notion.so/pennlabs/The-Accounts-Engine-726ccf8875e244f4b8dbf8a8f2c97a87?pvs=4)
        Notion page.
        """  # noqa E501
    ),
    "Miscs": dedent(
        """
        <span style="color:red;">WARNING</span>: This tag should not be used, and its existence
        indicates you may have forgotten to set a view's schema to PcxAutoSchema for the views
        under this tag. See the meta documentation in backend/PennCourses/docs_settings.py of our
        codebase for instructions on how to properly set a view's schema to PcxAutoSchema.
        """
    ),
}
assert all(
    [isinstance(key, str) and isinstance(val, str) for key, val in custom_tag_descriptions.items()]
)


labs_logo_url = "https://i.imgur.com/tVsRNxJ.png"


def make_manual_schema_changes(data):
    """
    Use this space to make manual modifications to the schema before it is
    presented to the user. Only make manual changes as a last resort, and try
    to use built-in functionality whenever possible.
    These modifications were written by referencing the existing schema at /api/openapi
    and also an example schema (written in YAML instead of JSON, but still
    easily interpretable as JSON) from a Redoc example:
    https://github.com/Redocly/redoc/blob/master/demo/openapi.yaml
    """

    data["info"]["x-logo"] = {"url": labs_logo_url, "altText": "Labs Logo"}
    data["info"]["contact"] = {"email": "contact@pennlabs.org"}

    # Remove ID from the documented PUT request body for /api/plan/schedules/
    # (the id field in the request body is ignored in favor of the id path parameter)
    schedules_detail_url = get_url_by_name("schedules-detail")
    data["paths"][schedules_detail_url]["put"] = deepcopy(
        data["paths"][schedules_detail_url]["put"]
    )
    for content_ob in data["paths"][schedules_detail_url]["put"]["requestBody"]["content"].values():
        content_ob["schema"]["properties"].pop("id", None)

    # Make the name and sections fields of the PCP schedule request body required,
    # make the id field optionally show up. Also, make the id and semester fields
    # show up under the sections field, and make id required.
    for path, path_ob in data["paths"].items():
        if get_url_by_name("schedules-list") not in path:
            continue
        for method_ob in path_ob.values():
            if "requestBody" not in method_ob.keys():
                continue
            for content_ob in method_ob["requestBody"]["content"].values():
                properties_ob = content_ob["schema"]["properties"]
                if "sections" in properties_ob.keys():
                    section_ob = properties_ob["sections"]
                    if "required" not in section_ob["items"].keys():
                        section_ob["items"]["required"] = []
                    required = section_ob["items"]["required"]
                    section_ob["items"]["required"] = list(set(required + ["id", "semester"]))
                    for field, field_ob in section_ob["items"]["properties"].items():
                        if field == "id" or field == "semester":
                            field_ob["readOnly"] = False
                if "semester" in properties_ob.keys():
                    properties_ob["semester"]["description"] = dedent(
                        """
                        The semester of the course (of the form YYYYx where x is A [for spring],
                        B [summer], or C [fall]), e.g. `2019C` for fall 2019. You can omit this
                        field and the semester of the first section in the sections list will be
                        used instead (or if the sections list is empty, the current semester will
                        be used). If this field differs from any of the semesters of the sections
                        in the sections list, a 400 will be returned.
                        """
                    )
                if "id" in properties_ob.keys():
                    properties_ob["id"]["description"] = (
                        "The id of the schedule, if you want to explicitly set this (on create) "
                        "or update an existing schedule by id (optional)."
                    )

    # Make application/json the only content type
    def delete_other_content_types_dfs(dictionary):
        if not isinstance(dictionary, dict):
            return None
        dictionary.pop("application/x-www-form-urlencoded", None)
        dictionary.pop("multipart/form-data", None)
        for value in dictionary.values():
            delete_other_content_types_dfs(value)

    delete_other_content_types_dfs(data)


# ============================== End Customizable Settings =========================================


def split_camel(w):
    return re.sub("([a-z0-9])([A-Z])", lambda x: x.groups()[0] + " " + x.groups()[1], w)


def pluralize_word(s):
    return s + "s"  # naive solution because this is how it is done in DRF


# Customization dicts populated by PcxAutoSchema __init__ method calls

# A cumulative version of the response_codes parameter to PcxAutoSchema:
cumulative_response_codes = dict()
# A cumulative version of the override_request_schema parameter to PcxAutoSchema:
cumulative_override_request_schema = dict()
# A cumulative version of the override_response_schema parameter to PcxAutoSchema:
cumulative_override_response_schema = dict()
# A cumulative version of the custom_path_parameter_desc parameter to PcxAutoSchema:
cumulative_cppd = dict()
# A cumulative version of the custom_parameters parameter to PcxAutoSchema:
cumulative_cp = dict()


class JSONOpenAPICustomTagGroupsRenderer(JSONOpenAPIRenderer):
    def render(self, data_raw, media_type=None, renderer_context=None):
        """
        This overridden method modifies the JSON OpenAPI schema generated by Django
        to add tag groups, and most of the other customization specified above.
        It was written by referencing the existing schema at /api/openapi
        and also an example schema (written in YAML instead of JSON, but still
        easily interpretable as JSON) from a Redoc example:
        https://github.com/Redocly/redoc/blob/master/demo/openapi.yaml
        """

        # The following resolves JSON refs which are not handled automatically in Python dicts
        # https://swagger.io/docs/specification/using-ref/
        data = jsonref.loads(json.dumps(data_raw))

        # Determine existing tags and create a map from tag to a list of the corresponding dicts
        # of nested schema objects at paths/{path}/{method} in the OpenAPI schema (for all
        # the paths/methods which have that tag).
        # If any routes do not have tags, add the 'Misc' tag to them, which will be put in
        # the 'Other' tag group automatically, below.
        tags = set()
        tag_to_dicts = dict()
        for x in data["paths"].values():
            for v in x.values():
                if "tags" in v.keys():
                    tags.update(v["tags"])
                    for t in v["tags"]:
                        if t not in tag_to_dicts.keys():
                            tag_to_dicts[t] = []
                        tag_to_dicts[t].append(v)
                else:
                    v["tags"] = ["Misc"]
                    tags.add("Misc")
                    if "Misc" not in tag_to_dicts.keys():
                        tag_to_dicts["Misc"] = []
                    tag_to_dicts["Misc"].append(v)

        # A function to change tag names (adds requested changes to a dict which will be
        # cleared after the for tag in tags loop below finishes; it is done this way since
        # the tags set cannot be modified while it is being iterated over).
        changes = dict()

        def update_tag(old_tag, new_tag):
            for val in tag_to_dicts[old_tag]:
                val["tags"] = [(t if t != old_tag else new_tag) for t in val["tags"]]
            lst = tag_to_dicts.pop(old_tag)
            tag_to_dicts[new_tag] = lst
            changes[old_tag] = new_tag  # since tags cannot be updated while iterating through tags
            return new_tag

        # Pluralize tag name if all views in tag are lists, and apply custom tag names from
        # custom_tag_names dict defined above.
        for tag in tags:
            tag = update_tag(tag, split_camel(tag))
            all_list = all([("list" in v["operationId"].lower()) for v in tag_to_dicts[tag]])
            if all_list:  # if all views in tag are lists, pluralize tag name
                tag = update_tag(
                    tag,
                    " ".join(tag.split(" ")[:-1] + [pluralize_word(tag.split(" ")[-1])]),
                )
            if tag in custom_tag_names.keys():  # rename custom tags
                tag = update_tag(tag, custom_tag_names[tag])

        # Remove 'required' flags from responses (it doesn't make sense for a response
        # item to be 'required').
        def delete_required_dfs(dictionary):
            if not isinstance(dictionary, dict):
                return None
            dictionary.pop("required", None)
            for value in dictionary.values():
                delete_required_dfs(value)

        for path_name, val in data["paths"].items():
            for method_name, v in val.items():
                v["responses"] = deepcopy(v["responses"])
                delete_required_dfs(v["responses"])

        # Since tags could not be updated while we were iterating through tags above,
        # we update them now.
        for k, v in changes.items():
            tags.remove(k)
            tags.add(v)

        # Add custom tag descriptions from the custom_tag_descriptions dict defined above
        data["tags"] = [
            {"name": tag, "description": custom_tag_descriptions.get(tag, "")} for tag in tags
        ]

        # Add tags to tag groups based on the tag group abbreviation in the name of the tag
        # (these abbreviations are added as prefixes of the tag names automatically in the
        # get_tags method of PcxAutoSchema).
        tags_to_tag_groups = dict()
        for t in tags:
            for k in tag_group_abbreviations.keys():
                # Assigning the tag groups like this prevents tag abbreviations being substrings
                # of each other from being problematic; the longest matching abbreviation is
                # used (so even if another tag group abbreviation is a substring, it won't be
                # mistakenly used for the tag group).
                if k in t and (
                    t not in tags_to_tag_groups.keys() or len(k) > len(tags_to_tag_groups[t])
                ):
                    tags_to_tag_groups[t] = k
        data["x-tagGroups"] = [
            {"name": v, "tags": [t for t in tags if tags_to_tag_groups[t] == k]}
            for k, v in tag_group_abbreviations.items()
        ]
        # Remove empty tag groups
        data["x-tagGroups"] = [g for g in data["x-tagGroups"] if len(g["tags"]) != 0]

        # This code ensures that no path/methods in optional dictionary kwargs passed to
        # PcxAutoSchema __init__ methods are invalid (indicating user error)
        for original_kwarg, parameter_name, parameter_dict in [
            ("response_codes", "cumulative_response_codes", cumulative_response_codes),
            (
                "override_request_schema",
                "cumulative_override_request_schema",
                cumulative_override_request_schema,
            ),
            (
                "override_response_schema",
                "cumulative_override_response_schema",
                cumulative_override_response_schema,
            ),
            ("custom_path_parameter_desc", "cumulative_cppd", cumulative_cppd),
            ("custom_parameters", "cumulative_cp", cumulative_cp),
        ]:
<<<<<<< HEAD
            for path_func in parameter_dict:
                traceback = parameter_dict[path_func]["traceback"]
                if not callable(path_func) or not isinstance(path_func(), str):
                    not_using_reverse_func(
                        original_kwarg,
                        path_func,
                        PcxAutoSchema=True,
                        traceback=traceback,
                    )
                path = path_func()
=======
            for route_name in parameter_dict:
                traceback = parameter_dict[route_name]["traceback"]
                path = get_url_by_name(route_name)
>>>>>>> 9f54efdf
                if path not in data["paths"].keys():
                    raise ValueError(
                        f"Check the {original_kwarg} input to PcxAutoSchema instantiation at "
                        f"{traceback}; invalid path found: '{path}'."
                        + (
                            "If 'id' is in your args list, check if you set primary_key=True for "
                            "some field in the relevant model, and if so change 'id' "
                            "in your args list to the name of that field."
                            if "id" in path
                            else ""
                        )
                    )
                for method in parameter_dict[route_name]:
                    if method == "traceback":
                        continue
                    if method.lower() not in data["paths"][path].keys():
                        raise ValueError(
                            f"Check the {original_kwarg} input to PcxAutoSchema instantiation at "
                            f"{traceback}; invalid method '{method}' for path '{path}'"
                        )

        new_cumulative_cp = {
            get_url_by_name(route_name): value for route_name, value in cumulative_cp.items()
        }

        # Update query parameter documentation
        for path_name, val in data["paths"].items():
            if path_name not in new_cumulative_cp:
                continue
            for method_name, v in val.items():
                method_name = method_name.upper()
                if method_name.upper() not in new_cumulative_cp[path_name]:
                    continue
                custom_query_params = new_cumulative_cp[path_name][method_name]
                custom_query_params_names = {param_ob["name"] for param_ob in custom_query_params}
                v["parameters"] = [
                    param_ob
                    for param_ob in v["parameters"]
                    if param_ob["name"] not in custom_query_params_names
                ] + custom_query_params

        # Make any additional manual changes to the schema programmed by the user
        make_manual_schema_changes(data)

        return jsonref.dumps(data, indent=2).encode("utf-8")


class PcxAutoSchema(AutoSchema):
    """
    This custom subclass serves to improve AutoSchema in terms of customizability, and
    quality of inference in some non-customized cases.

    https://www.django-rest-framework.org/api-guide/schemas/#autoschema
    """

    def __new__(
        cls,
        *args,
        response_codes=None,
        override_request_schema=None,
        override_response_schema=None,
        custom_path_parameter_desc=None,
        custom_parameters=None,
        **kwargs,
    ):
        """
        An overridden __new__ method which adds a created_at property to each PcxAutoSchema
        instance indicating the file/line from which it was instantiated (useful for debugging).
        """
        new_instance = super(PcxAutoSchema, cls).__new__(cls, *args, **kwargs)
        stack_trace = inspect.stack()
        created_at = "%s:%d" % (stack_trace[1][1], stack_trace[1][2])
        new_instance.created_at = created_at
        return new_instance

    # Overrides, uses overridden method
    # https://www.django-rest-framework.org/api-guide/schemas/#autoschema__init__-kwargs
    def __init__(
        self,
        *args,
        response_codes=None,
        override_request_schema=None,
        override_response_schema=None,
        custom_path_parameter_desc=None,
        custom_parameters=None,
        **kwargs,
    ):
        """
        This custom __init__ method deals with optional passed-in kwargs such as
        response_codes, override_response_schema, and custom_path_parameter_desc.
        """

        def fail(param, hint):
            """
            A function to generate an error message if validation of one of the passed-in
            kwargs fails.
            """
            raise ValueError(
                f"Invalid {param} kwarg passed into PcxAutoSchema at {self.created_at}; please "
                f"check the meta docs in PennCourses/docs_settings.py for an explanation of "
                f"the proper format of this kwarg. Hint:\n{hint}"
            )

        # Validate that each of the passed-in kwargs are nested dictionaries of the correct depth
        for param_name, param_dict in [
            ("response_codes", response_codes),
            ("override_request_schema", override_request_schema),
            ("override_response_schema", override_response_schema),
            ("custom_path_parameter_desc", custom_path_parameter_desc),
            ("custom_parameters", custom_parameters),
        ]:
            if param_dict is not None:
                if not isinstance(param_dict, dict):
                    fail(param_name, f"The {param_name} kwarg must be a dict.")
                for dictionary in param_dict.values():
                    if not isinstance(dictionary, dict):
                        fail(
                            param_name,
                            f"All values of the {param_name} dict must be dicts.",
                        )
                    for nested_dictionary in dictionary.values():
                        if param_name == "custom_parameters":
                            if not isinstance(nested_dictionary, list):
                                fail(
                                    param_name,
                                    f"All values of the dict values of {param_name} must be lists.",
                                )
                            continue
                        if not isinstance(nested_dictionary, dict):
                            fail(
                                param_name,
                                f"All values of the dict values of {param_name} must be dicts.",
                            )
                        if param_name in [
                            "override_request_schema",
                            "override_response_schema",
                        ]:
                            continue
                        for value in nested_dictionary.values():
                            if isinstance(value, dict):
                                fail(
                                    param_name,
                                    f"Too deep nested dictionaries found in {param_name}.",
                                )

        # Handle passed-in custom response codes
        global cumulative_response_codes
        if response_codes is None:
            self.response_codes = dict()
        else:
            response_codes = deepcopy(response_codes)
            for key, d in response_codes.items():
                response_codes[key] = {k.upper(): v for k, v in d.items()}
            self.response_codes = response_codes
            for_cumulative_response_codes = deepcopy(response_codes)
            for dictionary in for_cumulative_response_codes.values():
                dictionary["traceback"] = self.created_at
            cumulative_response_codes = {
                **cumulative_response_codes,
                **for_cumulative_response_codes,
            }

        # Handle passed-in customized request schemas
        global cumulative_override_request_schema
        if override_request_schema is None:
            self.override_request_schema = dict()
        else:
            override_request_schema = deepcopy(override_request_schema)
            for key, d in override_request_schema.items():
                override_request_schema[key] = {k.upper(): v for k, v in d.items()}
            self.override_request_schema = override_request_schema
            for_cumulative_override_request_schema = deepcopy(override_request_schema)
            for dictionary in for_cumulative_override_request_schema.values():
                dictionary["traceback"] = self.created_at
            cumulative_override_request_schema = {
                **cumulative_override_request_schema,
                **for_cumulative_override_request_schema,
            }

        # Handle passed-in customized response schemas
        global cumulative_override_response_schema
        if override_response_schema is None:
            self.override_response_schema = dict()
        else:
            override_response_schema = deepcopy(override_response_schema)
            for key, d in override_response_schema.items():
                override_response_schema[key] = {k.upper(): v for k, v in d.items()}
            self.override_response_schema = override_response_schema
            for_cumulative_override_response_schema = deepcopy(override_response_schema)
            for dictionary in for_cumulative_override_response_schema.values():
                dictionary["traceback"] = self.created_at
            cumulative_override_response_schema = {
                **cumulative_override_response_schema,
                **for_cumulative_override_response_schema,
            }

        # Handle passed-in custom path parameter descriptions
        global cumulative_cppd
        if custom_path_parameter_desc is None:
            self.custom_path_parameter_desc = dict()
        else:
            custom_path_parameter_desc = deepcopy(custom_path_parameter_desc)
            for key, d in custom_path_parameter_desc.items():
                custom_path_parameter_desc[key] = {k.upper(): v for k, v in d.items()}
            self.custom_path_parameter_desc = custom_path_parameter_desc
            for_cumulative_cppd = deepcopy(custom_path_parameter_desc)
            for dictionary in for_cumulative_cppd.values():
                dictionary["traceback"] = self.created_at
            cumulative_cppd = {**cumulative_cppd, **for_cumulative_cppd}

        # Handle passed-in custom query parameter descriptions
        global cumulative_cp
        if custom_parameters is not None:
            custom_parameters = deepcopy(custom_parameters)
            for key, d in custom_parameters.items():
                custom_parameters[key] = {k.upper(): v for k, v in d.items()}
            for dictionary in custom_parameters.values():
                dictionary["traceback"] = self.created_at
            cumulative_cp = {**cumulative_cp, **custom_parameters}

        super().__init__(*args, **kwargs)

    # Overrides, uses overridden method
    def get_description(self, path, method):
        """
        This overridden method adds the method and path to the top of each route description
        and a note if authentication is required (in addition to calling/using the
        super method). Docstring of overridden method:

        Determine a path description.

        This will be based on the method docstring if one exists,
        or else the class docstring.
        """

        # Add the method and path to the description so it is more readable.
        desc = f"({method.upper()} `{path}`)\n\n"
        # Add the description from docstrings (default functionality).
        desc += super().get_description(path, method)
        view = self.view
        # Add a note if the path/method requires user authentication.
        if IsAuthenticated in view.permission_classes:
            desc += '\n\n<span style="color:red;">User authentication required</span>.'
        return desc

    # Overrides, uses overridden method
    # (https://www.django-rest-framework.org/api-guide/schemas/#map_serializer)
    def map_serializer(self, serializer):
        """
        This method adds property docstrings as field descriptions when appropriate
        (to request/response schemas in the API docs), in addition
        to calling the overridden map_serializer function.
        For instance, in the response schema of
        [PCA] Registration, List Registration (GET /api/alert/registrations/)
        the description of the is_active property is inferred from the property docstring
        by this method (before it was blank).
        """

        result = super().map_serializer(serializer)
        properties = result["properties"]
        model = None
        if hasattr(serializer, "Meta") and hasattr(serializer.Meta, "model"):
            model = serializer.Meta.model

        for field in serializer.fields.values():
            if isinstance(field, serializers.HiddenField):
                continue
            schema = properties[field.field_name]
            if (
                "description" not in schema
                and model is not None
                and hasattr(model, field.field_name)
                and isinstance(getattr(model, field.field_name), property)
                and getattr(model, field.field_name).__doc__
            ):
                schema["description"] = dedent(getattr(model, field.field_name).__doc__)

        return result

    # Helper method
    def get_action(self, path, method):
        """
        This method gets the action of the specified path/method (a more expressive name
        for the method like "retrieve" or "list" for a GET method or "create" for a POST method).
        The code is taken from the get_operation_id_base method in AutoSchema,
        but is slightly modified to not use camelCase.
        """
        method_name = getattr(self.view, "action", method.lower())
        if is_list_view(path, method, self.view):
            action = "list"
        elif method_name not in self.method_mapping:
            action = method_name.lower()
        else:
            action = self.method_mapping[method.lower()]
        return action

    # Helper method
    def get_name(self, path, method, action=None):
        """
        This method returns the name of the path/method. If the
        user has specified a custom name using the custom_name parameter to __init__, that custom
        name is used.
        The code here is backported/modified from AutoSchema's get_operation_id_base method
        due to how we generate tags (when "s" is added to the end of names for list actions in
        get_operation_id_base, this makes it impossible to tag those list action routes together
        with their non-list counterparts using their shared names as we like to do).
        Besides not appending "s", this backported code is also modified to remove
        the "viewset" suffix from the name if it exists.
        All modified code is marked by a comment starting with "MODIFIED"
        I am probably going to submit a PR to DRF to try to get them to improve their
        default tag generation in this way (eventually).
        If that ever gets merged and cut into a stable release, we will be able to
        remove this method from our code.
        Otherwise, keep an eye on DRF changes to see if the overridden get_operation_id_base
        method is improved (and incorperate those changes here if possible).
        """

        # Return the custom name if specified by the user
        # First convert the functions in the tuple keys of custom_name to strings
        custom_name_converted_keys = {
            (get_url_by_name(route_name), m): v for (route_name, m), v in custom_name.items()
        }
        # Check if user has specified custom name
        if (path, method) in custom_name_converted_keys.keys():
            return custom_name_converted_keys[(path, method)]

        # Get action if it is not passed in as a parameter
        if action is None:
            action = self.get_action(path, method)

        # NOTE: All below code is taken/modified from AutoSchema's get_operation_id_base method

        model = getattr(getattr(self.view, "queryset", None), "model", None)

        if self.operation_id_base is not None:
            name = self.operation_id_base

        # Try to deduce the ID from the view's model
        elif model is not None:
            name = model.__name__

        # Try with the serializer class name
        elif self.get_serializer(path, method) is not None:
            name = self.get_serializer(path, method).__class__.__name__
            if name.endswith("Serializer"):
                name = name[:-10]

        # Fallback to the view name
        else:
            name = self.view.__class__.__name__
            if name.endswith("APIView"):
                name = name[:-7]
            elif name.endswith("View"):
                name = name[:-4]
            elif name.lower().endswith("viewset"):
                # MODIFIED from AutoSchema's get_operation_id_base: remove viewset suffix
                name = name[:-7]

            # Due to camel-casing of classes and `action` being lowercase, apply title in order to
            # find if action truly comes at the end of the name
            if name.endswith(action.title()):  # ListView, UpdateAPIView, ThingDelete ...
                name = name[: -len(action)]

        # MODIFIED from AutoSchema's get_operation_id_base: "s" is not appended
        # even if action is list

        return name

    # Overrides, DOES NOT call overridden method
    # https://www.django-rest-framework.org/api-guide/schemas/#get_operation_id_base
    def get_operation_id_base(self, path, method, action):
        """
        This method returns the base operation id (i.e. the name) of the path/method. It
        uses get_name as a helper but makes the last character "s" if the action is "list".
        See the docstring for the get_name method of this class for an explanation as
        to why we do this. Docstring of overridden method:

        Compute the base part for operation ID from the model, serializer or view name.
        """

        name = self.get_name(path, method, action)

        if action == "list" and not name.endswith("s"):  # listThings instead of listThing
            name = pluralize_word(name)

        return name

    # Overrides, uses overridden method
    # https://www.django-rest-framework.org/api-guide/schemas/#get_operation_id
    def get_operation_id(self, path, method):
        """
        This method gets the operation id for the given path/method. It first checks if
        the user has specified a custom operation id for this path/method using the
        custom_operation_id dict at the top of docs_settings.py, and if not it returns the result
        of the overridden method (which is modified from default by the overriden
        get_operation_id_base method above). Docstring of overridden method:

        Compute an operation ID from the view type and get_operation_id_base method.
        """

        # Return the custom operation id if specified by the user
        # First convert the functions in the tuple keys of custom_operation_id to strings
        custom_operation_id_converted_keys = {
            (get_url_by_name(route_name), m): v
            for (route_name, m), v in custom_operation_id.items()
        }
        # Check if user has specified custom operation id
        if (path, method) in custom_operation_id_converted_keys.keys():
            return custom_operation_id_converted_keys[(path, method)]

        return split_camel(super().get_operation_id(path, method)).title()

    # Overrides, DOES NOT call overridden method
    # Keep an eye on DRF changes to see if the overridden get_tags method is improved
    # https://www.django-rest-framework.org/api-guide/schemas/#get_tags
    def get_tags(self, path, method):
        """
        This method returns custom tags passed into the __init__ method, or otherwise
        (if the tags argument was not included) adds a tag
        of the form '[APP] route_name' as the default behavior.
        Note that the abbreviation of the app in these [APP] brackets is set in the
        subpath_abbreviations dict above.
        """

        # If user has specified tags, use them.
        if self._tags:
            return self._tags

        # Create the tag from the first part of the path (other than "api") and the name
        name = self.get_name(path, method)
        path_components = (path[1:] if path.startswith("/") else path).split("/")
        subpath = path_components[1] if path_components[0] == "api" else path_components[0]
        if subpath not in subpath_abbreviations.keys():
            raise ValueError(
                f"You must add the the '{subpath}' subpath to the "
                "subpath_abbreviations dict in backend/PennCourses/docs_settings.py. "
                f"This subpath was inferred from the path '{path}'."
            )
        return [f"[{subpath_abbreviations[subpath]}] {name}"]

    # Overrides, uses overridden method
    def get_path_parameters(self, path, method):
        """
        This method returns a list of parameters from templated path variables. It improves
        the inference of path parameter description from the overridden method by utilizing
        property docstrings. If a custom path parameter description is specified using the
        custom_path_parameter_desc kwarg in __init__, that is used for the description.
        Docstring of overridden method:

        Return a list of parameters from templated path variables.
        """

        parameters = super().get_path_parameters(path, method)

        model = getattr(getattr(self.view, "queryset", None), "model", None)
        for parameter in parameters:
            variable = parameter["name"]
            description = parameter["description"]

            # Use property docstrings when possible
            if model is not None:
                try:
                    model_field = model._meta.get_field(variable)
                except Exception:
                    model_field = None
                if (
                    model_field is None
                    and parameter["name"] in model.__dict__.keys()
                    and isinstance(model.__dict__[variable], property)
                ):
                    doc = getdoc(model.__dict__[variable])
                    description = "" if doc is None else doc

            custom_path_parameter_desc = {
                get_url_by_name(route_name): value
                for route_name, value in self.custom_path_parameter_desc.items()
            }

            # Add custom path parameter description if relevant
            if (
                custom_path_parameter_desc
                and path in custom_path_parameter_desc.keys()
                and method.upper() in custom_path_parameter_desc[path].keys()
                and variable in custom_path_parameter_desc[path][method].keys()
                and custom_path_parameter_desc[path][method][variable]
            ):
                description = custom_path_parameter_desc[path][method][variable]

            parameter["description"] = description

        return parameters

    # Overrides, uses overridden method
    def get_request_body(self, path, method):
        """
        This method overrides the get_request_body method from AutoSchema, setting
        a custom request schema if specified via the override_request_schema init kwarg.
        """
        request_body = super().get_request_body(path, method)

<<<<<<< HEAD
        # Create an override_request_schema dict which equals self.override_request_schema except
        # with the keys as strings (by calling each of the keys of self.override_request_schema)
        override_request_schema = dict()
        for key, value in self.override_request_schema.items():
            if not callable(key) or not isinstance(key(), str):
                not_using_reverse_func(
                    "override_request_schema",
                    key,
                    PcxAutoSchema=True,
                    traceback=self.created_at,
                )
            override_request_schema[key()] = value
=======
        override_request_schema = {
            get_url_by_name(route_name): value
            for route_name, value in self.override_request_schema.items()
        }
>>>>>>> 9f54efdf

        if path in override_request_schema and method in override_request_schema[path]:
            for ct in request_body["content"]:
                request_body["content"][ct]["schema"] = override_request_schema[path][method]

        return request_body

    # Overrides, uses overridden method
    def get_responses(self, path, method):
        """
        This method describes the responses for this path/method. It makes certain
        improvements over the overridden method in terms of adding useful information
        (like 403 responses). It also enforces the user's choice as to whether to include
        a response schema or alternatively just display the response (for path/method/status_code).
        Custom response descriptions specified by the user in the response_codes
        kwarg to the __init__ method are also added.
        Finally, custom schemas specified by the user in the override_response_schema kwarg to the
        __init__ method are added.
        """

        responses = super().get_responses(path, method)

        # Automatically add 403 response if authentication is required
        if IsAuthenticated in self.view.permission_classes and 403 not in responses:
            responses = {
                **responses,
                403: {"description": "Access denied (missing or improper authentication)."},
            }

        # Get "default" schema content from response
        # This code is from an older version of the overridden method which
        # did not use JSON refs (JSON refs are not appropriate for our use-case since
        # we change certain response schemas in ways that we don't want to affect
        # request schemas, etc).
        serializer = self.get_response_serializer(path, method)
        if not isinstance(serializer, serializers.Serializer):
            item_schema = {}
        else:
            item_schema = self.get_reference(serializer)
        if is_list_view(path, method, self.view):
            response_schema = {
                "type": "array",
                "items": item_schema,
            }
            paginator = self.get_paginator()
            if paginator:
                response_schema = paginator.get_paginated_response_schema(response_schema)
        else:
            response_schema = item_schema
        default_schema_content = {
            content_type: {"schema": deepcopy(response_schema)}
            for content_type in self.response_media_types
        }

        response_codes = {
            get_url_by_name(route_name): value for route_name, value in self.response_codes.items()
        }

        # Change all status codes to integers
        responses = {int(key): value for key, value in responses.items()}
        # Add status codes and custom descriptions from custom response_codes dict
        if path in response_codes and method in response_codes[path]:
            for status_code in response_codes[path][method]:
                status_code = int(status_code)
                custom_description = response_codes[path][method][status_code]
                include_content = "[DESCRIBE_RESPONSE_SCHEMA]" in custom_description
                custom_description = custom_description.replace("[DESCRIBE_RESPONSE_SCHEMA]", "")
                if status_code in responses.keys():
                    if "[UNDOCUMENTED]" in custom_description:
                        del responses[status_code]
                    else:
                        responses[status_code]["description"] = custom_description
                        if not include_content and "content" in responses[status_code]:
                            del responses[status_code]["content"]
                elif "[UNDOCUMENTED]" not in custom_description:
                    responses[status_code] = {"description": custom_description}
                    if include_content:
                        responses[status_code]["content"] = deepcopy(default_schema_content)

<<<<<<< HEAD
        # Create an override_response_schema dict which equals self.override_response_schema except
        # with the keys as strings (by calling each of the keys of self.override_response_schema)
        override_response_schema = dict()
        for key, value in self.override_response_schema.items():
            if not callable(key) or not isinstance(key(), str):
                not_using_reverse_func(
                    "override_response_schema",
                    key,
                    PcxAutoSchema=True,
                    traceback=self.created_at,
                )
            override_response_schema[key()] = value
=======
        override_response_schema = {
            get_url_by_name(route_name): value
            for route_name, value in self.override_response_schema.items()
        }
>>>>>>> 9f54efdf

        if path in override_response_schema and method in override_response_schema[path]:
            for status_code in override_response_schema[path][method]:
                if status_code not in responses.keys():
                    responses[status_code] = {
                        "description": "",
                        "content": deepcopy(default_schema_content),  # to be mutated below
                    }
            for status_code in responses.keys():
                if status_code in override_response_schema[path][method]:
                    custom_schema = override_response_schema[path][method][status_code]
                    custom_media_type = custom_schema.get("media_type")
                    if custom_media_type:
                        del custom_schema["media_type"]
                    if "content" not in responses[status_code]:
                        responses[status_code]["content"] = dict()
                        for ct in self.request_media_types:
                            responses[status_code]["content"][ct] = dict()
                            responses[status_code]["content"][ct]["schema"] = custom_schema
                    else:
                        for response_schema in responses[status_code]["content"].values():
                            response_schema["schema"] = custom_schema
                    if custom_media_type:
                        if custom_media_type not in responses[status_code]["content"]:
                            responses[status_code]["content"][custom_media_type] = dict()
                        responses[status_code]["content"][custom_media_type][
                            "schema"
                        ] = custom_schema
        return responses<|MERGE_RESOLUTION|>--- conflicted
+++ resolved
@@ -391,35 +391,6 @@
 # you can use it if you want to change the operation_id AND the tag name at once.
 custom_name = {  # keys are (path, method) tuples, values are custom names
     # method is one of ("GET", "POST", "PUT", "PATCH", "DELETE")
-<<<<<<< HEAD
-    (reverse_func("registrationhistory-list"), "GET"): "Registration History",
-    (
-        reverse_func("registrationhistory-detail", args=["id"]),
-        "GET",
-    ): "Registration History",
-    (reverse_func("statusupdate", args=["full_code"]), "GET"): "Status Update",
-    (reverse_func("recommend-courses"), "POST"): "Course Recommendations",
-    (reverse_func("course-reviews", args=["course_code"]), "GET"): "Course Reviews",
-    (reverse_func("course-plots", args=["course_code"]), "GET"): "Plots",
-    (reverse_func("review-autocomplete"), "GET"): "Autocomplete Dump",
-    (
-        reverse_func("instructor-reviews", args=["instructor_id"]),
-        "GET",
-    ): "Instructor Reviews",
-    (
-        reverse_func("department-reviews", args=["department_code"]),
-        "GET",
-    ): "Department Reviews",
-    (
-        reverse_func("course-history", args=["course_code", "instructor_id"]),
-        "GET",
-    ): "Section-Specific Reviews",
-    (
-        reverse_func("requirements-list", args=["semester"]),
-        "GET",
-    ): "Pre-NGSS Requirement",
-    (reverse_func("restrictions-list"), "GET"): "NGSS Restriction",
-=======
     ("registrationhistory-list", "GET"): "Registration History",
     ("registrationhistory-detail", "GET"): "Registration History",
     ("statusupdate", "GET"): "Status Update",
@@ -432,7 +403,6 @@
     ("course-history", "GET"): "Section-Specific Reviews",
     ("requirements-list", "GET"): "Pre-NGSS Requirement",
     ("restrictions-list", "GET"): "NGSS Restriction",
->>>>>>> 9f54efdf
 }
 assert all(
     [isinstance(k, tuple) and len(k) == 2 and isinstance(k[1], str) for k in custom_name.keys()]
@@ -809,22 +779,9 @@
             ("custom_path_parameter_desc", "cumulative_cppd", cumulative_cppd),
             ("custom_parameters", "cumulative_cp", cumulative_cp),
         ]:
-<<<<<<< HEAD
-            for path_func in parameter_dict:
-                traceback = parameter_dict[path_func]["traceback"]
-                if not callable(path_func) or not isinstance(path_func(), str):
-                    not_using_reverse_func(
-                        original_kwarg,
-                        path_func,
-                        PcxAutoSchema=True,
-                        traceback=traceback,
-                    )
-                path = path_func()
-=======
             for route_name in parameter_dict:
                 traceback = parameter_dict[route_name]["traceback"]
                 path = get_url_by_name(route_name)
->>>>>>> 9f54efdf
                 if path not in data["paths"].keys():
                     raise ValueError(
                         f"Check the {original_kwarg} input to PcxAutoSchema instantiation at "
@@ -1325,25 +1282,10 @@
         """
         request_body = super().get_request_body(path, method)
 
-<<<<<<< HEAD
-        # Create an override_request_schema dict which equals self.override_request_schema except
-        # with the keys as strings (by calling each of the keys of self.override_request_schema)
-        override_request_schema = dict()
-        for key, value in self.override_request_schema.items():
-            if not callable(key) or not isinstance(key(), str):
-                not_using_reverse_func(
-                    "override_request_schema",
-                    key,
-                    PcxAutoSchema=True,
-                    traceback=self.created_at,
-                )
-            override_request_schema[key()] = value
-=======
         override_request_schema = {
             get_url_by_name(route_name): value
             for route_name, value in self.override_request_schema.items()
         }
->>>>>>> 9f54efdf
 
         if path in override_request_schema and method in override_request_schema[path]:
             for ct in request_body["content"]:
@@ -1423,25 +1365,10 @@
                     if include_content:
                         responses[status_code]["content"] = deepcopy(default_schema_content)
 
-<<<<<<< HEAD
-        # Create an override_response_schema dict which equals self.override_response_schema except
-        # with the keys as strings (by calling each of the keys of self.override_response_schema)
-        override_response_schema = dict()
-        for key, value in self.override_response_schema.items():
-            if not callable(key) or not isinstance(key(), str):
-                not_using_reverse_func(
-                    "override_response_schema",
-                    key,
-                    PcxAutoSchema=True,
-                    traceback=self.created_at,
-                )
-            override_response_schema[key()] = value
-=======
         override_response_schema = {
             get_url_by_name(route_name): value
             for route_name, value in self.override_response_schema.items()
         }
->>>>>>> 9f54efdf
 
         if path in override_response_schema and method in override_response_schema[path]:
             for status_code in override_response_schema[path][method]:
