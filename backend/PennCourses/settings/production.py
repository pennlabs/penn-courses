<<<<<<< HEAD
import os

import sentry_sdk
from sentry_sdk.integrations.celery import CeleryIntegration
from sentry_sdk.integrations.django import DjangoIntegration

from PennCourses.settings.base import *  # noqa: F401, F403


DEBUG = False

# Honor the 'X-Forwarded-Proto' header for request.is_secure()
SECURE_PROXY_SSL_HEADER = ("HTTP_X_FORWARDED_PROTO", "https")

# Allow production host headers
ALLOWED_HOSTS = DOMAINS

# Sentry settings
SENTRY_URL = os.environ.get("SENTRY_URL", "")
sentry_sdk.init(dsn=SENTRY_URL, integrations=[CeleryIntegration(), DjangoIntegration()])

# DLA settings
PLATFORM_ACCOUNTS = {"ADMIN_PERMISSION": "penn_courses_admin"}

# TODO: This is a BAD HACK. We shouldn't hardcode the base URL into the shortener
PCA_URL = "https://penncoursealert.com"

CACHES = {
    "default": {
        "BACKEND": "django_redis.cache.RedisCache",
        "LOCATION": REDIS_URL,
        "OPTIONS": {
            "CLIENT_CLASS": "django_redis.client.DefaultClient",
        },
    }
}

MOBILE_NOTIFICATION_SECRET = os.environ.get("MOBILE_NOTIFICATION_SECRET", "")
=======
import os

import sentry_sdk
from sentry_sdk.integrations.celery import CeleryIntegration
from sentry_sdk.integrations.django import DjangoIntegration

from PennCourses.settings.base import *  # noqa: F401, F403


DEBUG = False

# Honor the 'X-Forwarded-Proto' header for request.is_secure()
SECURE_PROXY_SSL_HEADER = ("HTTP_X_FORWARDED_PROTO", "https")

# Allow production host headers
ALLOWED_HOSTS = DOMAINS

# Sentry settings
SENTRY_URL = os.environ.get("SENTRY_URL", "")
sentry_sdk.init(dsn=SENTRY_URL, integrations=[CeleryIntegration(), DjangoIntegration()])

# DLA settings
PLATFORM_ACCOUNTS = {"ADMIN_PERMISSION": "penn_courses_admin"}

# TODO: This is a BAD HACK. We shouldn't hardcode the base URL into the shortener
PCA_URL = "https://penncoursealert.com"

CACHES = {
    "default": {
        "BACKEND": "django_redis.cache.RedisCache",
        "LOCATION": REDIS_URL,
        "OPTIONS": {
            "CLIENT_CLASS": "django_redis.client.DefaultClient",
            "IGNORE_EXCEPTIONS": True,  # ignore Redis connection errors
            "SOCKET_CONNECT_TIMEOUT": 1,
            "SOCKET_TIMEOUT": 1,
        },
    }
}

MOBILE_NOTIFICATION_SECRET = os.environ.get("MOBILE_NOTIFICATION_SECRET", "")
>>>>>>> ca1f19f3
<|MERGE_RESOLUTION|>--- conflicted
+++ resolved
@@ -1,43 +1,3 @@
-<<<<<<< HEAD
-import os
-
-import sentry_sdk
-from sentry_sdk.integrations.celery import CeleryIntegration
-from sentry_sdk.integrations.django import DjangoIntegration
-
-from PennCourses.settings.base import *  # noqa: F401, F403
-
-
-DEBUG = False
-
-# Honor the 'X-Forwarded-Proto' header for request.is_secure()
-SECURE_PROXY_SSL_HEADER = ("HTTP_X_FORWARDED_PROTO", "https")
-
-# Allow production host headers
-ALLOWED_HOSTS = DOMAINS
-
-# Sentry settings
-SENTRY_URL = os.environ.get("SENTRY_URL", "")
-sentry_sdk.init(dsn=SENTRY_URL, integrations=[CeleryIntegration(), DjangoIntegration()])
-
-# DLA settings
-PLATFORM_ACCOUNTS = {"ADMIN_PERMISSION": "penn_courses_admin"}
-
-# TODO: This is a BAD HACK. We shouldn't hardcode the base URL into the shortener
-PCA_URL = "https://penncoursealert.com"
-
-CACHES = {
-    "default": {
-        "BACKEND": "django_redis.cache.RedisCache",
-        "LOCATION": REDIS_URL,
-        "OPTIONS": {
-            "CLIENT_CLASS": "django_redis.client.DefaultClient",
-        },
-    }
-}
-
-MOBILE_NOTIFICATION_SECRET = os.environ.get("MOBILE_NOTIFICATION_SECRET", "")
-=======
 import os
 
 import sentry_sdk
@@ -78,5 +38,4 @@
     }
 }
 
-MOBILE_NOTIFICATION_SECRET = os.environ.get("MOBILE_NOTIFICATION_SECRET", "")
->>>>>>> ca1f19f3
+MOBILE_NOTIFICATION_SECRET = os.environ.get("MOBILE_NOTIFICATION_SECRET", "")