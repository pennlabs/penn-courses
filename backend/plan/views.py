--- conflicted
+++ resolved
@@ -2,12 +2,8 @@
 from django.core.exceptions import ObjectDoesNotExist
 from django.db import IntegrityError
 from django.db.models import Prefetch, Q, Subquery
-<<<<<<< HEAD
-from django.http import JsonResponse
-=======
 from django.http import HttpResponse, JsonResponse
 from django.utils import timezone
->>>>>>> c80a76dc
 from django_auto_prefetching import AutoPrefetchViewSetMixin
 from ics import Calendar as ICSCal
 from ics import Event as ICSEvent
@@ -18,11 +14,7 @@
 from rest_framework.response import Response
 from rest_framework.views import APIView
 
-<<<<<<< HEAD
-from courses.models import Course, Section
-=======
 from courses.models import Course, Meeting, Section
->>>>>>> c80a76dc
 from courses.serializers import CourseListSerializer
 from courses.util import get_course_and_section, get_current_semester
 from courses.views import get_accepted_friends
@@ -213,21 +205,6 @@
             | Q(user_id__in=Subquery(get_accepted_friends(self.request.user).values("id")))
         )
 
-<<<<<<< HEAD
-    # schema = PcxAutoSchema(
-    #     response_codes={
-    #         reverse_func("primary-schedule"): {
-    #             "GET": {
-    #                 200: "Primary schedule (and friend's schedules) retrieved successfully.",
-    #             },
-    #             "PUT": {
-    #                 200: "Primary schedule updated successfully.",
-    #                 400 : "Invalid schedule in request."
-    #             }
-    #         },
-    #     }
-    # )
-=======
     schema = PcxAutoSchema(
         response_codes={
             reverse_func("primary-schedule"): {
@@ -241,7 +218,6 @@
             },
         }
     )
->>>>>>> c80a76dc
 
     def put(self, request):
         res = {}
