from django.core.exceptions import ObjectDoesNotExist
from django.db import IntegrityError
from django.db.models import Prefetch
from django_auto_prefetching import AutoPrefetchViewSetMixin
from rest_framework import status, viewsets
from rest_framework.permissions import IsAuthenticated
from rest_framework.response import Response
import plan.examples as examples
from rest_framework.exceptions import APIException

from courses.models import Section
from courses.util import get_course_and_section, get_current_semester
from courses.views import CourseList
from PennCourses.docs_settings import PcxAutoSchema
from plan.filters import CourseSearchFilterBackend
from plan.models import Schedule
from plan.search import TypedCourseSearchBackend
from plan.serializers import ScheduleSerializer


class CourseListSearch(CourseList):
    """
    The main course API endpoint for PCP. Without any GET parameters, it simply returns all courses for
    a given semester. There are a few filter query parameters which constitute ranges of floating-point numbers.
    The values for these are <min>-<max> , with minimum excluded. For example, looking for classes in the range
    of 0-2.5 in difficulty, you would add the parameter difficulty=0-2.5. If you are a backend developer,
    you can find these filters in backend/plan/filters.py/CourseSearchFilterBackend. If you are reading
    the frontend docs, these filters are listed below in the query parameters list
    (with description starting with "Filter").
    Authentication not required.
    """

    schema = PcxAutoSchema(
        examples=examples.CourseListSearch_examples,
        response_codes={
            "/api/plan/courses/": {
                "GET": {
                    200: "[DEFAULT]Courses listed successfully."
                }
            }
        }
    )

    filter_backends = [TypedCourseSearchBackend, CourseSearchFilterBackend]
    search_fields = ("full_code", "title", "sections__instructors__name")


class ScheduleViewSet(AutoPrefetchViewSetMixin, viewsets.ModelViewSet):
    """
    list:
    Get a list of all the logged-in user's schedules for the current semester.  Normally, the
    response code is 200. Each object in the returned list is of the same form as the object
    returned by Retrieve Schedule.

    <span style="color:red;">User authentication required</span>.

    retrieve:
    Get one of the logged-in user's schedules for the current semester, using the schedule's ID.
    If a schedule with the specified ID exists, a 200 response code is returned, along with
    an object of the same form as the objects in the list returned by List Schedule.
    If the given id does not exist, a 404 is returned.

    <span style="color:red;">User authentication required</span>.

    create:
    This route will return a 201 if it succeeds (or a 202 if the POST specifies an id which already
    is associated with a schedule, causing that schedule to be updated), with a JSON in the same format
    as if you were to get the schedule you just posted (the 200 response schema for Retrieve Schedule).
    At a minimum, you must include the `name` and `sections` list (`meetings` can be
    substituted for `sections`; if you don't know why, ignore this and just use `sections`,
    or see below for an explanation... TLDR: it is grandfathered in from the old version of PCP).
    The `name` is the name of the schedule (all names must be distinct for a single user in a
    single semester; otherwise the response will be a 400). The sections list must be a list of
    objects with minimum fields `id` (dash-separated, e.g. "CIS-121-001") and `semester`
    (5 character string, e.g. '2020A').  If any of the sections are invalid, a 404 is returned
    with data `{"detail": "One or more sections not found in database."}`.  If any two sections in
    the `sections` list have differing semesters, a 400 is returned.

    Optionally, you can also include a `semester` field (5 character string, e.g. '2020A') in the
    posted object, which will set the academic semester which the schedule is planning.  If the
    `semester` field is omitted, the semester of the first section in the `sections` list will be
    used (or if the `sections` list is empty, the current semester will be used).  If the
    schedule's semester differs from any of the semesters of the sections in the `sections` list,
    a 400 will be returned.

    Optionally, you can also include an `id` field (an integer) in the posted object; if you
    include it, it will update the schedule with the given id (if such a schedule exists),
    or if the schedule does not exist, it will create a new schedule with that id.

    Note that your posted object can include either a `sections` field or a `meetings` field to
    list all sections you would like to be in the schedule (mentioned above).
    If both fields exist in the object, only `meetings` will be considered.  In all cases,
    the field in question will be renamed to `sections`, so that will be the field name whenever
    you GET from the server. (Sorry for this confusing behavior, it is grandfathered in
    from when the PCP frontend was referring to sections as meetings, before schedules were
    stored on the backend.)

    <span style="color:red;">User authentication required</span>.

    update:
    Send a put request to this route to update a specific schedule.
    The `id` path parameter (an integer) specifies which schedule you want to update.  If a
    schedule with the specified id does not exist, a 404 is returned. In the body of the PUT,
    use the same format as a POST request (see the create schedule docs).
    This is an alternate way to update schedules (you can also just include the id field
    in a schedule when you post and it will update that schedule if the id exists).  Note that in a
    put request the  id field in the putted object is ignored; the id taken from the route
    always takes precedence. If the request succeeds, it will return a 202 and a JSON in the same
    format as if you were to get the schedule you just updated (in the same format as returned by
    the GET /schedules/ route).

    <span style="color:red;">User authentication required</span>.

    delete:
    Send a delete request to this route to delete a specific schedule.  The `id` path parameter
    (an integer) specifies which schedule you want to update.  If a schedule with the specified
    id does not exist, a 404 is returned.  If the delete is successful, a 204 is returned.

    <span style="color:red;">User authentication required</span>.
    """

    schema = PcxAutoSchema(
        examples=examples.ScheduleViewSet_examples,
        response_codes={
            "/api/plan/schedules/": {
               "GET": {
                   200: "[DEFAULT]Schedules listed successfully.",
                   403: "Authentication credentials were not provided."
               },
               "POST": {
                   201: "Schedule successfully created.",
                   202: "Schedule successfully updated (a schedule with the "
                        "specified id already existed).",
                   400: "Bad request (see description above).",
                   403: "Authentication credentials were not provided."
               }
            },
            "/api/plan/schedules/{id}/": {
               "GET": {
                   200: "[DEFAULT]Successful retrieve (the specified schedule exists).",
                   403: "Authentication credentials were not provided.",
                   404: "No schedule with the specified id exists."
               },
               "PUT": {
                   202: "Successful update (the specified schedule exists "
                        "and was successfully updated).",
                   400: "Bad request (see description above).",
                   403: "Authentication credentials were not provided.",
                   404: "No schedule with the specified id exists."
               },
               "DELETE": {
                   204: "[DEFAULT]Successful delete (the specified schedule existed "
                        "and was successfully deleted).",
                   403: "Authentication credentials were not provided.",
                   404: "No schedule with the specified id exists."
               },
            }
        }
    )

    serializer_class = ScheduleSerializer
    http_method_names = ["get", "post", "delete", "put"]
    permission_classes = [IsAuthenticated]

    @staticmethod
    def get_sections(data):
        raw_sections = []
        if "meetings" in data:
            raw_sections = data.get("meetings")
        elif "sections" in data:
            raw_sections = data.get("sections")
        sections = []
        for s in raw_sections:
            _, section = get_course_and_section(s.get("id"), s.get("semester"))
            sections.append(section)
        return sections

    @staticmethod
    def check_semester(data, sections):
        for i, s in enumerate(sections):
            if i == 0 and "semester" not in data:
                data["semester"] = s.course.semester
            elif s.course.semester != data.get("semester"):
                return Response(
                    {"detail": "Semester uniformity invariant violated."},
                    status=status.HTTP_400_BAD_REQUEST,
                )
        if "semester" not in data:
            data["semester"] = get_current_semester()

    def update(self, request, pk=None):
        try:
            schedule = self.get_queryset().get(id=pk)
        except Schedule.DoesNotExist:
            return Response({"detail": "Not found."}, status=status.HTTP_404_NOT_FOUND)

        try:
            sections = self.get_sections(request.data)
        except ObjectDoesNotExist:
            return Response(
                {"detail": "One or more sections not found in database."},
                status=status.HTTP_400_BAD_REQUEST,
            )

        semester_res = self.check_semester(request.data, sections)
        if semester_res is not None:
            return semester_res

        try:
            schedule.person = request.user
            schedule.semester = request.data.get("semester")
            schedule.name = request.data.get("name")
            schedule.save()
            schedule.sections.set(sections)
            return Response(
                {"message": "success", "id": schedule.id}, status=status.HTTP_202_ACCEPTED
            )
        except IntegrityError as e:
            return Response(
                {
                    "detail": "IntegrityError encountered while trying to update: "
                    + str(e.__cause__)
                },
                status=status.HTTP_400_BAD_REQUEST,
            )

    def create(self, request, *args, **kwargs):
        if self.get_queryset().filter(id=request.data.get("id")).exists():
            return self.update(request, request.data.get("id"))

        try:
            sections = self.get_sections(request.data)
        except ObjectDoesNotExist:
            return Response(
                {"detail": "One or more sections not found in database."},
                status=status.HTTP_400_BAD_REQUEST,
            )

        semester_res = self.check_semester(request.data, sections)
        if semester_res is not None:
            return semester_res

        try:
            if (
                "id" in request.data
            ):  # Also from above we know that this id does not conflict with existing schedules.
                schedule = self.get_queryset().create(
                    person=request.user,
                    semester=request.data.get("semester"),
                    name=request.data.get("name"),
                    id=request.data.get("id"),
                )
            else:
                schedule = self.get_queryset().create(
                    person=request.user,
                    semester=request.data.get("semester"),
                    name=request.data.get("name"),
                )
            schedule.sections.set(sections)
            return Response(
                {"message": "success", "id": schedule.id}, status=status.HTTP_201_CREATED
            )
        except IntegrityError as e:
            return Response(
                {
                    "detail": "IntegrityError encountered while trying to create: "
                    + str(e.__cause__)
                },
                status=status.HTTP_400_BAD_REQUEST,
            )

    queryset = Schedule.objects.none()  # used to help out the AutoSchema in generating documentation

    def get_queryset(self):
<<<<<<< HEAD
        if get_value("SEMESTER", None) is None:
            raise APIException("The SEMESTER runtime option is not set.  If you are in dev, you can set this "
                               "option by running the command 'python manage.py setoption -key SEMESTER -val 2020C' "
                               "(replacing 2020C with the current semester) in the backend directory (remember "
                               "to run 'pipenv shell' before running this command, though).")
        sem = get_value("SEMESTER")
=======
        sem = get_current_semester()
>>>>>>> b34f192c
        queryset = Schedule.objects.filter(person=self.request.user, semester=sem)
        queryset = queryset.prefetch_related(
            Prefetch("sections", Section.with_reviews.all()),
            "sections__associated_sections",
            "sections__instructors",
            "sections__meetings",
            "sections__meetings__room",
        )
        return queryset<|MERGE_RESOLUTION|>--- conflicted
+++ resolved
@@ -272,16 +272,7 @@
     queryset = Schedule.objects.none()  # used to help out the AutoSchema in generating documentation
 
     def get_queryset(self):
-<<<<<<< HEAD
-        if get_value("SEMESTER", None) is None:
-            raise APIException("The SEMESTER runtime option is not set.  If you are in dev, you can set this "
-                               "option by running the command 'python manage.py setoption -key SEMESTER -val 2020C' "
-                               "(replacing 2020C with the current semester) in the backend directory (remember "
-                               "to run 'pipenv shell' before running this command, though).")
-        sem = get_value("SEMESTER")
-=======
         sem = get_current_semester()
->>>>>>> b34f192c
         queryset = Schedule.objects.filter(person=self.request.user, semester=sem)
         queryset = queryset.prefetch_related(
             Prefetch("sections", Section.with_reviews.all()),
