--- conflicted
+++ resolved
@@ -2,17 +2,12 @@
 from django.views.generic import TemplateView
 from rest_framework_nested import routers
 
-<<<<<<< HEAD
-from plan.views import PrimaryScheduleViewSet, ScheduleViewSet, recommend_courses_view
-=======
 from plan.views import (
     CalendarAPIView,
     PrimaryScheduleViewSet,
     ScheduleViewSet,
     recommend_courses_view,
 )
->>>>>>> c80a76dc
-
 
 router = routers.DefaultRouter()
 router.register(r"schedules", ScheduleViewSet, basename="schedules")
