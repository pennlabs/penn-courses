<<<<<<< HEAD
import gc

from django.contrib.auth import get_user_model
from tqdm import tqdm

from courses.models import Course
from courses.util import (
    get_or_create_course,
    get_or_create_course_and_section,
    import_instructor,
    separate_course_code,
)
from review.models import COLUMN_TO_SLUG, CONTEXT_TO_SLUG, Review, ReviewBit
from review.util import titleize


"""
PCR SQL DUMP IMPORT FUNCTIONS

The functions in this file represent the "back-end" of the PCR data import.
Dictionaries representing rows of PCR data come in and are written to the proper
database objects. Care is taken not to duplicate rows by using get_or_create().

Helper functions for importing instructors, sections, courses and reviews take in
specific values extracted from dictionaries. This allows for re-use between import
passes (for example, the SUMMARY file and the CROSSLISTINGS file), as well as allowing for
more granular unit tests.
"""

User = get_user_model()


def filter_by_term(rows, semesters, semester_key="TERM"):
    return [row for row in rows if row[semester_key] in semesters]


def import_course_and_section(full_course_code, semester, course_title, primary_section_code, stat):
    """
    Given course and section info, update/create objects.
    """
    primary_listing = None
    if primary_section_code:
        try:
            dept, ccode, _ = separate_course_code(primary_section_code)
        except ValueError:
            stat("invalid_primary_section_id")
            return
        primary_listing, _ = get_or_create_course(dept, ccode, semester)

    try:
        course, section, _, _ = get_or_create_course_and_section(
            full_course_code,
            semester,
            course_defaults={"primary_listing": primary_listing, "title": course_title or ""},
        )
    except ValueError:
        stat("invalid_section_id")
        return None, None

    # Update course title if one isn't already set.
    if course_title and not course.title:
        course.title = course_title
        course.save()
        stat("courses_updated")

    return course, section


def import_review(section, instructor, enrollment, responses, form_type, bits, stat):
    # Assumption: that all review objects for the semesters in question were
    # deleted before this runs.
    review, created = Review.objects.get_or_create(
        section=section,
        instructor=instructor,
        defaults={
            "enrollment": enrollment,
            "responses": responses,
            "form_type": form_type,
        },
    )
    if not created:
        stat("duplicate_review")
    review_bits = [ReviewBit(review=review, field=k, average=v) for k, v in bits.items()]

    # This saves us a bunch of database calls per row, since reviews have > 10 bits.
    ReviewBit.objects.bulk_create(review_bits, ignore_conflicts=True)
    stat("reviewbit_created_count", len(review_bits))


def import_summary_row(row, stat):
    # Import instructor.
    pennid = row.get("INSTRUCTOR_PENN_ID")
    firstname = row.get("INSTRUCTOR_FNAME", "")
    lastname = row.get("INSTRUCTOR_LNAME", "")
    fullname = titleize(f"{firstname} {lastname}").strip()
    inst = import_instructor(pennid, fullname, stat)

    # Import course and section.
    full_course_code = row.get("SECTION_ID")
    semester = row.get("TERM")
    if full_course_code is None:
        stat("no_course_code")
        return

    if semester is None:
        stat("no_semester")
        return

    course_title = titleize(row.get("TITLE", ""))
    primary_section_code = row.get("PRI_SECTION")
    course, section = import_course_and_section(
        full_course_code, semester, course_title, primary_section_code, stat
    )
    if course is None or section is None:
        return

    # Get ReviewBit averages.
    review_bits = {}
    for col, slug in COLUMN_TO_SLUG.items():
        if col in row:
            review_bits[slug] = row.get(col)

    import_review(
        section,
        inst,
        row.get("ENROLLMENT"),
        row.get("RESPONSES"),
        row.get("FORM_TYPE"),
        review_bits,
        stat,
    )

    # Attach instructor to course.
    if inst is not None:
        section.instructors.add(inst)

    # We finished importing this row!
    stat("row_count")


def import_ratings_row(row, stat):
    context = row.get("CONTEXT_NAME")
    if context is None:
        stat("no_context_field")
        return

    pennid = row.get("INSTRUCTOR_PENN_ID")
    name = row.get("INSTRUCTOR_NAME", "")
    parts = name.split(",")
    if len(parts) > 1:
        fullname = titleize(f"{parts[1]} {parts[0]}").strip()
    elif len(parts) == 1:
        fullname = titleize(name).strip()
    inst = import_instructor(pennid, fullname, stat)

    full_course_code = row.get("SECTION_ID")
    semester = row.get("TERM")
    if full_course_code is None:
        stat("no_course_code")
        return

    if semester is None:
        stat("no_semester")
        return

    course_title = titleize(row.get("TITLE", ""))
    course, section = import_course_and_section(
        full_course_code, semester, course_title, None, stat
    )

    if course is None or section is None:
        return

    # ratings_row assumes that summary_row has already created a Review model for this review.
    try:
        review = Review.objects.get(section=section, instructor=inst)
    except Review.DoesNotExist:
        stat("summary_missing")
        return

    field = CONTEXT_TO_SLUG.get(context)
    if field is None:
        stat(f"missing slug for '{context}'")
        return

    details = {
        "average": row.get("MEAN_TOTAL_RATING"),
        "median": row.get("MEDIAN_TOTAL_RATING"),
        "stddev": row.get("STANDARD_DEVIATION"),
        "rating0": row.get("TOTAL_RATING_0"),
        "rating1": row.get("TOTAL_RATING_1"),
        "rating2": row.get("TOTAL_RATING_2"),
        "rating3": row.get("TOTAL_RATING_3"),
        "rating4": row.get("TOTAL_RATING_4"),
    }

    for key, val in details.items():
        if val is None:
            stat(f"null value for {key}")
            return

    ReviewBit.objects.update_or_create(
        review=review,
        field=field,
        defaults=details,
    )

    stat("detail_count")


def gen_stat(stats):
    """
    Generates a stat function for a given stats dict.
    """

    def stat(key, amt=1):
        """
        Helper function to keep track of how many rows we are adding to the DB,
        along with any errors in processing the incoming rows.
        """
        value = stats.get(key, 0)
        stats[key] = value + amt

    return stat


def import_summary_rows(summaries: iter, show_progress_bar=True):
    """
    Imports summary rows given a summaries iterable.
    """
    stats = dict()
    stat = gen_stat(stats)
    for row in tqdm(summaries, disable=(not show_progress_bar)):
        import_summary_row(row, stat)
    return stats


def import_ratings_rows(num_ratings, ratings, semesters=None, show_progress_bar=True):
    """
    Imports rating rows given an iterator ratings and total number of rows num_ratings.
    Optionally filter rows to import by semester with the given semesters list.
    """
    stats = dict()
    stat = gen_stat(stats)
    for i, row in tqdm(enumerate(ratings), total=num_ratings, disable=(not show_progress_bar)):
        if i % 10000 == 0:
            gc.collect()
        if semesters is None or row["TERM"] in semesters:
            import_ratings_row(row, stat)
    return stats


def import_description_rows(num_rows, rows, semesters=None, show_progress_bar=True):
    """
    Imports description rows given an iterator rows and total number of rows num_rows.
    Optionally filter courses for which to update descriptions by semester with the
    given semesters list.
    """
    descriptions = dict()

    for row in tqdm(rows, total=num_rows, disable=(not show_progress_bar)):
        course_code = row.get("COURSE_ID")
        paragraph_num = row.get("PARAGRAPH_NUMBER")
        description_paragraph = row.get("COURSE_DESCRIPTION")

        desc = descriptions.get(course_code, dict())
        desc[int(paragraph_num)] = description_paragraph
        descriptions[course_code] = desc

    for course_id, paragraphs in tqdm(descriptions.items(), disable=(not show_progress_bar)):
        dept_code, course_code, _ = separate_course_code(course_id, allow_partial=True)
        if course_code is None:
            continue
        # Don't replace descriptions which are already present (from registrar import, most likely).
        courses = Course.objects.filter(
            department__code=dept_code, code=course_code, description=""
        )

        if semesters is not None:
            courses = courses.filter(semester__in=semesters)

        paragraphs = list(paragraphs.items())
        paragraphs.sort(key=lambda x: x[0])
        description = "\n".join([p for _, p in paragraphs])
        courses.update(description=description)
=======
import gc

from django.contrib.auth import get_user_model
from tqdm import tqdm

from courses.models import Course
from courses.util import (
    get_or_create_course,
    get_or_create_course_and_section,
    import_instructor,
    separate_course_code,
)
from review.models import COLUMN_TO_SLUG, CONTEXT_TO_SLUG, Review, ReviewBit
from review.util import titleize


"""
PCR SQL DUMP IMPORT FUNCTIONS

The functions in this file represent the "back-end" of the PCR data import.
Dictionaries representing rows of PCR data come in and are written to the proper
database objects. Care is taken not to duplicate rows by using get_or_create().

Helper functions for importing instructors, sections, courses and reviews take in
specific values extracted from dictionaries. This allows for re-use between import
passes (for example, the SUMMARY file and the CROSSLISTINGS file), as well as allowing for
more granular unit tests.
"""

User = get_user_model()


def filter_by_term(rows, semesters, semester_key="TERM"):
    return [row for row in rows if row[semester_key] in semesters]


def import_course_and_section(full_course_code, semester, course_title, primary_section_code, stat):
    """
    Given course and section info, update/create objects.
    """
    primary_listing = None
    if primary_section_code:
        try:
            dept, ccode, _ = separate_course_code(primary_section_code)
        except ValueError:
            stat("invalid_primary_section_id")
            return
        primary_listing, _ = get_or_create_course(dept, ccode, semester)

    try:
        course, section, _, _ = get_or_create_course_and_section(
            full_course_code,
            semester,
            course_defaults={"primary_listing": primary_listing, "title": course_title or ""},
        )
    except ValueError:
        stat("invalid_section_id")
        return None, None

    # Update course title if one isn't already set.
    if course_title and not course.title:
        course.title = course_title
        course.save()
        stat("courses_updated")

    return course, section


def import_review(section, instructor, enrollment, responses, form_type, bits, stat):
    # Assumption: that all review objects for the semesters in question were
    # deleted before this runs.
    review, created = Review.objects.get_or_create(
        section=section,
        instructor=instructor,
        defaults={
            "enrollment": enrollment,
            "responses": responses,
            "form_type": form_type,
        },
    )
    if not created:
        stat("duplicate_review")
    review_bits = []
    for key, value in bits.items():
        if value is None or value == "null":
            stat(f"null value for {key}")
            continue
        review_bits.append(ReviewBit(review=review, field=key, average=value))

    # This saves us a bunch of database calls per row, since reviews have > 10 bits.
    ReviewBit.objects.bulk_create(review_bits, ignore_conflicts=True)
    stat("reviewbit_created_count", len(review_bits))


def import_summary_row(row, stat):
    # Import instructor.
    pennid = row.get("INSTRUCTOR_PENN_ID")
    firstname = row.get("INSTRUCTOR_FNAME", "")
    lastname = row.get("INSTRUCTOR_LNAME", "")
    fullname = titleize(f"{firstname} {lastname}").strip()
    inst = import_instructor(pennid, fullname, stat)

    # Import course and section.
    full_course_code = row.get("SECTION_ID")
    semester = row.get("TERM")
    if full_course_code is None:
        stat("no_course_code")
        return

    if semester is None:
        stat("no_semester")
        return

    course_title = titleize(row.get("TITLE", ""))
    primary_section_code = row.get("PRI_SECTION")
    course, section = import_course_and_section(
        full_course_code, semester, course_title, primary_section_code, stat
    )
    if course is None or section is None:
        return

    # Get ReviewBit averages.
    review_bits = {}
    for col, slug in COLUMN_TO_SLUG.items():
        if col in row:
            review_bits[slug] = row.get(col)

    import_review(
        section,
        inst,
        row.get("ENROLLMENT"),
        row.get("RESPONSES"),
        row.get("FORM_TYPE"),
        review_bits,
        stat,
    )

    # Attach instructor to course.
    if inst is not None:
        section.instructors.add(inst)

    # We finished importing this row!
    stat("row_count")


def import_ratings_row(row, stat):
    context = row.get("CONTEXT_NAME")
    if context is None:
        stat("no_context_field")
        return

    pennid = row.get("INSTRUCTOR_PENN_ID")
    name = row.get("INSTRUCTOR_NAME", "")
    parts = name.split(",")
    if len(parts) > 1:
        fullname = titleize(f"{parts[1]} {parts[0]}").strip()
    elif len(parts) == 1:
        fullname = titleize(name).strip()
    inst = import_instructor(pennid, fullname, stat)

    full_course_code = row.get("SECTION_ID")
    semester = row.get("TERM")
    if full_course_code is None:
        stat("no_course_code")
        return

    if semester is None:
        stat("no_semester")
        return

    course_title = titleize(row.get("TITLE", ""))
    course, section = import_course_and_section(
        full_course_code, semester, course_title, None, stat
    )

    if course is None or section is None:
        return

    # ratings_row assumes that summary_row has already created a Review model for this review.
    try:
        review = Review.objects.get(section=section, instructor=inst)
    except Review.DoesNotExist:
        stat("summary_missing")
        return

    field = CONTEXT_TO_SLUG.get(context)
    if field is None:
        stat(f"missing slug for '{context}'")
        return

    details = {
        "average": row.get("MEAN_TOTAL_RATING"),
        "median": row.get("MEDIAN_TOTAL_RATING"),
        "stddev": row.get("STANDARD_DEVIATION"),
        "rating0": row.get("TOTAL_RATING_0"),
        "rating1": row.get("TOTAL_RATING_1"),
        "rating2": row.get("TOTAL_RATING_2"),
        "rating3": row.get("TOTAL_RATING_3"),
        "rating4": row.get("TOTAL_RATING_4"),
    }

    for key, val in details.items():
        if val is None or val == "null":
            stat(f"null value for {key}")
            return

    ReviewBit.objects.update_or_create(
        review=review,
        field=field,
        defaults=details,
    )

    stat("detail_count")


def gen_stat(stats):
    """
    Generates a stat function for a given stats dict.
    """

    def stat(key, amt=1):
        """
        Helper function to keep track of how many rows we are adding to the DB,
        along with any errors in processing the incoming rows.
        """
        value = stats.get(key, 0)
        stats[key] = value + amt

    return stat


def import_summary_rows(summaries: iter, show_progress_bar=True):
    """
    Imports summary rows given a summaries iterable.
    """
    stats = dict()
    stat = gen_stat(stats)
    for row in tqdm(summaries, disable=(not show_progress_bar)):
        import_summary_row(row, stat)
    return stats


def import_ratings_rows(num_ratings, ratings, semesters=None, show_progress_bar=True):
    """
    Imports rating rows given an iterator ratings and total number of rows num_ratings.
    Optionally filter rows to import by semester with the given semesters list.
    """
    stats = dict()
    stat = gen_stat(stats)
    for i, row in tqdm(enumerate(ratings), total=num_ratings, disable=(not show_progress_bar)):
        if i % 10000 == 0:
            gc.collect()
        if semesters is None or row["TERM"] in semesters:
            import_ratings_row(row, stat)
    return stats


def import_description_rows(num_rows, rows, semesters=None, show_progress_bar=True):
    """
    Imports description rows given an iterator rows and total number of rows num_rows.
    Optionally filter courses for which to update descriptions by semester with the
    given semesters list.
    """
    descriptions = dict()

    for row in tqdm(rows, total=num_rows, disable=(not show_progress_bar)):
        course_code = row.get("COURSE_ID")
        paragraph_num = row.get("PARAGRAPH_NUMBER")
        description_paragraph = row.get("COURSE_DESCRIPTION")

        desc = descriptions.get(course_code, dict())
        desc[int(paragraph_num)] = description_paragraph
        descriptions[course_code] = desc

    for course_id, paragraphs in tqdm(descriptions.items(), disable=(not show_progress_bar)):
        dept_code, course_code, _ = separate_course_code(course_id, allow_partial=True)
        if course_code is None:
            continue
        # Don't replace descriptions which are already present (from registrar import, most likely).
        courses = Course.objects.filter(
            department__code=dept_code, code=course_code, description=""
        )

        if semesters is not None:
            courses = courses.filter(semester__in=semesters)

        paragraphs = list(paragraphs.items())
        paragraphs.sort(key=lambda x: x[0])
        description = "\n".join([p for _, p in paragraphs])
        courses.update(description=description)
>>>>>>> ca1f19f3
<|MERGE_RESOLUTION|>--- conflicted
+++ resolved
@@ -1,4 +1,3 @@
-<<<<<<< HEAD
 import gc
 
 from django.contrib.auth import get_user_model
@@ -81,7 +80,12 @@
     )
     if not created:
         stat("duplicate_review")
-    review_bits = [ReviewBit(review=review, field=k, average=v) for k, v in bits.items()]
+    review_bits = []
+    for key, value in bits.items():
+        if value is None or value == "null":
+            stat(f"null value for {key}")
+            continue
+        review_bits.append(ReviewBit(review=review, field=key, average=value))
 
     # This saves us a bunch of database calls per row, since reviews have > 10 bits.
     ReviewBit.objects.bulk_create(review_bits, ignore_conflicts=True)
@@ -196,7 +200,7 @@
     }
 
     for key, val in details.items():
-        if val is None:
+        if val is None or val == "null":
             stat(f"null value for {key}")
             return
 
@@ -283,296 +287,4 @@
         paragraphs = list(paragraphs.items())
         paragraphs.sort(key=lambda x: x[0])
         description = "\n".join([p for _, p in paragraphs])
-        courses.update(description=description)
-=======
-import gc
-
-from django.contrib.auth import get_user_model
-from tqdm import tqdm
-
-from courses.models import Course
-from courses.util import (
-    get_or_create_course,
-    get_or_create_course_and_section,
-    import_instructor,
-    separate_course_code,
-)
-from review.models import COLUMN_TO_SLUG, CONTEXT_TO_SLUG, Review, ReviewBit
-from review.util import titleize
-
-
-"""
-PCR SQL DUMP IMPORT FUNCTIONS
-
-The functions in this file represent the "back-end" of the PCR data import.
-Dictionaries representing rows of PCR data come in and are written to the proper
-database objects. Care is taken not to duplicate rows by using get_or_create().
-
-Helper functions for importing instructors, sections, courses and reviews take in
-specific values extracted from dictionaries. This allows for re-use between import
-passes (for example, the SUMMARY file and the CROSSLISTINGS file), as well as allowing for
-more granular unit tests.
-"""
-
-User = get_user_model()
-
-
-def filter_by_term(rows, semesters, semester_key="TERM"):
-    return [row for row in rows if row[semester_key] in semesters]
-
-
-def import_course_and_section(full_course_code, semester, course_title, primary_section_code, stat):
-    """
-    Given course and section info, update/create objects.
-    """
-    primary_listing = None
-    if primary_section_code:
-        try:
-            dept, ccode, _ = separate_course_code(primary_section_code)
-        except ValueError:
-            stat("invalid_primary_section_id")
-            return
-        primary_listing, _ = get_or_create_course(dept, ccode, semester)
-
-    try:
-        course, section, _, _ = get_or_create_course_and_section(
-            full_course_code,
-            semester,
-            course_defaults={"primary_listing": primary_listing, "title": course_title or ""},
-        )
-    except ValueError:
-        stat("invalid_section_id")
-        return None, None
-
-    # Update course title if one isn't already set.
-    if course_title and not course.title:
-        course.title = course_title
-        course.save()
-        stat("courses_updated")
-
-    return course, section
-
-
-def import_review(section, instructor, enrollment, responses, form_type, bits, stat):
-    # Assumption: that all review objects for the semesters in question were
-    # deleted before this runs.
-    review, created = Review.objects.get_or_create(
-        section=section,
-        instructor=instructor,
-        defaults={
-            "enrollment": enrollment,
-            "responses": responses,
-            "form_type": form_type,
-        },
-    )
-    if not created:
-        stat("duplicate_review")
-    review_bits = []
-    for key, value in bits.items():
-        if value is None or value == "null":
-            stat(f"null value for {key}")
-            continue
-        review_bits.append(ReviewBit(review=review, field=key, average=value))
-
-    # This saves us a bunch of database calls per row, since reviews have > 10 bits.
-    ReviewBit.objects.bulk_create(review_bits, ignore_conflicts=True)
-    stat("reviewbit_created_count", len(review_bits))
-
-
-def import_summary_row(row, stat):
-    # Import instructor.
-    pennid = row.get("INSTRUCTOR_PENN_ID")
-    firstname = row.get("INSTRUCTOR_FNAME", "")
-    lastname = row.get("INSTRUCTOR_LNAME", "")
-    fullname = titleize(f"{firstname} {lastname}").strip()
-    inst = import_instructor(pennid, fullname, stat)
-
-    # Import course and section.
-    full_course_code = row.get("SECTION_ID")
-    semester = row.get("TERM")
-    if full_course_code is None:
-        stat("no_course_code")
-        return
-
-    if semester is None:
-        stat("no_semester")
-        return
-
-    course_title = titleize(row.get("TITLE", ""))
-    primary_section_code = row.get("PRI_SECTION")
-    course, section = import_course_and_section(
-        full_course_code, semester, course_title, primary_section_code, stat
-    )
-    if course is None or section is None:
-        return
-
-    # Get ReviewBit averages.
-    review_bits = {}
-    for col, slug in COLUMN_TO_SLUG.items():
-        if col in row:
-            review_bits[slug] = row.get(col)
-
-    import_review(
-        section,
-        inst,
-        row.get("ENROLLMENT"),
-        row.get("RESPONSES"),
-        row.get("FORM_TYPE"),
-        review_bits,
-        stat,
-    )
-
-    # Attach instructor to course.
-    if inst is not None:
-        section.instructors.add(inst)
-
-    # We finished importing this row!
-    stat("row_count")
-
-
-def import_ratings_row(row, stat):
-    context = row.get("CONTEXT_NAME")
-    if context is None:
-        stat("no_context_field")
-        return
-
-    pennid = row.get("INSTRUCTOR_PENN_ID")
-    name = row.get("INSTRUCTOR_NAME", "")
-    parts = name.split(",")
-    if len(parts) > 1:
-        fullname = titleize(f"{parts[1]} {parts[0]}").strip()
-    elif len(parts) == 1:
-        fullname = titleize(name).strip()
-    inst = import_instructor(pennid, fullname, stat)
-
-    full_course_code = row.get("SECTION_ID")
-    semester = row.get("TERM")
-    if full_course_code is None:
-        stat("no_course_code")
-        return
-
-    if semester is None:
-        stat("no_semester")
-        return
-
-    course_title = titleize(row.get("TITLE", ""))
-    course, section = import_course_and_section(
-        full_course_code, semester, course_title, None, stat
-    )
-
-    if course is None or section is None:
-        return
-
-    # ratings_row assumes that summary_row has already created a Review model for this review.
-    try:
-        review = Review.objects.get(section=section, instructor=inst)
-    except Review.DoesNotExist:
-        stat("summary_missing")
-        return
-
-    field = CONTEXT_TO_SLUG.get(context)
-    if field is None:
-        stat(f"missing slug for '{context}'")
-        return
-
-    details = {
-        "average": row.get("MEAN_TOTAL_RATING"),
-        "median": row.get("MEDIAN_TOTAL_RATING"),
-        "stddev": row.get("STANDARD_DEVIATION"),
-        "rating0": row.get("TOTAL_RATING_0"),
-        "rating1": row.get("TOTAL_RATING_1"),
-        "rating2": row.get("TOTAL_RATING_2"),
-        "rating3": row.get("TOTAL_RATING_3"),
-        "rating4": row.get("TOTAL_RATING_4"),
-    }
-
-    for key, val in details.items():
-        if val is None or val == "null":
-            stat(f"null value for {key}")
-            return
-
-    ReviewBit.objects.update_or_create(
-        review=review,
-        field=field,
-        defaults=details,
-    )
-
-    stat("detail_count")
-
-
-def gen_stat(stats):
-    """
-    Generates a stat function for a given stats dict.
-    """
-
-    def stat(key, amt=1):
-        """
-        Helper function to keep track of how many rows we are adding to the DB,
-        along with any errors in processing the incoming rows.
-        """
-        value = stats.get(key, 0)
-        stats[key] = value + amt
-
-    return stat
-
-
-def import_summary_rows(summaries: iter, show_progress_bar=True):
-    """
-    Imports summary rows given a summaries iterable.
-    """
-    stats = dict()
-    stat = gen_stat(stats)
-    for row in tqdm(summaries, disable=(not show_progress_bar)):
-        import_summary_row(row, stat)
-    return stats
-
-
-def import_ratings_rows(num_ratings, ratings, semesters=None, show_progress_bar=True):
-    """
-    Imports rating rows given an iterator ratings and total number of rows num_ratings.
-    Optionally filter rows to import by semester with the given semesters list.
-    """
-    stats = dict()
-    stat = gen_stat(stats)
-    for i, row in tqdm(enumerate(ratings), total=num_ratings, disable=(not show_progress_bar)):
-        if i % 10000 == 0:
-            gc.collect()
-        if semesters is None or row["TERM"] in semesters:
-            import_ratings_row(row, stat)
-    return stats
-
-
-def import_description_rows(num_rows, rows, semesters=None, show_progress_bar=True):
-    """
-    Imports description rows given an iterator rows and total number of rows num_rows.
-    Optionally filter courses for which to update descriptions by semester with the
-    given semesters list.
-    """
-    descriptions = dict()
-
-    for row in tqdm(rows, total=num_rows, disable=(not show_progress_bar)):
-        course_code = row.get("COURSE_ID")
-        paragraph_num = row.get("PARAGRAPH_NUMBER")
-        description_paragraph = row.get("COURSE_DESCRIPTION")
-
-        desc = descriptions.get(course_code, dict())
-        desc[int(paragraph_num)] = description_paragraph
-        descriptions[course_code] = desc
-
-    for course_id, paragraphs in tqdm(descriptions.items(), disable=(not show_progress_bar)):
-        dept_code, course_code, _ = separate_course_code(course_id, allow_partial=True)
-        if course_code is None:
-            continue
-        # Don't replace descriptions which are already present (from registrar import, most likely).
-        courses = Course.objects.filter(
-            department__code=dept_code, code=course_code, description=""
-        )
-
-        if semesters is not None:
-            courses = courses.filter(semester__in=semesters)
-
-        paragraphs = list(paragraphs.items())
-        paragraphs.sort(key=lambda x: x[0])
-        description = "\n".join([p for _, p in paragraphs])
-        courses.update(description=description)
->>>>>>> ca1f19f3
+        courses.update(description=description)