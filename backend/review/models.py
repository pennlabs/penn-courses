--- conflicted
+++ resolved
@@ -1,129 +1,7 @@
-<<<<<<< HEAD
 from django.db import models
 from django.db.models import Avg, Q
 from django.contrib.auth import get_user_model
 from textwrap import dedent
-
-class Review(models.Model):
-    """
-    Represents the aggregate review for an instructor for a single section of a course.
-    By virtue of being associated to a course, every semester of a course will have a new Review
-    object.
-
-    Actual scores for the review is stored in the ReviewBit related object, can be accessed via the
-    `reviewbit_set` of the object.
-    """
-
-    # sections have at most one review per instructor attached to the section.
-    section = models.ForeignKey("courses.Section", on_delete=models.CASCADE)
-    instructor = models.ForeignKey("courses.Instructor", on_delete=models.CASCADE)
-
-    enrollment = models.IntegerField(blank=True, null=True)
-    responses = models.IntegerField(blank=True, null=True)
-    form_type = models.IntegerField(blank=True, null=True)
-
-    comments = models.TextField(blank=True)
-
-    class Meta:
-        unique_together = (("section", "instructor"),)
-
-    def __str__(self):
-        return f"{self.section} - {self.instructor}"
-
-    def set_averages(self, bits):
-        for key, value in bits.items():
-            ReviewBit.objects.update_or_create(review=self, field=key, defaults={"average": value})
-
-    @staticmethod
-    def get_averages(topic_id, instructor_name=None, fields=None):
-        if fields is None:
-            # Default fields (topline numbers on PCR)
-            fields = [
-                "course_quality",
-                "difficulty",
-                "instructor_quality",
-            ]
-
-        # We're using some of the aggregation tricks documented on Django's Aggregation Cheat Sheet:
-        # https://docs.djangoproject.com/en/2.2/topics/db/aggregation/#cheat-sheet
-
-        # Filter down a queryset to just include this course
-        qs = Review.objects.filter(section__course__topic_id=topic_id, responses__gt=0)
-        if (
-            instructor_name is not None
-        ):  # if an instructor is specified, filter down to just that instructor
-            qs = qs.filter(instructor_name__contains=instructor_name)
-
-        # pass each aggregation as its own argument to `aggregate` (using dictionary comprehensions)
-        return qs.aggregate(
-            **{
-                # average the average of all the reviewbits of a certain field
-                # (that's where the filter comes in)
-                field: Avg("reviewbit__average", filter=Q(reviewbit__field=field))
-                for field in fields
-            }
-        )
-
-
-"""
-Review Bits have different labels in the summary table and the rating table.
-This tuple keeps track of the association between the two, along with an
-intermediate, general label that we use internally.
-"""
-REVIEW_BIT_LABEL = (
-    ("RINSTRUCTORQUALITY", "Instructor Quality", "instructor_quality"),
-    ("RCOURSEQUALITY", "Course Quality", "course_quality"),
-    ("RCOMMABILITY", "Comm. Ability", "communication_ability"),
-    ("RSTIMULATEINTEREST", "Stimulate Ability", "stimulate_interest"),
-    ("RINSTRUCTORACCESS", "Instructor Access", "instructor_access"),
-    ("RDIFFICULTY", "Difficulty", "difficulty"),
-    ("RWORKREQUIRED", "Work Required", "work_required"),
-    ("RTAQUALITY", "TA Quality", "ta_quality"),
-    ("RREADINGSVALUE", "Readings Value", "readings_value"),
-    ("RAMOUNTLEARNED", "Amount Learned", "amount_learned"),
-    ("RRECOMMENDMAJOR", "Recommend Major", "recommend_major"),
-    ("RRECOMMENDNONMAJOR", "Recommend Non-Major", "recommend_nonmajor"),
-    ("RABILITIESCHALLENGED", "Abilities Challenged", "abilities_challenged"),
-    ("RCLASSPACE", "Class Pace", "class_pace"),
-    ("RINSTRUCTOREFFECTIVE", "Instructor Effectiveness", "instructor_effective"),
-    ("RNATIVEABILITY", "Native Ability", "native_ability"),
-)
-
-# Maps column name from SUMMARY sql tables to common slug.
-COLUMN_TO_SLUG = {x[0]: x[2] for x in REVIEW_BIT_LABEL}
-# Maps "context" value from RATING table to common slug.
-CONTEXT_TO_SLUG = {x[1]: x[2] for x in REVIEW_BIT_LABEL}
-ALL_FIELD_SLUGS = [x[2] for x in REVIEW_BIT_LABEL]
-
-
-class ReviewBit(models.Model):
-    """
-    A single key/value pair associated with a review. Fields are things like "course_quality",
-    and averages which range from 0 to 4.
-    """
-
-    review = models.ForeignKey(Review, on_delete=models.CASCADE)
-    field = models.CharField(max_length=32, db_index=True)
-
-    average = models.DecimalField(max_digits=6, decimal_places=5)
-    median = models.DecimalField(max_digits=6, decimal_places=5, null=True, blank=True)
-    stddev = models.DecimalField(max_digits=6, decimal_places=5, null=True, blank=True)
-
-    # The integer counts for how many students rated 0-4 on a given property.
-    rating0 = models.IntegerField(null=True, blank=True)
-    rating1 = models.IntegerField(null=True, blank=True)
-    rating2 = models.IntegerField(null=True, blank=True)
-    rating3 = models.IntegerField(null=True, blank=True)
-    rating4 = models.IntegerField(null=True, blank=True)
-
-    class Meta:
-        unique_together = (("review", "field"),)
-
-    def __str__(self):
-=======
-from django.db import models
-from django.db.models import Avg, Q
-
 
 class Review(models.Model):
     """
@@ -254,5 +132,4 @@
         unique_together = (("review", "field"),)
 
     def __str__(self):
->>>>>>> 323f5366
         return f"#{self.review.pk} - {self.field}: {self.average}"