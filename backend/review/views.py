from collections import Counter, defaultdict

from dateutil.tz import gettz
from django.core.cache import cache
from django.db.models import F, Max, OuterRef, Q, Subquery, Value
from django.http import Http404
from django.shortcuts import get_object_or_404
from rest_framework.decorators import api_view, permission_classes, schema
from rest_framework.permissions import IsAuthenticated
from rest_framework.response import Response

from courses.models import (
    Course,
    Department,
    Instructor,
    NGSSRestriction,
    PreNGSSRestriction,
    Section,
)
from courses.util import get_current_semester, get_or_create_add_drop_period, prettify_semester
from PennCourses.docs_settings import PcxAutoSchema
from PennCourses.settings.base import CACHE_PREFIX, TIME_ZONE, WAITLIST_DEPARTMENT_CODES
from review.annotations import annotate_average_and_recent, review_averages
from review.documentation import (
    ACTIVITY_CHOICES,
    autocomplete_response_schema,
    course_plots_response_schema,
    course_reviews_response_schema,
    department_reviews_response_schema,
    instructor_for_course_reviews_response_schema,
    instructor_reviews_response_schema,
)
from review.models import ALL_FIELD_SLUGS, CachedReviewResponse, Review
from review.util import (
    aggregate_reviews,
    avg_and_recent_demand_plots,
    avg_and_recent_percent_open_plots,
    get_average_and_recent_dict_single,
    get_num_sections,
    get_single_dict_from_qs,
    get_status_updates_map,
    make_subdict,
)


"""
You might be wondering why these API routes are using the @api_view function decorator
from Django REST Framework rather than using any of the higher-level constructs that DRF
gives us, like Generic APIViews or ViewSets.

ViewSets define REST actions on a specific "resource" -- generally in our case, django models with
defined serializers. With these aggregations, though, there isn't a good way to define a resource
for a ViewSet to act upon. Each endpoint doesn't represent one resource, or a list of resources,
but one aggregation of all resources (ReviewBits) that fit a certain filter.

There probably is a way to fit everything into a serializer, but at the time of writing it felt like
it'd be shoe-horned in so much that it made more sense to use "bare" ApiViews.
"""


# A Q filter defining which sections we will include in demand distribution estimates,
# also used by extra_metrics_section_filters_pcr (see below)
extra_metrics_section_filters = (
    ~Q(
        course__department__code__in=WAITLIST_DEPARTMENT_CODES
    )  # Manually filter out classes from depts with waitlist systems during add/drop
    & Q(capacity__gt=0)
    & ~Q(course__semester__icontains="b")  # Filter out summer classes
    & Q(has_status_updates=True)
    & ~Q(
        id__in=Subquery(NGSSRestriction.special_approval().values("sections__id"))
    )  # Filter out sections that require permit for registration
    & ~Q(
        id__in=Subquery(PreNGSSRestriction.special_approval().values("sections__id"))
    )  # Filter out sections that require permit for registration (pre-NGSS)
)


def extra_metrics_section_filters_pcr(current_semester=None):
    """
    This function returns a Q filter for sections that should be included in
    extra PCR plots / metrics.
    """
    if current_semester is None:
        current_semester = get_current_semester()
    return extra_metrics_section_filters & Q(course__semester__lt=current_semester) & ~Q(status="X")


course_filters_pcr = ~Q(title="") | ~Q(description="") | Q(sections__has_reviews=True)
section_filters_pcr = Q(has_reviews=True) | (
    (~Q(course__title="") | ~Q(course__description="")) & ~Q(activity="REC") & ~Q(status="X")
)

HOUR_IN_SECONDS = 60 * 60
DAY_IN_SECONDS = HOUR_IN_SECONDS * 24
MONTH_IN_SECONDS = DAY_IN_SECONDS * 30


@api_view(["GET"])
@schema(
    PcxAutoSchema(
        response_codes={
            "course-reviews": {
                "GET": {
                    200: "[DESCRIBE_RESPONSE_SCHEMA]Reviews retrieved successfully.",
                    404: "Course with given course_code not found.",
                },
            },
        },
        custom_path_parameter_desc={
            "course-reviews": {
                "GET": {
                    "course_code": (
                        "The dash-joined department and code of the course you want reviews for, e.g. `CIS-120` for CIS-120."  # noqa E501
                    )
                }
            },
        },
        custom_parameters={
            "course-reviews": {
                "GET": [
                    {
                        "name": "semester",
                        "in": "query",
                        "description": "Optionally specify the semester of the desired course (defaults to most recent course with the specified course code).",  # noqa E501
                        "schema": {"type": "string"},
                        "required": False,
                    },
                ]
            },
        },
        override_response_schema=course_reviews_response_schema,
    )
)
@permission_classes([IsAuthenticated])
def course_reviews(request, course_code, semester=None):
    request_semester = request.GET.get("semester")

    topic_id = cache.get(CACHE_PREFIX + course_code)
    if topic_id is None:
        try:
            recent_course = most_recent_course_from_code(course_code, request_semester)
        except Course.DoesNotExist:
            raise Http404()
        topic = recent_course.topic
        course_id_list = list(topic.courses.values_list("id"))
        topic_id = ".".join([str(id[0]) for id in sorted(course_id_list)])
        cache.set(CACHE_PREFIX + course_code, topic_id, MONTH_IN_SECONDS)

    response = cache.get(CACHE_PREFIX + topic_id)
    if response is None:
        cached_response = CachedReviewResponse.objects.filter(topic_id=topic_id).first()
        if cached_response is None:
            response = manual_course_reviews(course_code, request_semester)
            if not response:
                raise Http404()
        else:
            response = cached_response.response
        cache.set(CACHE_PREFIX + topic_id, response, MONTH_IN_SECONDS)

    return Response(response)


def most_recent_course_from_code(course_code, semester):
    return (
        Course.objects.filter(
            course_filters_pcr,
            **(
                {
                    "topic__courses__full_code": course_code,
                    "topic__courses__semester": semester,
                }
                if semester
                else {"full_code": course_code}
            ),
        )
        .order_by("-semester")[:1]
        .annotate(
            branched_from_full_code=F("topic__branched_from__most_recent__full_code"),
            branched_from_semester=F("topic__branched_from__most_recent__semester"),
        )
        .select_related("topic__most_recent")
        .get()
    )


def manual_course_reviews(course_code, request_semester):
    """
    Get all reviews for the topic of a given course and other relevant information.
    Different aggregation views are provided, such as reviews spanning all semesters,
    only the most recent semester, and instructor-specific views.
    """
    semester = request_semester
    try:
        course = most_recent_course_from_code(course_code, request_semester)
    except Course.DoesNotExist:
        return None

    topic = course.topic
    branched_from_full_code = course.branched_from_full_code
    branched_from_semester = course.branched_from_semester
    course = topic.most_recent
    course_code = course.full_code
    aliases = list(course.crosslistings.values_list("full_code", flat=True))

    superseded = False
    if semester:
        max_semester = (
            Course.objects.filter(
                course_filters_pcr,
                full_code=course_code,
            )
            .aggregate(max_semester=Max("semester"))
            .get("max_semester")
        )
        if max_semester:
            superseded = max_semester > course.semester
    last_offered_sem_if_superceded = course.semester if superseded else None

    topic_codes = list(
        topic.courses.exclude(full_code=course.full_code)
        .values("full_code")
        .annotate(semester=Max("semester"), branched_from=Value(False))
        .values("full_code", "semester", "branched_from")
    )
    topic_branched_from = (
        {
            "full_code": branched_from_full_code,
            "semester": branched_from_semester,
            "branched_from": True,
        }
        if branched_from_full_code
        else None
    )
    historical_codes = sorted(
        topic_codes + ([topic_branched_from] if topic_branched_from else []),
        key=lambda x: x["semester"],
        reverse=True,
    )

    instructor_reviews = review_averages(
        Review.objects.filter(section__course__topic=topic),
        reviewbit_subfilters=Q(review_id=OuterRef("id")),
        section_subfilters=Q(id=OuterRef("section_id")),
        fields=ALL_FIELD_SLUGS,
        prefix="bit_",
        extra_metrics=True,
    ).annotate(instructor_name=F("instructor__name"), semester=F("section__course__semester"))
    recent_instructors = list(
        Instructor.objects.filter(
            id__in=Subquery(
                Section.objects.filter(section_filters_pcr, course__topic=topic).values(
                    "instructors__id"
                )
            )
        )
        .distinct()
        .annotate(
            most_recent_sem=Subquery(
                Section.objects.filter(instructors__id=OuterRef("id"), course__topic=topic)
                .annotate(common=Value(1))
                .values("common")
                .annotate(max_sem=Max("course__semester"))
                .values("max_sem")
            )
        )
        .values(
            instructor_id=F("id"),
            instructor_name=F("name"),
            semester=F("most_recent_sem"),
        )
    )
    for instructor in recent_instructors:
        instructor["exclude_from_recent"] = True
    all_instructors = list(instructor_reviews.values()) + recent_instructors
    instructors = aggregate_reviews(all_instructors, "instructor_id", name="instructor_name")

    course_qs = annotate_average_and_recent(
        Course.objects.filter(course_filters_pcr, topic_id=topic.id).order_by("-semester")[:1],
        match_review_on=Q(section__course__topic=topic),
        match_section_on=Q(course__topic=topic) & section_filters_pcr,
        extra_metrics=True,
    )
    course = get_single_dict_from_qs(course_qs)

    num_registration_metrics = Section.objects.filter(
        extra_metrics_section_filters_pcr(),
        course__topic=topic,
    ).count()

    num_sections, num_sections_recent = get_num_sections(
        section_filters_pcr,
        course__topic=topic,
    )

    return {
        "code": course["full_code"],
        "last_offered_sem_if_superceded": last_offered_sem_if_superceded,
        "name": course["title"],
        "description": course["description"],
        "aliases": aliases,
        "historical_codes": historical_codes,
        "latest_semester": course["semester"],
        "num_sections": num_sections,
        "num_sections_recent": num_sections_recent,
        "instructors": instructors,
        "registration_metrics": num_registration_metrics > 0,
        **get_average_and_recent_dict_single(course),
    }


@api_view(["GET"])
@schema(
    PcxAutoSchema(
        response_codes={
            "course-plots": {
                "GET": {
                    200: "[DESCRIBE_RESPONSE_SCHEMA]Plots retrieved successfully.",
                    404: "Course with given course_code not found.",
                },
            },
        },
        custom_parameters={
            "course-plots": {
                "GET": [
                    {
                        "name": "course_code",
                        "in": "path",
                        "description": "The dash-joined department and code of the course you want plots for, e.g. `CIS-120` for CIS-120.",  # noqa: E501
                        "schema": {"type": "string"},
                        "required": True,
                    },
                    {
                        "name": "semester",
                        "in": "query",
                        "description": "Optionally specify the semester of the desired course (defaults to most recent course with the specified course code).",  # noqa E501
                        "schema": {"type": "string"},
                        "required": False,
                    },
                    {
                        "name": "instructor_ids",
                        "in": "query",
                        "description": "A comma-separated list of instructor IDs with which to filter the sections underlying the returned plots."  # noqa: E501
                        "Note that if only invalid instructor IDs are present, plot response fields will be null or 0.",  # noqa: E501
                        "schema": {"type": "string"},
                        "required": False,
                    },
                ]
            },
        },
        override_response_schema=course_plots_response_schema,
    )
)
@permission_classes([IsAuthenticated])
def course_plots(request, course_code):
    """
    Get all PCR plots for a given course.
    """
    try:
        semester = request.query_params.get("semester")
        course = (
            Course.objects.filter(
                course_filters_pcr,
                **(
                    {
                        "topic__courses__full_code": course_code,
                        "topic__courses__semester": semester,
                    }
                    if semester
                    else {"full_code": course_code}
                ),
            )
            .order_by("-semester")[:1]
            .select_related("topic__most_recent")
            .get()
        ).topic.most_recent
    except Course.DoesNotExist:
        raise Http404()

    current_semester = get_current_semester()

    # Compute set of sections to include in plot data
    filtered_sections = (
        Section.objects.filter(
            extra_metrics_section_filters_pcr(current_semester),
            course__topic_id=course.topic_id,
        )
        .annotate(efficient_semester=F("course__semester"))
        .distinct()
    )
    instructor_ids = request.GET.get("instructor_ids")
    if instructor_ids:
        instructor_ids = [int(id) for id in instructor_ids.split(",")]
        filtered_sections = filtered_sections.filter(
            instructors__id__in=instructor_ids,
        ).distinct()

    # a dict mapping semester to section id to section object
    section_map = defaultdict(dict)
    for section in filtered_sections:
        section_map[section.efficient_semester][section.id] = section

    (
        avg_demand_plot,
        avg_demand_plot_min_semester,
        recent_demand_plot,
        recent_demand_plot_semester,
        avg_percent_open_plot,
        avg_percent_open_plot_min_semester,
        recent_percent_open_plot,
        recent_percent_open_plot_semester,
    ) = tuple([None] * 8)
    avg_demand_plot_num_semesters, avg_percent_open_plot_num_semesters = (0, 0)
    if section_map:
        status_updates_map = get_status_updates_map(section_map)
        (
            avg_demand_plot,
            avg_demand_plot_min_semester,
            avg_demand_plot_num_semesters,
            recent_demand_plot,
            recent_demand_plot_semester,
        ) = avg_and_recent_demand_plots(section_map, status_updates_map, bin_size=0.005)
        (
            avg_percent_open_plot,
            avg_percent_open_plot_min_semester,
            avg_percent_open_plot_num_semesters,
            recent_percent_open_plot,
            recent_percent_open_plot_semester,
        ) = avg_and_recent_percent_open_plots(section_map, status_updates_map)

    current_adp = get_or_create_add_drop_period(current_semester)
    local_tz = gettz(TIME_ZONE)

    return Response(
        {
            "code": course_code,
            "current_add_drop_period": {
                "start": current_adp.estimated_start.astimezone(tz=local_tz),
                "end": current_adp.estimated_end.astimezone(tz=local_tz),
            },
            "average_plots": {
                "pca_demand_plot_since_semester": avg_demand_plot_min_semester,
                "pca_demand_plot_num_semesters": avg_demand_plot_num_semesters,
                "pca_demand_plot": avg_demand_plot,
                "percent_open_plot_since_semester": avg_percent_open_plot_min_semester,
                "percent_open_plot_num_semesters": avg_percent_open_plot_num_semesters,
                "percent_open_plot": avg_percent_open_plot,
            },
            "recent_plots": {
                "pca_demand_plot_since_semester": recent_demand_plot_semester,
                "pca_demand_plot_num_semesters": (1 if recent_demand_plot is not None else 0),
                "pca_demand_plot": recent_demand_plot,
                "percent_open_plot_since_semester": recent_percent_open_plot_semester,
                "percent_open_plot_num_semesters": (1 if recent_demand_plot is not None else 0),
                "percent_open_plot": recent_percent_open_plot,
            },
        }
    )


def check_instructor_id(instructor_id):
    if not isinstance(instructor_id, int) and not (
        isinstance(instructor_id, str) and instructor_id.isdigit()
    ):
        raise Http404("Instructor with given instructor_id not found.")


INSTRUCTOR_COURSE_REVIEW_FIELDS = [
    "instructor_quality",
    "course_quality",
    "work_required",
    "difficulty",
]


@api_view(["GET"])
@schema(
    PcxAutoSchema(
        response_codes={
            "instructor-reviews": {
                "GET": {
                    200: "[DESCRIBE_RESPONSE_SCHEMA]Reviews retrieved successfully.",
                    404: "Instructor with given instructor_id not found.",
                },
            },
        },
        custom_path_parameter_desc={
            "instructor-reviews": {
                "GET": {
                    "instructor_id": (
                        "The integer id of the instructor you want reviews for. Note that you can get the relative path for any instructor including this id by using the `url` field of objects in the `instructors` list returned by Retrieve Autocomplete Data."  # noqa E501
                    )
                }
            },
        },
        override_response_schema=instructor_reviews_response_schema,
    )
)
@permission_classes([IsAuthenticated])
def instructor_reviews(request, instructor_id):
    """
    Get all reviews for a given instructor, aggregated by course.
    """
    check_instructor_id(instructor_id)
    instructor = get_object_or_404(Instructor, id=instructor_id)
    instructor_qs = annotate_average_and_recent(
        Instructor.objects.filter(id=instructor_id),
        match_review_on=Q(instructor_id=instructor_id),
        match_section_on=Q(instructors__id=instructor_id) & section_filters_pcr,
        extra_metrics=True,
    )
    inst = get_single_dict_from_qs(instructor_qs)

    courses = annotate_average_and_recent(
        Course.objects.filter(
            course_filters_pcr,
            sections__instructors__id=instructor_id,
        ).distinct(),
        match_review_on=Q(
            section__course__topic=OuterRef(OuterRef("topic")),
            instructor_id=instructor_id,
        ),
        match_section_on=Q(
            course__topic=OuterRef(OuterRef("topic")),
            instructors__id=instructor_id,
        ),
        extra_metrics=True,
        fields=INSTRUCTOR_COURSE_REVIEW_FIELDS,
    ).annotate(
        most_recent_full_code=F("topic__most_recent__full_code"),
    )

    num_sections, num_sections_recent = get_num_sections(
        section_filters_pcr,
        course_id__in=Subquery(
            Course.objects.filter(
                course_filters_pcr,
                sections__instructors__id=instructor_id,
            ).values("id")
        ),
    )

    # Return the most recent course taught by this instructor, for each topic
    courses_res = dict()
    max_sem = dict()
    for r in courses.values():
        if not r["average_semester_count"]:
            continue
        full_code = r["most_recent_full_code"]
        if full_code not in max_sem or max_sem[full_code] < r["semester"]:
            max_sem[full_code] = r["semester"]
            courses_res[full_code] = get_average_and_recent_dict_single(
                r,
                full_code="most_recent_full_code",
                code="most_recent_full_code",
                name="title",
            )

    return Response(
        {
            "name": instructor.name,
            "num_sections_recent": num_sections_recent,
            "num_sections": num_sections,
            "courses": courses_res,
            **get_average_and_recent_dict_single(inst),
        }
    )


@api_view(["GET"])
@schema(
    PcxAutoSchema(
        response_codes={
            "department-reviews": {
                "GET": {
                    200: "[DESCRIBE_RESPONSE_SCHEMA]Reviews retrieved successfully.",
                    404: "Department with the given department_code not found.",
                }
            }
        },
        custom_path_parameter_desc={
            "department-reviews": {
                "GET": {
                    "department_code": (
                        "The department code you want reviews for, e.g. `CIS` for the CIS department."  # noqa E501
                    )
                }
            },
        },
        override_response_schema=department_reviews_response_schema,
    )
)
@permission_classes([IsAuthenticated])
def department_reviews(request, department_code):
    """
    Get reviews for all courses in a department.
    """
    department = get_object_or_404(Department, code=department_code)

    topic_id_to_course = dict()
    recent_courses = list(
        Course.objects.filter(
            course_filters_pcr,
            department=department,
        )
        .distinct()
        .values("semester", "topic_id", course_title=F("title"), course_code=F("full_code"))
    )
    for c in recent_courses:
        c["exclude_from_recent"] = True
        topic_id = c["topic_id"]
        if (
            topic_id not in topic_id_to_course
            or topic_id_to_course[topic_id]["semester"] < c["semester"]
        ):
            topic_id_to_course[topic_id] = c

    reviews = list(
        review_averages(
            Review.objects.filter(section__course__department=department),
            reviewbit_subfilters=Q(review_id=OuterRef("id")),
            section_subfilters=Q(id=OuterRef("section_id")),
            fields=ALL_FIELD_SLUGS,
            prefix="bit_",
            extra_metrics=True,
        )
        .annotate(
            topic_id=F("section__course__topic_id"),
            semester=F("section__course__semester"),
        )
        .values()
    )
    for review in reviews:
        course = topic_id_to_course[review["topic_id"]]
        review["course_code"] = course["course_code"]
        review["course_title"] = course["course_title"]

    all_courses = reviews + list(topic_id_to_course.values())
    courses = aggregate_reviews(all_courses, "course_code", code="course_code", name="course_title")

    return Response({"code": department.code, "name": department.name, "courses": courses})


@api_view(["GET"])
@schema(
    PcxAutoSchema(
        response_codes={
            "course-history": {
                "GET": {
                    200: "[DESCRIBE_RESPONSE_SCHEMA]Reviews retrieved successfully.",
                    404: "Invalid course_code or instructor_id.",
                }
            }
        },
        custom_path_parameter_desc={
            "course-history": {
                "GET": {
                    "course_code": (
                        "The dash-joined department and code of the course you want reviews for, e.g. `CIS-120` for CIS-120."  # noqa E501
                    ),
                    "instructor_id": ("The integer id of the instructor you want reviews for."),
                }
            },
        },
        custom_parameters={
            "course-history": {
                "GET": [
                    {
                        "name": "semester",
                        "in": "query",
                        "description": "Optionally specify the semester of the desired course (defaults to most recent course with the specified course code).",  # noqa E501
                        "schema": {"type": "string"},
                        "required": False,
                    }
                ]
            },
        },
        override_response_schema=instructor_for_course_reviews_response_schema,
    )
)
@permission_classes([IsAuthenticated])
def instructor_for_course_reviews(request, course_code, instructor_id):
    """
    Get the review history of an instructor teaching a course.
    """
    try:
        semester = request.GET.get("semester")
        course = (
            Course.objects.filter(
                course_filters_pcr,
                **(
                    {
                        "topic__courses__full_code": course_code,
                        "topic__courses__semester": semester,
                    }
                    if semester
                    else {"full_code": course_code}
                ),
            )
            .order_by("-semester")[:1]
            .select_related("topic__most_recent")
            .get()
        )
        course = course.topic.most_recent
    except Course.DoesNotExist:
        raise Http404()

    check_instructor_id(instructor_id)
    instructor = get_object_or_404(Instructor, id=instructor_id)

    reviews = review_averages(
        Review.objects.filter(
            section__course__topic_id=course.topic_id, instructor_id=instructor_id
        ),
        reviewbit_subfilters=Q(review_id=OuterRef("id")),
        section_subfilters=Q(id=OuterRef("section_id")),
        fields=ALL_FIELD_SLUGS,
        prefix="bit_",
        extra_metrics=True,
    )
    reviews = list(
        reviews.annotate(
            course_code=F("section__course__full_code"),
            course_title=F("section__course__title"),
            activity=F("section__activity"),
            efficient_semester=F("section__course__semester"),
        ).values()
    )
    existing_sections = {r["section_id"] for r in reviews}
    all_sections = reviews + [
        s
        for s in Section.objects.filter(
            section_filters_pcr,
            course__topic_id=course.topic_id,
            instructors__id=instructor_id,
        )
        .distinct()
        .values(
            "id",
            "activity",
            course_code=F("course__full_code"),
            course_title=F("course__title"),
            efficient_semester=F("course__semester"),
        )
        if s["id"] not in existing_sections
    ]
    all_sections.sort(key=lambda s: s["efficient_semester"], reverse=True)

    return Response(
        {
            "instructor": {
                "id": instructor_id,
                "name": instructor.name,
            },
            "course_code": course.full_code,
            "sections": [
                {
                    "course_code": section["course_code"],
                    "course_name": section["course_title"],
                    "activity": ACTIVITY_CHOICES.get(section["activity"]),
                    "semester": section["efficient_semester"],
                    "forms_returned": section.get("responses"),
                    "forms_produced": section.get("enrollment"),
                    "ratings": make_subdict("bit_", section),
                    "comments": section.get("comments"),
                }
                for section in all_sections
            ],
        }
    )


@api_view(["GET"])
@schema(
    PcxAutoSchema(
        response_codes={
            "review-autocomplete": {
                "GET": {200: "[DESCRIBE_RESPONSE_SCHEMA]Autocomplete dump retrieved successfully."},
            },
        },
        override_response_schema=autocomplete_response_schema,
    )
)
def autocomplete(request):
    """
    Autocomplete entries for Courses, departments, instructors. All objects have title, description,
    and url. This route does not have any path parameters or query parameters, it just dumps
    all the information necessary for frontend-based autocomplete. It is also cached
    to improve performance.
    """

    courses = (
        Course.objects.filter(course_filters_pcr)
        .annotate(
            max_semester=Subquery(
                Course.objects.filter(full_code=OuterRef("full_code"), topic=OuterRef("topic"))
                .annotate(common=Value(1))
                .values("common")
                .annotate(max_semester=Max("semester"))
                .values("max_semester")
            )
        )
        .filter(semester=F("max_semester"))
        .values("full_code", "title", "topic_id", "max_semester")
        .distinct("full_code", "topic_id")
    )
    code_counter = Counter(c["full_code"] for c in courses)

    def get_prefix(course: Course) -> str:
        return (
            f"({prettify_semester(course['max_semester'])}) "
            if code_counter[course["full_code"]] > 1
            else ""
        )

    semester_prefix = get_prefix

    course_set = sorted(
        [
            {
                "title": semester_prefix(course) + course["full_code"],
                "desc": [course["title"]],
                "url": f"/course/{course['full_code']}",
            }
            for course in courses
        ],
        key=lambda x: x["title"],
    )
    departments = Department.objects.all().values("code", "name")
    department_set = sorted(
        [
            {
                "title": dept["code"],
                "desc": dept["name"],
                "url": f"/department/{dept['code']}",
            }
            for dept in departments
        ],
        key=lambda d: d["title"],
    )

    instructors = (
        Instructor.objects.filter(
            id__in=Subquery(Section.objects.filter(section_filters_pcr).values("instructors__id"))
        )
        .distinct()
        .values("name", "id", "section__course__department__code")
    )
    instructor_set = {}
    for inst in instructors:
        if inst["id"] not in instructor_set:
            instructor_set[inst["id"]] = {
                "title": inst["name"],
                "desc": set([inst["section__course__department__code"]]),
                "url": f"/instructor/{inst['id']}",
            }
        instructor_set[inst["id"]]["desc"].add(inst["section__course__department__code"])

    def join_depts(depts):
        try:
            return ",".join(sorted(list(depts)))
        except TypeError:
            return ""

    instructor_set = sorted(
        [
            {
                "title": v["title"],
                "desc": join_depts(v["desc"]),
                "url": v["url"],
            }
            for v in instructor_set.values()
        ],
        key=lambda x: x["title"],
    )

    return Response(
<<<<<<< HEAD
        {"courses": course_set, "departments": department_set, "instructors": instructor_set}
    )


@permission_classes([IsAuthenticated])
@api_view(["GET"])
@schema(
    PcxAutoSchema(
        response_codes={
            "test-jwt": {
                "GET": {200: "[DESCRIBE_RESPONSE_SCHEMA]Test dump retrieved successfully."},
            },
        },
    )
)
def test_jwt(request):
    return Response({"hello": "hi"})
=======
        {
            "courses": course_set,
            "departments": department_set,
            "instructors": instructor_set,
        }
    )
>>>>>>> b1c6f651
<|MERGE_RESOLUTION|>--- conflicted
+++ resolved
@@ -875,8 +875,11 @@
     )
 
     return Response(
-<<<<<<< HEAD
-        {"courses": course_set, "departments": department_set, "instructors": instructor_set}
+        {
+            "courses": course_set,
+            "departments": department_set,
+            "instructors": instructor_set,
+        }
     )
 
 
@@ -892,12 +895,4 @@
     )
 )
 def test_jwt(request):
-    return Response({"hello": "hi"})
-=======
-        {
-            "courses": course_set,
-            "departments": department_set,
-            "instructors": instructor_set,
-        }
-    )
->>>>>>> b1c6f651
+    return Response({"hello": "hi"})