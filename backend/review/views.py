from dateutil.tz import gettz
from django.db.models import F, OuterRef, Q, Subquery
from django.http import Http404
from django.shortcuts import get_object_or_404
from rest_framework.decorators import api_view, permission_classes, schema
from rest_framework.permissions import IsAuthenticated
from rest_framework.response import Response

from courses.models import Course, Department, Instructor, Restriction, Section
from courses.util import get_current_semester, get_or_create_add_drop_period
from PennCourses.docs_settings import PcxAutoSchema, reverse_func
from PennCourses.settings.base import (
    PERMIT_REGISTRATION_RESTRICTION_CODES,
    TIME_ZONE,
    WAITLIST_DEPARTMENT_CODES,
)
from review.annotations import annotate_average_and_recent, review_averages
from review.documentation import (
    autocomplete_response_schema,
    course_plots_response_schema,
    course_reviews_response_schema,
    department_reviews_response_schema,
    instructor_for_course_reviews_response_schema,
    instructor_reviews_response_schema,
)
from review.models import ALL_FIELD_SLUGS, Review
from review.util import (
    aggregate_reviews,
    avg_and_recent_demand_plots,
    avg_and_recent_percent_open_plots,
    get_status_updates_map,
    make_subdict,
)


"""
You might be wondering why these API routes are using the @api_view function decorator
from Django REST Framework rather than using any of the higher-level constructs that DRF
gives us, like Generic APIViews or ViewSets.

ViewSets define REST actions on a specific "resource" -- generally in our case, django models with
defined serializers. With these aggregations, though, there isn't a good way to define a resource
for a ViewSet to act upon. Each endpoint doesn't represent one resource, or a list of resources,
but one aggregation of all resources (ReviewBits) that fit a certain filter.

There probably is a way to fit everything into a serializer, but at the time of writing it felt like
it'd be shoe-horned in so much that it made more sense to use "bare" ApiViews.
"""


# A Q filter defining which sections we will include in demand distribution estimates,
# also used by extra_metrics_section_filters_pcr (see below)
extra_metrics_section_filters = (
    ~Q(
        course__department__code__in=WAITLIST_DEPARTMENT_CODES
    )  # Manually filter out classes from depts with waitlist systems during add/drop
    & Q(capacity__isnull=False, capacity__gt=0)
    & ~Q(course__semester__icontains="b")  # Filter out summer classes
    & Q(status_updates__section_id=F("id"))  # Filter out sections with no status updates
    & ~Q(
        id__in=Subquery(
            Restriction.objects.filter(code__in=PERMIT_REGISTRATION_RESTRICTION_CODES).values_list(
                "sections__id", flat=True
            )
        )
    )  # Filter out sections that require permit for registration
)


def extra_metrics_section_filters_pcr(current_semester=None):
    """
    This function returns a Q filter for sections that should be included in
    extra PCR plots / metrics.
    """
    if current_semester is None:
        current_semester = get_current_semester()
    return (
        extra_metrics_section_filters
        & Q(course__semester__lt=current_semester)  # Filter our sections from the current semester
        & (
            Q(
                id__in=Subquery(
                    Review.objects.filter(responses__gt=0).values_list("section__id", flat=True)
                )
            )
        )  # Filter out sections that do not have review data
    )


course_filters_pcr = (~Q(title="")) | (~Q(description="")) | Q(sections__review__isnull=False)


@api_view(["GET"])
@schema(
    PcxAutoSchema(
        response_codes={
            reverse_func("course-reviews", args=["course_code"]): {
                "GET": {
                    200: "[DESCRIBE_RESPONSE_SCHEMA]Reviews retrieved successfully.",
                    404: "Course with given course_code not found.",
                },
            },
        },
        custom_path_parameter_desc={
            reverse_func("course-reviews", args=["course_code"]): {
                "GET": {
                    "course_code": (
                        "The dash-joined department and code of the course you want reviews for, e.g. `CIS-120` for CIS-120."  # noqa E501
                    )
                }
            },
        },
        override_response_schema=course_reviews_response_schema,
    )
)
@permission_classes([IsAuthenticated])
def course_reviews(request, course_code):
    """
    Get all reviews for the topic of a given course and other relevant information.
    Different aggregation views are provided, such as reviews spanning all semesters,
    only the most recent semester, and instructor-specific views.
    """
    try:
        course = (
            Course.objects.filter(course_filters_pcr, full_code=course_code)
            .order_by("-semester")[:1]
            .select_related(
                "primary_listing",
                "topic",
                "topic__most_recent",
                "topic__branched_from",
                "topic__branched_from__most_recent",
            )
            .prefetch_related("topic__courses")
            .get()
        )
    except Course.DoesNotExist:
        raise Http404()

    topic = course.topic
    course = topic.most_recent
    aliases = course.crosslistings.values_list("full_code", flat=True)

    reviews = (
        review_averages(
            Review.objects.filter(section__course__topic=topic, responses__gt=0),
            {"review_id": OuterRef("id")},
            fields=ALL_FIELD_SLUGS,
            prefix="bit_",
            extra_metrics=True,
            section_subfilters={"id": OuterRef("section_id")},
        )
        .annotate(
            course_title=F("section__course__title"),
            semester=F("section__course__semester"),
            instructor_name=F("instructor__name"),
        )
        .values()
    )

    instructors = aggregate_reviews(reviews, "instructor_id", name="instructor_name")

    course_qs = annotate_average_and_recent(
        Course.objects.filter(
            Q(topic__most_recent_id=F("pk")), course_filters_pcr, topic=topic
        ).order_by("-semester")[:1],
        match_on=Q(section__course__topic=topic),
        extra_metrics=True,
        section_subfilters={"course__topic": topic},
    )

    course = dict(course_qs[:1].values()[0])

    return Response(
        {
            "code": course["full_code"],
            "name": course["title"],
            "description": course["description"],
            "aliases": aliases,
            "historical_codes": [
                c for c in topic.courses.values_list("full_code", flat=True) if c not in aliases
            ],
            "branched_from": topic.branched_from.most_recent.full_code
            if topic.branched_from
            else None,
            "num_sections": Section.objects.filter(
                course__full_code=course_code, review__isnull=False, review__responses__gt=0
            )
            .values("full_code", "course__semester")
            .distinct()
            .count(),
            "num_sections_recent": Section.objects.filter(
                course__full_code=course_code,
                course__semester=course["recent_semester_calc"],
                review__isnull=False,
                review__responses__gt=0,
            )
            .values("full_code", "course__semester")
            .distinct()
            .count(),
            "average_reviews": make_subdict("average_", course),
            "recent_reviews": make_subdict("recent_", course),
            "num_semesters": course["average_semester_count"],
            "instructors": instructors,
        }
    )


@api_view(["GET"])
@schema(
    PcxAutoSchema(
        response_codes={
            reverse_func("course-plots", args=["course_code"]): {
                "GET": {
                    200: "[DESCRIBE_RESPONSE_SCHEMA]Plots retrieved successfully.",
                    404: "Course with given course_code not found.",
                },
            },
        },
        custom_parameters={
            reverse_func("course-plots", args=["course_code"]): {
                "GET": [
                    {
                        "name": "course_code",
                        "in": "path",
                        "description": "The dash-joined department and code of the course you want plots for, e.g. `CIS-120` for CIS-120.",  # noqa: E501
                        "schema": {"type": "string"},
                        "required": True,
                    },
                    {
                        "name": "instructor_ids",
                        "in": "query",
                        "description": "A comma-separated list of instructor IDs with which to filter the sections underlying the returned plots."  # noqa: E501
                        "Note that if only invalid instructor IDs are present, plot response fields will be null or 0.",  # noqa: E501
                        "schema": {"type": "string"},
                        "required": False,
                    },
                ]
            },
        },
        override_response_schema=course_plots_response_schema,
    )
)
def course_plots(request, course_code):
    """
    Get all PCR plots for a given course.
    """
    try:
        course = (
            Course.objects.filter(
                course_filters_pcr, sections__review__isnull=False, full_code=course_code
            )
            .order_by("-semester")[:1]
            .select_related("topic", "topic__most_recent")
            .get()
        )
    except Course.DoesNotExist:
        raise Http404()

    course = course.topic.most_recent

    current_semester = get_current_semester()

    # Compute set of sections to include in plot data
    filtered_sections = (
        Section.objects.filter(
            extra_metrics_section_filters_pcr(current_semester),
            course__topic_id=course.topic_id,
        )
        .annotate(efficient_semester=F("course__semester"))
        .distinct()
    )
    instructor_ids = request.GET.get("instructor_ids")
    if instructor_ids:
        instructor_ids = [int(id) for id in instructor_ids.split(",")]
        filtered_sections = filtered_sections.filter(
            instructors__id__in=instructor_ids,
        )

    section_map = dict()  # a dict mapping semester to section id to section object
    for section in filtered_sections:
        if section.efficient_semester not in section_map:
            section_map[section.efficient_semester] = dict()
        section_map[section.efficient_semester][section.id] = section

    (
        avg_demand_plot,
        avg_demand_plot_min_semester,
        recent_demand_plot,
        recent_demand_plot_semester,
        avg_percent_open_plot,
        avg_percent_open_plot_min_semester,
        recent_percent_open_plot,
        recent_percent_open_plot_semester,
    ) = tuple([None] * 8)
    avg_demand_plot_num_semesters, avg_percent_open_plot_num_semesters = (0, 0)
    if len(section_map.keys()) > 0:
        status_updates_map = get_status_updates_map(section_map)
        (
            avg_demand_plot,
            avg_demand_plot_min_semester,
            avg_demand_plot_num_semesters,
            recent_demand_plot,
            recent_demand_plot_semester,
        ) = avg_and_recent_demand_plots(section_map, status_updates_map, bin_size=0.005)
        (
            avg_percent_open_plot,
            avg_percent_open_plot_min_semester,
            avg_percent_open_plot_num_semesters,
            recent_percent_open_plot,
            recent_percent_open_plot_semester,
        ) = avg_and_recent_percent_open_plots(section_map, status_updates_map)

    current_adp = get_or_create_add_drop_period(current_semester)
    local_tz = gettz(TIME_ZONE)

    return Response(
        {
            "code": course_code,
            "current_add_drop_period": {
                "start": current_adp.estimated_start.astimezone(tz=local_tz),
                "end": current_adp.estimated_end.astimezone(tz=local_tz),
            },
            "average_plots": {
                "pca_demand_plot_since_semester": avg_demand_plot_min_semester,
                "pca_demand_plot_num_semesters": avg_demand_plot_num_semesters,
                "pca_demand_plot": avg_demand_plot,
                "percent_open_plot_since_semester": avg_percent_open_plot_min_semester,
                "percent_open_plot_num_semesters": avg_percent_open_plot_num_semesters,
                "percent_open_plot": avg_percent_open_plot,
            },
            "recent_plots": {
                "pca_demand_plot_since_semester": recent_demand_plot_semester,
                "pca_demand_plot_num_semesters": 1 if recent_demand_plot is not None else 0,
                "pca_demand_plot": recent_demand_plot,
                "percent_open_plot_since_semester": recent_percent_open_plot_semester,
                "percent_open_plot_num_semesters": 1 if recent_demand_plot is not None else 0,
                "percent_open_plot": recent_percent_open_plot,
            },
        }
    )


@api_view(["GET"])
@schema(
    PcxAutoSchema(
        response_codes={
            reverse_func("instructor-reviews", args=["instructor_id"]): {
                "GET": {
                    200: "[DESCRIBE_RESPONSE_SCHEMA]Reviews retrieved successfully.",
                    404: "Instructor with given instructor_id not found.",
                },
            },
        },
        custom_path_parameter_desc={
            reverse_func("instructor-reviews", args=["instructor_id"]): {
                "GET": {
                    "instructor_id": (
                        "The integer id of the instructor you want reviews for. Note that you can get the relative path for any instructor including this id by using the `url` field of objects in the `instructors` list returned by Retrieve Autocomplete Data."  # noqa E501
                    )
                }
            },
        },
        override_response_schema=instructor_reviews_response_schema,
    )
)
@permission_classes([IsAuthenticated])
def instructor_reviews(request, instructor_id):
    """
    Get all reviews for a given instructor, aggregated by course.
    """
    instructor = get_object_or_404(Instructor, id=instructor_id)
    instructor_qs = annotate_average_and_recent(
        Instructor.objects.filter(id=instructor_id),
        match_on=Q(instructor_id=instructor_id),
        extra_metrics=True,
        section_subfilters={"instructors__id": instructor_id},
    )

    courses = annotate_average_and_recent(
        Course.objects.filter(
            course_filters_pcr,
            sections__instructors__id=instructor_id,
        ).distinct(),
        match_on=Q(
            section__course__topic=OuterRef(OuterRef("topic")),
            instructor_id=instructor_id,
        ),
        extra_metrics=True,
        section_subfilters={
            "course__topic": OuterRef("topic"),
            "instructors__id": instructor_id,
        },
    ).annotate(most_recent=F("topic__most_recent__full_code"))

    inst = instructor_qs.values()[:1].get()

    return Response(
        {
            "name": instructor.name,
            "num_sections_recent": Section.objects.filter(
                instructors=instructor,
                course__semester=inst["recent_semester_calc"],
                review__isnull=False,
                review__responses__gt=0,
            ).count(),
            "num_sections": Section.objects.filter(
                instructors=instructor,
                review__isnull=False,
                review__responses__gt=0,
            ).count(),
            "average_reviews": make_subdict("average_", inst),
            "recent_reviews": make_subdict("recent_", inst),
            "num_semesters": inst["average_semester_count"],
            "courses": {
                r["full_code"]: {
                    "full_code": r["full_code"],
                    "average_reviews": make_subdict("average_", r),
                    "recent_reviews": make_subdict("recent_", r),
                    "latest_semester": r["recent_semester_calc"],
                    "num_semesters": r["average_semester_count"],
                    "code": r["full_code"],
                    "name": r["title"],
                }
                for r in courses.values()
                if r["full_code"] == r["most_recent"]
            },
        }
    )


@api_view(["GET"])
@schema(
    PcxAutoSchema(
        response_codes={
            reverse_func("department-reviews", args=["department_code"]): {
                "GET": {
                    200: "[DESCRIBE_RESPONSE_SCHEMA]Reviews retrieved successfully.",
                    404: "Department with the given department_code not found.",
                }
            }
        },
        custom_path_parameter_desc={
            reverse_func("department-reviews", args=["department_code"]): {
                "GET": {
                    "department_code": (
                        "The department code you want reviews for, e.g. `CIS` for the CIS department."  # noqa E501
                    )
                }
            },
        },
        override_response_schema=department_reviews_response_schema,
    )
)
@permission_classes([IsAuthenticated])
def department_reviews(request, department_code):
    """
    Get reviews for all courses in a department.
    """
    department = get_object_or_404(Department, code=department_code)
    reviews = (
        review_averages(
            Review.objects.filter(section__course__department=department, responses__gt=0),
            {"review_id": OuterRef("id")},
            fields=ALL_FIELD_SLUGS,
            prefix="bit_",
            extra_metrics=True,
            section_subfilters={"id": OuterRef("section_id")},
        )
        .annotate(
            course_title=F("section__course__title"),
            full_code=F("section__course__topic__most_recent__full_code"),
            semester=F("section__course__semester"),
        )
        .values()
    )
    courses = aggregate_reviews(reviews, "full_code", code="full_code", name="course_title")

    return Response({"code": department.code, "name": department.name, "courses": courses})


@api_view(["GET"])
@schema(
    PcxAutoSchema(
        response_codes={
            reverse_func("course-history", args=["course_code", "instructor_id"]): {
                "GET": {
                    200: "[DESCRIBE_RESPONSE_SCHEMA]Reviews retrieved successfully.",
                    404: "Invalid course_code or instructor_id.",
                }
            }
        },
        custom_path_parameter_desc={
            reverse_func("course-history", args=["course_code", "instructor_id"]): {
                "GET": {
                    "course_code": (
                        "The dash-joined department and code of the course you want reviews for, e.g. `CIS-120` for CIS-120."  # noqa E501
                    ),
                    "instructor_id": ("The integer id of the instructor you want reviews for."),
                }
            },
        },
        override_response_schema=instructor_for_course_reviews_response_schema,
    )
)
@permission_classes([IsAuthenticated])
def instructor_for_course_reviews(request, course_code, instructor_id):
    """
    Get the review history of an instructor teaching a course. No aggregations here.
    """
    try:
        course = (
            Course.objects.filter(course_filters_pcr, full_code=course_code)
            .order_by("-semester")[:1]
            .select_related("topic", "topic__most_recent")
            .get()
        )
    except Course.DoesNotExist:
        raise Http404()

    instructor = get_object_or_404(Instructor, id=instructor_id)
<<<<<<< HEAD
=======

    course = course.topic.most_recent

>>>>>>> 50bf5a3c
    reviews = review_averages(
        Review.objects.filter(
            section__course__topic_id=course.topic_id, instructor_id=instructor_id, responses__gt=0
        ),
        {"review_id": OuterRef("id")},
        fields=ALL_FIELD_SLUGS,
        prefix="bit_",
        extra_metrics=True,
        section_subfilters={"id": OuterRef("section_id")},
    )
    reviews = reviews.annotate(
        course_title=F("section__course__title"),
        section_code=F("section__full_code"),
        semester=F("section__course__semester"),
    )

    return Response(
        {
            "instructor": {
                "id": instructor_id,
                "name": instructor.name,
            },
            "course_code": course.full_code,
            "sections": [
                {
                    "section_code": review["section_code"],
                    "course_name": review["course_title"],
                    "semester": review["semester"],
                    "forms_returned": review["responses"],
                    "forms_produced": review["enrollment"],
                    "ratings": make_subdict("bit_", review),
                    "comments": review["comments"],
                }
                for review in reviews.values()
            ],
        }
    )


@api_view(["GET"])
@schema(
    PcxAutoSchema(
        response_codes={
            reverse_func("review-autocomplete"): {
                "GET": {200: "[DESCRIBE_RESPONSE_SCHEMA]Autocomplete dump retrieved successfully."},
            },
        },
        override_response_schema=autocomplete_response_schema,
    )
)
def autocomplete(request):
    """
    Autocomplete entries for Courses, departments, instructors. All objects have title, description,
    and url. This route does not have any path parameters or query parameters, it just dumps
    all the information necessary for frontend-based autocomplete. It is also cached
    to improve performance.
    """
    courses = (
        Course.objects.filter(course_filters_pcr)
        .order_by("semester")
        .annotate(most_recent_full_code=F("topic__most_recent__full_code"))
        .values("full_code", "most_recent_full_code", "title")
        .distinct()
    )
    course_set = [
        {
            "title": course["full_code"],
            "most_recent_full_code": course["most_recent_full_code"],
            "desc": [course["title"]],
            "url": f"/course/{course['full_code']}",
        }
        for course in courses
    ]
    departments = Department.objects.all().values("code", "name")
    department_set = [
        {
            "title": dept["code"],
            "desc": dept["name"],
            "url": f"/department/{dept['code']}",
        }
        for dept in departments
    ]

    instructors = Instructor.objects.filter(section__review__isnull=False).values(
        "name", "id", "section__course__department__code"
    )
    instructor_set = {}
    for inst in instructors:
        if inst["id"] not in instructor_set:
            instructor_set[inst["id"]] = {
                "title": inst["name"],
                "desc": set([inst["section__course__department__code"]]),
                "url": f"/instructor/{inst['id']}",
            }
        instructor_set[inst["id"]]["desc"].add(inst["section__course__department__code"])

    def join_depts(depts):
        try:
            return ",".join(sorted(list(depts)))
        except TypeError:
            return ""

    instructor_set = [
        {
            "title": v["title"],
            "desc": join_depts(v["desc"]),
            "url": v["url"],
        }
        for k, v in instructor_set.items()
    ]

    return Response(
        {"courses": course_set, "departments": department_set, "instructors": instructor_set}
    )<|MERGE_RESOLUTION|>--- conflicted
+++ resolved
@@ -519,12 +519,9 @@
         raise Http404()
 
     instructor = get_object_or_404(Instructor, id=instructor_id)
-<<<<<<< HEAD
-=======
 
     course = course.topic.most_recent
 
->>>>>>> 50bf5a3c
     reviews = review_averages(
         Review.objects.filter(
             section__course__topic_id=course.topic_id, instructor_id=instructor_id, responses__gt=0
