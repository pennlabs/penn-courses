<<<<<<< HEAD
from collections import Counter, defaultdict

from dateutil.tz import gettz
from django.db.models import F, Max, OuterRef, Q, Subquery, Value, IntegerField, Count, Exists
from django.db.models.functions import Concat, Substr, StrIndex, Cast
from django.http import Http404
from django.shortcuts import get_object_or_404
from rest_framework import generics, viewsets, status
from rest_framework.decorators import api_view, permission_classes, schema
from rest_framework.permissions import IsAuthenticated
from rest_framework.response import Response

from courses.models import (
    Course,
    Department,
    Instructor,
    NGSSRestriction,
    PreNGSSRestriction,
    Section,
    Comment
)
from courses.util import get_current_semester, get_or_create_add_drop_period, prettify_semester, get_section_from_course_instructor_semester
from PennCourses.docs_settings import PcxAutoSchema
from PennCourses.settings.base import TIME_ZONE, WAITLIST_DEPARTMENT_CODES
from review.annotations import annotate_average_and_recent, review_averages
from review.documentation import (
    ACTIVITY_CHOICES,
    autocomplete_response_schema,
    course_plots_response_schema,
    course_reviews_response_schema,
    department_reviews_response_schema,
    instructor_for_course_reviews_response_schema,
    instructor_reviews_response_schema,
)
from review.models import ALL_FIELD_SLUGS, Review
from review.util import (
    aggregate_reviews,
    avg_and_recent_demand_plots,
    avg_and_recent_percent_open_plots,
    get_average_and_recent_dict_single,
    get_num_sections,
    get_single_dict_from_qs,
    get_status_updates_map,
    make_subdict,
)
from courses.serializers import CommentSerializer, CommentListSerializer

"""
You might be wondering why these API routes are using the @api_view function decorator
from Django REST Framework rather than using any of the higher-level constructs that DRF
gives us, like Generic APIViews or ViewSets.

ViewSets define REST actions on a specific "resource" -- generally in our case, django models with
defined serializers. With these aggregations, though, there isn't a good way to define a resource
for a ViewSet to act upon. Each endpoint doesn't represent one resource, or a list of resources,
but one aggregation of all resources (ReviewBits) that fit a certain filter.

There probably is a way to fit everything into a serializer, but at the time of writing it felt like
it'd be shoe-horned in so much that it made more sense to use "bare" ApiViews.
"""


# A Q filter defining which sections we will include in demand distribution estimates,
# also used by extra_metrics_section_filters_pcr (see below)
extra_metrics_section_filters = (
    ~Q(
        course__department__code__in=WAITLIST_DEPARTMENT_CODES
    )  # Manually filter out classes from depts with waitlist systems during add/drop
    & Q(capacity__gt=0)
    & ~Q(course__semester__icontains="b")  # Filter out summer classes
    & Q(has_status_updates=True)
    & ~Q(
        id__in=Subquery(NGSSRestriction.special_approval().values("sections__id"))
    )  # Filter out sections that require permit for registration
    & ~Q(
        id__in=Subquery(PreNGSSRestriction.special_approval().values("sections__id"))
    )  # Filter out sections that require permit for registration (pre-NGSS)
)


def extra_metrics_section_filters_pcr(current_semester=None):
    """
    This function returns a Q filter for sections that should be included in
    extra PCR plots / metrics.
    """
    if current_semester is None:
        current_semester = get_current_semester()
    return extra_metrics_section_filters & Q(course__semester__lt=current_semester) & ~Q(status="X")


course_filters_pcr = ~Q(title="") | ~Q(description="") | Q(sections__has_reviews=True)
section_filters_pcr = Q(has_reviews=True) | (
    (~Q(course__title="") | ~Q(course__description="")) & ~Q(activity="REC") & ~Q(status="X")
)

def get_course_from_code_semester(course_code, semester):
    return (
        Course.objects.filter(
            course_filters_pcr,
            **(
                {"topic__courses__full_code": course_code, "topic__courses__semester": semester}
                if semester
                else {"full_code": course_code}
            ),
        )
        .order_by("-semester")[:1]
        .annotate(
            branched_from_full_code=F("topic__branched_from__most_recent__full_code"),
            branched_from_semester=F("topic__branched_from__most_recent__semester"),
        )
        .select_related("topic__most_recent")
        .get()
    )

@api_view(["GET"])
@schema(
    PcxAutoSchema(
        response_codes={
            "course-reviews": {
                "GET": {
                    200: "[DESCRIBE_RESPONSE_SCHEMA]Reviews retrieved successfully.",
                    404: "Course with given course_code not found.",
                },
            },
        },
        custom_path_parameter_desc={
            "course-reviews": {
                "GET": {
                    "course_code": (
                        "The dash-joined department and code of the course you want reviews for, e.g. `CIS-120` for CIS-120."  # noqa E501
                    )
                }
            },
        },
        custom_parameters={
            "course-reviews": {
                "GET": [
                    {
                        "name": "semester",
                        "in": "query",
                        "description": "Optionally specify the semester of the desired course (defaults to most recent course with the specified course code).",  # noqa E501
                        "schema": {"type": "string"},
                        "required": False,
                    },
                ]
            },
        },
        override_response_schema=course_reviews_response_schema,
    )
)
@permission_classes([IsAuthenticated])
def course_reviews(request, course_code, semester=None):
    """
    Get all reviews for the topic of a given course and other relevant information.
    Different aggregation views are provided, such as reviews spanning all semesters,
    only the most recent semester, and instructor-specific views.
    """
    try:
        semester = request.GET.get("semester")
        course = (
            Course.objects.filter(
                course_filters_pcr,
                **(
                    {"topic__courses__full_code": course_code, "topic__courses__semester": semester}
                    if semester
                    else {"full_code": course_code}
                ),
            )
            .order_by("-semester")[:1]
            .annotate(
                branched_from_full_code=F("topic__branched_from__most_recent__full_code"),
                branched_from_semester=F("topic__branched_from__most_recent__semester"),
            )
            .select_related("topic__most_recent")
            .get()
        )
    except Course.DoesNotExist:
        raise Http404()

    topic = course.topic
    branched_from_full_code = course.branched_from_full_code
    branched_from_semester = course.branched_from_semester
    course = topic.most_recent
    course_code = course.full_code
    aliases = course.crosslistings.values_list("full_code", flat=True)

    superseded = (
        Course.objects.filter(
            course_filters_pcr,
            full_code=course_code,
        )
        .aggregate(max_semester=Max("semester"))
        .get("max_semester")
        > course.semester
        if semester
        else False
    )
    last_offered_sem_if_superceded = course.semester if superseded else None

    topic_codes = list(
        topic.courses.exclude(full_code=course.full_code)
        .values("full_code")
        .annotate(semester=Max("semester"), branched_from=Value(False))
        .values("full_code", "semester", "branched_from")
    )
    topic_branched_from = (
        {
            "full_code": branched_from_full_code,
            "semester": branched_from_semester,
            "branched_from": True,
        }
        if branched_from_full_code
        else None
    )
    historical_codes = sorted(
        topic_codes + ([topic_branched_from] if topic_branched_from else []),
        key=lambda x: x["semester"],
        reverse=True,
    )

    instructor_reviews = review_averages(
        Review.objects.filter(section__course__topic=topic),
        reviewbit_subfilters=Q(review_id=OuterRef("id")),
        section_subfilters=Q(id=OuterRef("section_id")),
        fields=ALL_FIELD_SLUGS,
        prefix="bit_",
        extra_metrics=True,
    ).annotate(instructor_name=F("instructor__name"), semester=F("section__course__semester"))
    recent_instructors = list(
        Instructor.objects.filter(
            id__in=Subquery(
                Section.objects.filter(section_filters_pcr, course__topic=topic).values(
                    "instructors__id"
                )
            )
        )
        .distinct()
        .annotate(
            most_recent_sem=Subquery(
                Section.objects.filter(instructors__id=OuterRef("id"), course__topic=topic)
                .annotate(common=Value(1))
                .values("common")
                .annotate(max_sem=Max("course__semester"))
                .values("max_sem")
            )
        )
        .values(instructor_id=F("id"), instructor_name=F("name"), semester=F("most_recent_sem"))
    )
    for instructor in recent_instructors:
        instructor["exclude_from_recent"] = True
    all_instructors = list(instructor_reviews.values()) + recent_instructors
    instructors = aggregate_reviews(all_instructors, "instructor_id", name="instructor_name")

    course_qs = annotate_average_and_recent(
        Course.objects.filter(course_filters_pcr, topic_id=topic.id).order_by("-semester")[:1],
        match_review_on=Q(section__course__topic=topic),
        match_section_on=Q(course__topic=topic) & section_filters_pcr,
        extra_metrics=True,
    )
    course = get_single_dict_from_qs(course_qs)

    num_registration_metrics = Section.objects.filter(
        extra_metrics_section_filters_pcr(),
        course__topic=topic,
    ).count()

    num_sections, num_sections_recent = get_num_sections(
        section_filters_pcr,
        course__topic=topic,
    )

    return Response(
        {
            "code": course["full_code"],
            "last_offered_sem_if_superceded": last_offered_sem_if_superceded,
            "name": course["title"],
            "description": course["description"],
            "aliases": aliases,
            "historical_codes": historical_codes,
            "latest_semester": course["semester"],
            "num_sections": num_sections,
            "num_sections_recent": num_sections_recent,
            "instructors": instructors,
            "registration_metrics": num_registration_metrics > 0,
            **get_average_and_recent_dict_single(course),
        }
    )


@api_view(["GET"])
@schema(
    PcxAutoSchema(
        response_codes={
            "course-plots": {
                "GET": {
                    200: "[DESCRIBE_RESPONSE_SCHEMA]Plots retrieved successfully.",
                    404: "Course with given course_code not found.",
                },
            },
        },
        custom_parameters={
            "course-plots": {
                "GET": [
                    {
                        "name": "course_code",
                        "in": "path",
                        "description": "The dash-joined department and code of the course you want plots for, e.g. `CIS-120` for CIS-120.",  # noqa: E501
                        "schema": {"type": "string"},
                        "required": True,
                    },
                    {
                        "name": "semester",
                        "in": "query",
                        "description": "Optionally specify the semester of the desired course (defaults to most recent course with the specified course code).",  # noqa E501
                        "schema": {"type": "string"},
                        "required": False,
                    },
                    {
                        "name": "instructor_ids",
                        "in": "query",
                        "description": "A comma-separated list of instructor IDs with which to filter the sections underlying the returned plots."  # noqa: E501
                        "Note that if only invalid instructor IDs are present, plot response fields will be null or 0.",  # noqa: E501
                        "schema": {"type": "string"},
                        "required": False,
                    },
                ]
            },
        },
        override_response_schema=course_plots_response_schema,
    )
)
@permission_classes([IsAuthenticated])
def course_plots(request, course_code):
    """
    Get all PCR plots for a given course.
    """
    try:
        semester = request.query_params.get("semester")
        course = (
            Course.objects.filter(
                course_filters_pcr,
                **(
                    {"topic__courses__full_code": course_code, "topic__courses__semester": semester}
                    if semester
                    else {"full_code": course_code}
                ),
            )
            .order_by("-semester")[:1]
            .select_related("topic__most_recent")
            .get()
        ).topic.most_recent
    except Course.DoesNotExist:
        raise Http404()

    current_semester = get_current_semester()

    # Compute set of sections to include in plot data
    filtered_sections = (
        Section.objects.filter(
            extra_metrics_section_filters_pcr(current_semester),
            course__topic_id=course.topic_id,
        )
        .annotate(efficient_semester=F("course__semester"))
        .distinct()
    )
    instructor_ids = request.GET.get("instructor_ids")
    if instructor_ids:
        instructor_ids = [int(id) for id in instructor_ids.split(",")]
        filtered_sections = filtered_sections.filter(
            instructors__id__in=instructor_ids,
        ).distinct()

    section_map = defaultdict(dict)  # a dict mapping semester to section id to section object
    for section in filtered_sections:
        section_map[section.efficient_semester][section.id] = section

    (
        avg_demand_plot,
        avg_demand_plot_min_semester,
        recent_demand_plot,
        recent_demand_plot_semester,
        avg_percent_open_plot,
        avg_percent_open_plot_min_semester,
        recent_percent_open_plot,
        recent_percent_open_plot_semester,
    ) = tuple([None] * 8)
    avg_demand_plot_num_semesters, avg_percent_open_plot_num_semesters = (0, 0)
    if section_map:
        status_updates_map = get_status_updates_map(section_map)
        (
            avg_demand_plot,
            avg_demand_plot_min_semester,
            avg_demand_plot_num_semesters,
            recent_demand_plot,
            recent_demand_plot_semester,
        ) = avg_and_recent_demand_plots(section_map, status_updates_map, bin_size=0.005)
        (
            avg_percent_open_plot,
            avg_percent_open_plot_min_semester,
            avg_percent_open_plot_num_semesters,
            recent_percent_open_plot,
            recent_percent_open_plot_semester,
        ) = avg_and_recent_percent_open_plots(section_map, status_updates_map)

    current_adp = get_or_create_add_drop_period(current_semester)
    local_tz = gettz(TIME_ZONE)

    return Response(
        {
            "code": course_code,
            "current_add_drop_period": {
                "start": current_adp.estimated_start.astimezone(tz=local_tz),
                "end": current_adp.estimated_end.astimezone(tz=local_tz),
            },
            "average_plots": {
                "pca_demand_plot_since_semester": avg_demand_plot_min_semester,
                "pca_demand_plot_num_semesters": avg_demand_plot_num_semesters,
                "pca_demand_plot": avg_demand_plot,
                "percent_open_plot_since_semester": avg_percent_open_plot_min_semester,
                "percent_open_plot_num_semesters": avg_percent_open_plot_num_semesters,
                "percent_open_plot": avg_percent_open_plot,
            },
            "recent_plots": {
                "pca_demand_plot_since_semester": recent_demand_plot_semester,
                "pca_demand_plot_num_semesters": 1 if recent_demand_plot is not None else 0,
                "pca_demand_plot": recent_demand_plot,
                "percent_open_plot_since_semester": recent_percent_open_plot_semester,
                "percent_open_plot_num_semesters": 1 if recent_demand_plot is not None else 0,
                "percent_open_plot": recent_percent_open_plot,
            },
        }
    )


def check_instructor_id(instructor_id):
    if not isinstance(instructor_id, int) and not (
        isinstance(instructor_id, str) and instructor_id.isdigit()
    ):
        raise Http404("Instructor with given instructor_id not found.")


INSTRUCTOR_COURSE_REVIEW_FIELDS = [
    "instructor_quality",
    "course_quality",
    "work_required",
    "difficulty",
]


@api_view(["GET"])
@schema(
    PcxAutoSchema(
        response_codes={
            "instructor-reviews": {
                "GET": {
                    200: "[DESCRIBE_RESPONSE_SCHEMA]Reviews retrieved successfully.",
                    404: "Instructor with given instructor_id not found.",
                },
            },
        },
        custom_path_parameter_desc={
            "instructor-reviews": {
                "GET": {
                    "instructor_id": (
                        "The integer id of the instructor you want reviews for. Note that you can get the relative path for any instructor including this id by using the `url` field of objects in the `instructors` list returned by Retrieve Autocomplete Data."  # noqa E501
                    )
                }
            },
        },
        override_response_schema=instructor_reviews_response_schema,
    )
)
@permission_classes([IsAuthenticated])
def instructor_reviews(request, instructor_id):
    """
    Get all reviews for a given instructor, aggregated by course.
    """
    check_instructor_id(instructor_id)
    instructor = get_object_or_404(Instructor, id=instructor_id)
    instructor_qs = annotate_average_and_recent(
        Instructor.objects.filter(id=instructor_id),
        match_review_on=Q(instructor_id=instructor_id),
        match_section_on=Q(instructors__id=instructor_id) & section_filters_pcr,
        extra_metrics=True,
    )
    inst = get_single_dict_from_qs(instructor_qs)

    courses = annotate_average_and_recent(
        Course.objects.filter(
            course_filters_pcr,
            sections__instructors__id=instructor_id,
        ).distinct(),
        match_review_on=Q(
            section__course__topic=OuterRef(OuterRef("topic")),
            instructor_id=instructor_id,
        ),
        match_section_on=Q(
            course__topic=OuterRef(OuterRef("topic")),
            instructors__id=instructor_id,
        ),
        extra_metrics=True,
        fields=INSTRUCTOR_COURSE_REVIEW_FIELDS,
    ).annotate(
        most_recent_full_code=F("topic__most_recent__full_code"),
    )

    num_sections, num_sections_recent = get_num_sections(
        section_filters_pcr,
        course_id__in=Subquery(
            Course.objects.filter(
                course_filters_pcr,
                sections__instructors__id=instructor_id,
            ).values("id")
        ),
    )

    # Return the most recent course taught by this instructor, for each topic
    courses_res = dict()
    max_sem = dict()
    for r in courses.values():
        if not r["average_semester_count"]:
            continue
        full_code = r["most_recent_full_code"]
        if full_code not in max_sem or max_sem[full_code] < r["semester"]:
            max_sem[full_code] = r["semester"]
            courses_res[full_code] = get_average_and_recent_dict_single(
                r, full_code="most_recent_full_code", code="most_recent_full_code", name="title"
            )

    return Response(
        {
            "name": instructor.name,
            "num_sections_recent": num_sections_recent,
            "num_sections": num_sections,
            "courses": courses_res,
            **get_average_and_recent_dict_single(inst),
        }
    )


@api_view(["GET"])
@schema(
    PcxAutoSchema(
        response_codes={
            "department-reviews": {
                "GET": {
                    200: "[DESCRIBE_RESPONSE_SCHEMA]Reviews retrieved successfully.",
                    404: "Department with the given department_code not found.",
                }
            }
        },
        custom_path_parameter_desc={
            "department-reviews": {
                "GET": {
                    "department_code": (
                        "The department code you want reviews for, e.g. `CIS` for the CIS department."  # noqa E501
                    )
                }
            },
        },
        override_response_schema=department_reviews_response_schema,
    )
)
@permission_classes([IsAuthenticated])
def department_reviews(request, department_code):
    """
    Get reviews for all courses in a department.
    """
    department = get_object_or_404(Department, code=department_code)

    topic_id_to_course = dict()
    recent_courses = list(
        Course.objects.filter(
            course_filters_pcr,
            department=department,
        )
        .distinct()
        .values("semester", "topic_id", course_title=F("title"), course_code=F("full_code"))
    )
    for c in recent_courses:
        c["exclude_from_recent"] = True
        topic_id = c["topic_id"]
        if (
            topic_id not in topic_id_to_course
            or topic_id_to_course[topic_id]["semester"] < c["semester"]
        ):
            topic_id_to_course[topic_id] = c

    reviews = list(
        review_averages(
            Review.objects.filter(section__course__department=department),
            reviewbit_subfilters=Q(review_id=OuterRef("id")),
            section_subfilters=Q(id=OuterRef("section_id")),
            fields=ALL_FIELD_SLUGS,
            prefix="bit_",
            extra_metrics=True,
        )
        .annotate(
            topic_id=F("section__course__topic_id"),
            semester=F("section__course__semester"),
        )
        .values()
    )
    for review in reviews:
        course = topic_id_to_course[review["topic_id"]]
        review["course_code"] = course["course_code"]
        review["course_title"] = course["course_title"]

    all_courses = reviews + list(topic_id_to_course.values())
    courses = aggregate_reviews(all_courses, "course_code", code="course_code", name="course_title")

    return Response({"code": department.code, "name": department.name, "courses": courses})


@api_view(["GET"])
@schema(
    PcxAutoSchema(
        response_codes={
            "course-history": {
                "GET": {
                    200: "[DESCRIBE_RESPONSE_SCHEMA]Reviews retrieved successfully.",
                    404: "Invalid course_code or instructor_id.",
                }
            }
        },
        custom_path_parameter_desc={
            "course-history": {
                "GET": {
                    "course_code": (
                        "The dash-joined department and code of the course you want reviews for, e.g. `CIS-120` for CIS-120."  # noqa E501
                    ),
                    "instructor_id": ("The integer id of the instructor you want reviews for."),
                }
            },
        },
        custom_parameters={
            "course-history": {
                "GET": [
                    {
                        "name": "semester",
                        "in": "query",
                        "description": "Optionally specify the semester of the desired course (defaults to most recent course with the specified course code).",  # noqa E501
                        "schema": {"type": "string"},
                        "required": False,
                    }
                ]
            },
        },
        override_response_schema=instructor_for_course_reviews_response_schema,
    )
)
@permission_classes([IsAuthenticated])
def instructor_for_course_reviews(request, course_code, instructor_id):
    """
    Get the review history of an instructor teaching a course.
    """
    try:
        semester = request.GET.get("semester")
        course = (
            Course.objects.filter(
                course_filters_pcr,
                **(
                    {"topic__courses__full_code": course_code, "topic__courses__semester": semester}
                    if semester
                    else {"full_code": course_code}
                ),
            )
            .order_by("-semester")[:1]
            .select_related("topic__most_recent")
            .get()
        )
        course = course.topic.most_recent
    except Course.DoesNotExist:
        raise Http404()

    check_instructor_id(instructor_id)
    instructor = get_object_or_404(Instructor, id=instructor_id)

    reviews = review_averages(
        Review.objects.filter(
            section__course__topic_id=course.topic_id, instructor_id=instructor_id
        ),
        reviewbit_subfilters=Q(review_id=OuterRef("id")),
        section_subfilters=Q(id=OuterRef("section_id")),
        fields=ALL_FIELD_SLUGS,
        prefix="bit_",
        extra_metrics=True,
    )
    reviews = list(
        reviews.annotate(
            course_code=F("section__course__full_code"),
            course_title=F("section__course__title"),
            activity=F("section__activity"),
            efficient_semester=F("section__course__semester"),
        ).values()
    )
    existing_sections = {r["section_id"] for r in reviews}
    all_sections = reviews + [
        s
        for s in Section.objects.filter(
            section_filters_pcr,
            course__topic_id=course.topic_id,
            instructors__id=instructor_id,
        )
        .distinct()
        .values(
            "id",
            "activity",
            course_code=F("course__full_code"),
            course_title=F("course__title"),
            efficient_semester=F("course__semester"),
        )
        if s["id"] not in existing_sections
    ]
    all_sections.sort(key=lambda s: s["efficient_semester"], reverse=True)

    return Response(
        {
            "instructor": {
                "id": instructor_id,
                "name": instructor.name,
            },
            "course_code": course.full_code,
            "sections": [
                {
                    "course_code": section["course_code"],
                    "course_name": section["course_title"],
                    "activity": ACTIVITY_CHOICES.get(section["activity"]),
                    "semester": section["efficient_semester"],
                    "forms_returned": section.get("responses"),
                    "forms_produced": section.get("enrollment"),
                    "ratings": make_subdict("bit_", section),
                    "comments": section.get("comments"),
                }
                for section in all_sections
            ],
        }
    )


@api_view(["GET"])
@schema(
    PcxAutoSchema(
        response_codes={
            "review-autocomplete": {
                "GET": {200: "[DESCRIBE_RESPONSE_SCHEMA]Autocomplete dump retrieved successfully."},
            },
        },
        override_response_schema=autocomplete_response_schema,
    )
)
def autocomplete(request):
    """
    Autocomplete entries for Courses, departments, instructors. All objects have title, description,
    and url. This route does not have any path parameters or query parameters, it just dumps
    all the information necessary for frontend-based autocomplete. It is also cached
    to improve performance.
    """
    courses = (
        Course.objects.filter(course_filters_pcr)
        .annotate(
            max_semester=Subquery(
                Course.objects.filter(full_code=OuterRef("full_code"), topic=OuterRef("topic"))
                .annotate(common=Value(1))
                .values("common")
                .annotate(max_semester=Max("semester"))
                .values("max_semester")
            )
        )
        .filter(semester=F("max_semester"))
        .values("full_code", "title", "topic_id", "max_semester")
        .distinct("full_code", "topic_id")
    )
    code_counter = Counter(c["full_code"] for c in courses)
    semester_prefix = (
        lambda course: f"({prettify_semester(course['max_semester'])}) "
        if code_counter[course["full_code"]] > 1
        else ""
    )
    course_set = sorted(
        [
            {
                "title": semester_prefix(course) + course["full_code"],
                "desc": [course["title"]],
                "url": f"/course/{course['full_code']}/{course['max_semester']}",
            }
            for course in courses
        ],
        key=lambda x: x["title"],
    )
    departments = Department.objects.all().values("code", "name")
    department_set = sorted(
        [
            {
                "title": dept["code"],
                "desc": dept["name"],
                "url": f"/department/{dept['code']}",
            }
            for dept in departments
        ],
        key=lambda d: d["title"],
    )

    instructors = (
        Instructor.objects.filter(
            id__in=Subquery(Section.objects.filter(section_filters_pcr).values("instructors__id"))
        )
        .distinct()
        .values("name", "id", "section__course__department__code")
    )
    instructor_set = {}
    for inst in instructors:
        if inst["id"] not in instructor_set:
            instructor_set[inst["id"]] = {
                "title": inst["name"],
                "desc": set([inst["section__course__department__code"]]),
                "url": f"/instructor/{inst['id']}",
            }
        instructor_set[inst["id"]]["desc"].add(inst["section__course__department__code"])

    def join_depts(depts):
        try:
            return ",".join(sorted(list(depts)))
        except TypeError:
            return ""

    instructor_set = sorted(
        [
            {
                "title": v["title"],
                "desc": join_depts(v["desc"]),
                "url": v["url"],
            }
            for v in instructor_set.values()
        ],
        key=lambda x: x["title"],
    )

    return Response(
        {"courses": course_set, "departments": department_set, "instructors": instructor_set}
    )

# CommentsList
# might not be necessary for this to be a viewset – since it's only one function, it can probably be a view – nice to have auth and serializer though
class CommentList(generics.ListAPIView):
    """
    Retrieve a list of all comments for the provided course.
    """

    schema = PcxAutoSchema(
        response_codes={
            "review-coursecomments": {
                "GET": {
                    200: "Course comments retrieved successfully.",
                    404: "Invalid course_code.",
                }
            },
        },
    )
    serializer_class = CommentSerializer
    http_method_names = ["get"]
    permission_classes = [IsAuthenticated]

    def get(self, request, semester, course_code):
        semester_arg = request.query_params.get("semester") or "all"
        instructor = request.query_params.get("instructor") or "all"
        sort_by = request.query_params.get("sort_by") or "oldest"
        page = request.query_params.get("page") or 0
        page_size = request.query_params.get("page_size") or 10

        queryset = og_queryset = self.get_queryset()

        # add filters
        if semester_arg != "all":
            queryset = queryset.all().filter(semester=semester_arg)
        if instructor != "all":
            queryset = queryset.all().filter(instructor=instructor)
       
        # apply ordering
        if sort_by == "top":
            # probably not right as is at the moment – likes are marked on a per comment basis not group basis
            queryset = queryset.annotate(
                base_votes=Count("base__upvotes")-Count("base__downvotes")
            ).order_by("-base_votes", "base_id", "path")
        elif sort_by == "oldest":
            queryset = queryset.all().order_by("path")
        elif sort_by == "newest":
            queryset = queryset.all().order_by("-base_id", "path")
        
        # apply pagination (not sure how django handles OOB errors)
        user_upvotes = queryset.filter(upvotes=request.user, id=OuterRef('id'))
        user_downvotes = queryset.filter(downvotes=request.user, id=OuterRef('id'))
        queryset = queryset.annotate(
            user_upvoted=Exists(user_upvotes),
            user_downvoted=Exists(user_downvotes)
        )
        queryset = queryset.all()[page*page_size:(page+1)*page_size]

        response_body = {"comments": CommentListSerializer(queryset, many=True).data}
        if semester_arg == "all":
            response_body["semesters"] = list(og_queryset.values_list("section__course__semester", flat=True).distinct())
        
        return Response(response_body, status=status.HTTP_200_OK)
    
    def get_queryset(self):
        course_code = self.kwargs["course_code"]
        semester = self.kwargs["semester"] or "all"
        try:
            if semester == "all":
                course = Course.objects.filter(full_code=course_code).latest("semester")
            else:
                course = get_course_from_code_semester(course_code, semester)
        except Http404:
            return Response(
                {"message": "Course not found."}, status=status.HTTP_404_NOT_FOUND
            )
        topic = course.topic
        return Comment.objects.filter(section__course__topic=topic)

# CommentViewSet
class CommentViewSet(viewsets.ModelViewSet):
    """
    get:
    Get a comment by a given `id` path parameter. If the id is not valid, a 404 is returned.

    create:
    Create a comment for the authenticated user.
    This route will return a 201 if it succeeds with a JSON in the same format as if you were
    to get the comment you just posted. If not all fields are specified (text, parent_id), a 400 is returned.

    update:
    Send a put request to this route to update / edit a specific comment.
    The `id` path parameter (an integer) specifies which comment you want to update. If a comment
    with the specified id does not exist, a 404 is returned. If a comment is not owned by the
    authenticated user, a 403 is returned. If a user edits their comment to leave a blank comment,
    a 400 is returned. Otherwise, if the request succeeds, it will return a 200 and a JSON in the 
    same format as if you were to get the comment you just posted.

    delete:
    Send a delete request to this route to delete a specific comment. The `id` path parameter
    (an integer) specifies which comment you want to update.  If a comment with the specified
    id does not exist, a 404 is returned.  If a comment is not owned by the authenticated user,
    a 403 is returned. If the delete is successful, a 204 is returned.

    Note that difference in behavior for deletion of childless comments and comments with no
    children. If a comment X has no children comments (other comments that have parent_id = comment X),
    it can be safely deleted from the database. If a comment X has children, the comment's author
    and text are wiped, but the comment stays in the database to maintain indentation and response
    logic.
    """

    request_body = {
        "id": {
            "type": "integer",
            "description": "The id of the current comment."
        },
        "text": {
            "type": "string",
            "description": "The text-content of a comment."
        },
        "parent_id": {
            "type": "integer",
            "description": "The parent id of the current comment."
        }
    }
    schema = PcxAutoSchema(
        response_codes={
            "comments-list": {
                "GET": {
                    200: "Comments listed successfully."
                }
            },
            "comments-detail": {
                "GET": {
                    200: "Comment retrieved successfully.",
                    404: "No comment with given id found."
                },
                "POST": {
                    201: "Comment created successfully.",
                    400: "Invalid parent id."
                },
                "PUT": {
                    200: "Comment updated successfully.",
                    403: "User doesn't have permission to edit comment.",
                    404: "No comment with given id found."
                },
                "DELETE": {
                    204: "Comment deleted successfully.",
                    403: "User doesn't have permission to delete this comment.",
                    404: "No comment with given id found."
                }
            }
        }
    )

    serializer_class = CommentSerializer
    http_method_names = ["get", "post", "delete", "put"]
    permission_classes = [IsAuthenticated]
    queryset = Comment.objects.all()

    def retrieve(self, request, pk=None):
        comment = get_object_or_404(Comment, pk=pk)
        return Response(comment, status=status.HTTP_200_OK)
    
    def create(self, request):
        # check if comment already exists
        if Comment.objects.filter(id=request.data.get("id")).exists():
            return self.update(request, request.data.get("id"))
        
        if not all(map(lambda x: x in request.data, ["text", "course_code", "instructor", "semester"])):
            return Response(
                {"message": "Insufficient fields provided."}, status=status.HTTP_400_BAD_REQUEST
            )
        
        # run moderation check 
        text = request.data.get("text")
        flagged, moderation_results = check_text_moderation(text)
        if flagged:
            return Response(
                {"message": "Comment flagged for moderation.", "moderation_results": moderation_results},
                status=status.HTTP_400_BAD_REQUEST
            )

        # verify section is real
        try:
            section = get_section_from_course_instructor_semester(
                request.data.get("course_code"),
                request.data.get("instructor"),
                request.data.get("semester")
            )
        except Exception as e:
            print(e)
            return Response(
                {"message": "Section not found."}, status=status.HTTP_404_NOT_FOUND
            )
        
        # create comment and send response
        parent_id = request.data.get("parent")
        parent = get_object_or_404(Comment, pk=parent_id) if parent_id != None else None
        comment = Comment.objects.create(
            text=request.data.get("text"),
            author=request.user,
            section=section,
            parent=parent
        )
        base = parent.base if parent else comment
        prefix = parent.path + "." if parent else ""
        path = prefix + '{:0{}d}'.format(comment.id, 10)
        comment.base = base
        comment.path = path
        comment.save()

        return Response(CommentSerializer(comment).data, status=status.HTTP_201_CREATED)

    def update(self, request, pk=None):
        comment = get_object_or_404(Comment, pk=pk)

        if request.user != comment.author:
            return Response(
                {"message": "Not authorized to modify this comment."}, status=status.HTTP_403_FORBIDDEN
            )

        if "text" in request.data:
            # Run moderation check on the new text 
            text = request.data.get("text")
            flagged, moderation_results = check_text_moderation(text)
            if flagged:
                return Response(
                    {"message": "Comment flagged for moderation.", "moderation_results": moderation_results},
                    status=status.HTTP_400_BAD_REQUEST
                )

            # update and save comment
            comment.text = text
            comment.save()
            return Response({"message": "Successfully edited."}, status=status.HTTP_201_CREATED)
        else:
            return Response(
                {"message": "Insufficient fields presented."}, status=status.HTTP_400_BAD_REQUEST
            )

    def destroy(self, request, pk=None):
        comment = get_object_or_404(Comment, pk=pk)

        if request.user != comment.author:
            return Response(
                {"message": "Not authorized to modify this comment."}, status=status.HTTP_403_FORBIDDEN
            )
        
        comment.delete()
        return Response({"message": "Successfully deleted."}, status=status.HTTP_204_NO_CONTENT)
    
@api_view(["POST"])
def handle_vote(request):
    """
    Handles an incoming request that changes the vote of a comment.
    """
    if not all(map(lambda x: x in request.data, ["id", "vote_type"])):
        return Response(
            {"message": "Insufficient fields presented."}, status=status.HTTP_400_BAD_REQUEST
        )  
    
    user = request.user
    comment = get_object_or_404(Comment, pk=request.data.get("id"))
    vote_type = request.data.get("vote_type")
    if vote_type == "upvote":
        comment.downvotes.remove(user)
        comment.upvotes.add(user)
    elif vote_type == "downvote":
        comment.upvotes.remove(user)
        comment.downvotes.add(user)
    elif vote_type == "clear":
        comment.upvotes.remove(user)
        comment.downvotes.remove(user)
    
    return Response(CommentSerializer(comment).data, status=status.HTTP_201_CREATED)

@api_view(["GET"])
def get_comment_children(request, pk):
    """
    Gets all DIRECT children for a comment.
    """
    queryset = Comment.objects.filter(parent__id=pk)
    return Response(CommentSerializer(queryset, many=True).data, status=status.HTTP_200_OK)
=======
from collections import Counter, defaultdict

from dateutil.tz import gettz
from django.core.cache import cache
from django.db.models import F, Max, OuterRef, Q, Subquery, Value
from django.http import Http404
from django.shortcuts import get_object_or_404
from rest_framework.decorators import api_view, permission_classes, schema
from rest_framework.permissions import IsAuthenticated
from rest_framework.response import Response

from courses.models import (
    Course,
    Department,
    Instructor,
    NGSSRestriction,
    PreNGSSRestriction,
    Section,
)
from courses.util import get_current_semester, get_or_create_add_drop_period, prettify_semester
from PennCourses.docs_settings import PcxAutoSchema
from PennCourses.settings.base import CACHE_PREFIX, TIME_ZONE, WAITLIST_DEPARTMENT_CODES
from review.annotations import annotate_average_and_recent, review_averages
from review.documentation import (
    ACTIVITY_CHOICES,
    autocomplete_response_schema,
    course_plots_response_schema,
    course_reviews_response_schema,
    department_reviews_response_schema,
    instructor_for_course_reviews_response_schema,
    instructor_reviews_response_schema,
)
from review.models import ALL_FIELD_SLUGS, CachedReviewResponse, Review
from review.util import (
    aggregate_reviews,
    avg_and_recent_demand_plots,
    avg_and_recent_percent_open_plots,
    get_average_and_recent_dict_single,
    get_num_sections,
    get_single_dict_from_qs,
    get_status_updates_map,
    make_subdict,
)


"""
You might be wondering why these API routes are using the @api_view function decorator
from Django REST Framework rather than using any of the higher-level constructs that DRF
gives us, like Generic APIViews or ViewSets.

ViewSets define REST actions on a specific "resource" -- generally in our case, django models with
defined serializers. With these aggregations, though, there isn't a good way to define a resource
for a ViewSet to act upon. Each endpoint doesn't represent one resource, or a list of resources,
but one aggregation of all resources (ReviewBits) that fit a certain filter.

There probably is a way to fit everything into a serializer, but at the time of writing it felt like
it'd be shoe-horned in so much that it made more sense to use "bare" ApiViews.
"""


# A Q filter defining which sections we will include in demand distribution estimates,
# also used by extra_metrics_section_filters_pcr (see below)
extra_metrics_section_filters = (
    ~Q(
        course__department__code__in=WAITLIST_DEPARTMENT_CODES
    )  # Manually filter out classes from depts with waitlist systems during add/drop
    & Q(capacity__gt=0)
    & ~Q(course__semester__icontains="b")  # Filter out summer classes
    & Q(has_status_updates=True)
    & ~Q(
        id__in=Subquery(NGSSRestriction.special_approval().values("sections__id"))
    )  # Filter out sections that require permit for registration
    & ~Q(
        id__in=Subquery(PreNGSSRestriction.special_approval().values("sections__id"))
    )  # Filter out sections that require permit for registration (pre-NGSS)
)


def extra_metrics_section_filters_pcr(current_semester=None):
    """
    This function returns a Q filter for sections that should be included in
    extra PCR plots / metrics.
    """
    if current_semester is None:
        current_semester = get_current_semester()
    return extra_metrics_section_filters & Q(course__semester__lt=current_semester) & ~Q(status="X")


course_filters_pcr = ~Q(title="") | ~Q(description="") | Q(sections__has_reviews=True)
section_filters_pcr = Q(has_reviews=True) | (
    (~Q(course__title="") | ~Q(course__description="")) & ~Q(activity="REC") & ~Q(status="X")
)

HOUR_IN_SECONDS = 60 * 60
DAY_IN_SECONDS = HOUR_IN_SECONDS * 24
MONTH_IN_SECONDS = DAY_IN_SECONDS * 30


@api_view(["GET"])
@schema(
    PcxAutoSchema(
        response_codes={
            "course-reviews": {
                "GET": {
                    200: "[DESCRIBE_RESPONSE_SCHEMA]Reviews retrieved successfully.",
                    404: "Course with given course_code not found.",
                },
            },
        },
        custom_path_parameter_desc={
            "course-reviews": {
                "GET": {
                    "course_code": (
                        "The dash-joined department and code of the course you want reviews for, e.g. `CIS-120` for CIS-120."  # noqa E501
                    )
                }
            },
        },
        custom_parameters={
            "course-reviews": {
                "GET": [
                    {
                        "name": "semester",
                        "in": "query",
                        "description": "Optionally specify the semester of the desired course (defaults to most recent course with the specified course code).",  # noqa E501
                        "schema": {"type": "string"},
                        "required": False,
                    },
                ]
            },
        },
        override_response_schema=course_reviews_response_schema,
    )
)
@permission_classes([IsAuthenticated])
def course_reviews(request, course_code, semester=None):
    request_semester = request.GET.get("semester")

    topic_id = cache.get(CACHE_PREFIX + course_code)
    if topic_id is None:
        try:
            recent_course = most_recent_course_from_code(course_code, request_semester)
        except Course.DoesNotExist:
            raise Http404()
        topic = recent_course.topic
        course_id_list = list(topic.courses.values_list("id"))
        topic_id = ".".join([str(id[0]) for id in sorted(course_id_list)])
        cache.set(CACHE_PREFIX + course_code, topic_id, MONTH_IN_SECONDS)

    response = cache.get(CACHE_PREFIX + topic_id)
    if response is None:
        cached_response = CachedReviewResponse.objects.filter(topic_id=topic_id).first()
        if cached_response is None:
            response = manual_course_reviews(course_code, request_semester)
            if not response:
                raise Http404()
        else:
            response = cached_response.response
        cache.set(CACHE_PREFIX + topic_id, response, MONTH_IN_SECONDS)

    return Response(response)


def most_recent_course_from_code(course_code, semester):
    return (
        Course.objects.filter(
            course_filters_pcr,
            **(
                {"topic__courses__full_code": course_code, "topic__courses__semester": semester}
                if semester
                else {"full_code": course_code}
            ),
        )
        .order_by("-semester")[:1]
        .annotate(
            branched_from_full_code=F("topic__branched_from__most_recent__full_code"),
            branched_from_semester=F("topic__branched_from__most_recent__semester"),
        )
        .select_related("topic__most_recent")
        .get()
    )


def manual_course_reviews(course_code, request_semester):
    """
    Get all reviews for the topic of a given course and other relevant information.
    Different aggregation views are provided, such as reviews spanning all semesters,
    only the most recent semester, and instructor-specific views.
    """
    semester = request_semester
    try:
        course = most_recent_course_from_code(course_code, request_semester)
    except Course.DoesNotExist:
        return None

    topic = course.topic
    branched_from_full_code = course.branched_from_full_code
    branched_from_semester = course.branched_from_semester
    course = topic.most_recent
    course_code = course.full_code
    aliases = list(course.crosslistings.values_list("full_code", flat=True))

    superseded = False
    if semester:
        max_semester = (
            Course.objects.filter(
                course_filters_pcr,
                full_code=course_code,
            )
            .aggregate(max_semester=Max("semester"))
            .get("max_semester")
        )
        if max_semester:
            superseded = max_semester > course.semester
    last_offered_sem_if_superceded = course.semester if superseded else None

    topic_codes = list(
        topic.courses.exclude(full_code=course.full_code)
        .values("full_code")
        .annotate(semester=Max("semester"), branched_from=Value(False))
        .values("full_code", "semester", "branched_from")
    )
    topic_branched_from = (
        {
            "full_code": branched_from_full_code,
            "semester": branched_from_semester,
            "branched_from": True,
        }
        if branched_from_full_code
        else None
    )
    historical_codes = sorted(
        topic_codes + ([topic_branched_from] if topic_branched_from else []),
        key=lambda x: x["semester"],
        reverse=True,
    )

    instructor_reviews = review_averages(
        Review.objects.filter(section__course__topic=topic),
        reviewbit_subfilters=Q(review_id=OuterRef("id")),
        section_subfilters=Q(id=OuterRef("section_id")),
        fields=ALL_FIELD_SLUGS,
        prefix="bit_",
        extra_metrics=True,
    ).annotate(instructor_name=F("instructor__name"), semester=F("section__course__semester"))
    recent_instructors = list(
        Instructor.objects.filter(
            id__in=Subquery(
                Section.objects.filter(section_filters_pcr, course__topic=topic).values(
                    "instructors__id"
                )
            )
        )
        .distinct()
        .annotate(
            most_recent_sem=Subquery(
                Section.objects.filter(instructors__id=OuterRef("id"), course__topic=topic)
                .annotate(common=Value(1))
                .values("common")
                .annotate(max_sem=Max("course__semester"))
                .values("max_sem")
            )
        )
        .values(instructor_id=F("id"), instructor_name=F("name"), semester=F("most_recent_sem"))
    )
    for instructor in recent_instructors:
        instructor["exclude_from_recent"] = True
    all_instructors = list(instructor_reviews.values()) + recent_instructors
    instructors = aggregate_reviews(all_instructors, "instructor_id", name="instructor_name")

    course_qs = annotate_average_and_recent(
        Course.objects.filter(course_filters_pcr, topic_id=topic.id).order_by("-semester")[:1],
        match_review_on=Q(section__course__topic=topic),
        match_section_on=Q(course__topic=topic) & section_filters_pcr,
        extra_metrics=True,
    )
    course = get_single_dict_from_qs(course_qs)

    num_registration_metrics = Section.objects.filter(
        extra_metrics_section_filters_pcr(),
        course__topic=topic,
    ).count()

    num_sections, num_sections_recent = get_num_sections(
        section_filters_pcr,
        course__topic=topic,
    )

    return {
        "code": course["full_code"],
        "last_offered_sem_if_superceded": last_offered_sem_if_superceded,
        "name": course["title"],
        "description": course["description"],
        "aliases": aliases,
        "historical_codes": historical_codes,
        "latest_semester": course["semester"],
        "num_sections": num_sections,
        "num_sections_recent": num_sections_recent,
        "instructors": instructors,
        "registration_metrics": num_registration_metrics > 0,
        **get_average_and_recent_dict_single(course),
    }


@api_view(["GET"])
@schema(
    PcxAutoSchema(
        response_codes={
            "course-plots": {
                "GET": {
                    200: "[DESCRIBE_RESPONSE_SCHEMA]Plots retrieved successfully.",
                    404: "Course with given course_code not found.",
                },
            },
        },
        custom_parameters={
            "course-plots": {
                "GET": [
                    {
                        "name": "course_code",
                        "in": "path",
                        "description": "The dash-joined department and code of the course you want plots for, e.g. `CIS-120` for CIS-120.",  # noqa: E501
                        "schema": {"type": "string"},
                        "required": True,
                    },
                    {
                        "name": "semester",
                        "in": "query",
                        "description": "Optionally specify the semester of the desired course (defaults to most recent course with the specified course code).",  # noqa E501
                        "schema": {"type": "string"},
                        "required": False,
                    },
                    {
                        "name": "instructor_ids",
                        "in": "query",
                        "description": "A comma-separated list of instructor IDs with which to filter the sections underlying the returned plots."  # noqa: E501
                        "Note that if only invalid instructor IDs are present, plot response fields will be null or 0.",  # noqa: E501
                        "schema": {"type": "string"},
                        "required": False,
                    },
                ]
            },
        },
        override_response_schema=course_plots_response_schema,
    )
)
@permission_classes([IsAuthenticated])
def course_plots(request, course_code):
    """
    Get all PCR plots for a given course.
    """
    try:
        semester = request.query_params.get("semester")
        course = (
            Course.objects.filter(
                course_filters_pcr,
                **(
                    {"topic__courses__full_code": course_code, "topic__courses__semester": semester}
                    if semester
                    else {"full_code": course_code}
                ),
            )
            .order_by("-semester")[:1]
            .select_related("topic__most_recent")
            .get()
        ).topic.most_recent
    except Course.DoesNotExist:
        raise Http404()

    current_semester = get_current_semester()

    # Compute set of sections to include in plot data
    filtered_sections = (
        Section.objects.filter(
            extra_metrics_section_filters_pcr(current_semester),
            course__topic_id=course.topic_id,
        )
        .annotate(efficient_semester=F("course__semester"))
        .distinct()
    )
    instructor_ids = request.GET.get("instructor_ids")
    if instructor_ids:
        instructor_ids = [int(id) for id in instructor_ids.split(",")]
        filtered_sections = filtered_sections.filter(
            instructors__id__in=instructor_ids,
        ).distinct()

    section_map = defaultdict(dict)  # a dict mapping semester to section id to section object
    for section in filtered_sections:
        section_map[section.efficient_semester][section.id] = section

    (
        avg_demand_plot,
        avg_demand_plot_min_semester,
        recent_demand_plot,
        recent_demand_plot_semester,
        avg_percent_open_plot,
        avg_percent_open_plot_min_semester,
        recent_percent_open_plot,
        recent_percent_open_plot_semester,
    ) = tuple([None] * 8)
    avg_demand_plot_num_semesters, avg_percent_open_plot_num_semesters = (0, 0)
    if section_map:
        status_updates_map = get_status_updates_map(section_map)
        (
            avg_demand_plot,
            avg_demand_plot_min_semester,
            avg_demand_plot_num_semesters,
            recent_demand_plot,
            recent_demand_plot_semester,
        ) = avg_and_recent_demand_plots(section_map, status_updates_map, bin_size=0.005)
        (
            avg_percent_open_plot,
            avg_percent_open_plot_min_semester,
            avg_percent_open_plot_num_semesters,
            recent_percent_open_plot,
            recent_percent_open_plot_semester,
        ) = avg_and_recent_percent_open_plots(section_map, status_updates_map)

    current_adp = get_or_create_add_drop_period(current_semester)
    local_tz = gettz(TIME_ZONE)

    return Response(
        {
            "code": course_code,
            "current_add_drop_period": {
                "start": current_adp.estimated_start.astimezone(tz=local_tz),
                "end": current_adp.estimated_end.astimezone(tz=local_tz),
            },
            "average_plots": {
                "pca_demand_plot_since_semester": avg_demand_plot_min_semester,
                "pca_demand_plot_num_semesters": avg_demand_plot_num_semesters,
                "pca_demand_plot": avg_demand_plot,
                "percent_open_plot_since_semester": avg_percent_open_plot_min_semester,
                "percent_open_plot_num_semesters": avg_percent_open_plot_num_semesters,
                "percent_open_plot": avg_percent_open_plot,
            },
            "recent_plots": {
                "pca_demand_plot_since_semester": recent_demand_plot_semester,
                "pca_demand_plot_num_semesters": 1 if recent_demand_plot is not None else 0,
                "pca_demand_plot": recent_demand_plot,
                "percent_open_plot_since_semester": recent_percent_open_plot_semester,
                "percent_open_plot_num_semesters": 1 if recent_demand_plot is not None else 0,
                "percent_open_plot": recent_percent_open_plot,
            },
        }
    )


def check_instructor_id(instructor_id):
    if not isinstance(instructor_id, int) and not (
        isinstance(instructor_id, str) and instructor_id.isdigit()
    ):
        raise Http404("Instructor with given instructor_id not found.")


INSTRUCTOR_COURSE_REVIEW_FIELDS = [
    "instructor_quality",
    "course_quality",
    "work_required",
    "difficulty",
]


@api_view(["GET"])
@schema(
    PcxAutoSchema(
        response_codes={
            "instructor-reviews": {
                "GET": {
                    200: "[DESCRIBE_RESPONSE_SCHEMA]Reviews retrieved successfully.",
                    404: "Instructor with given instructor_id not found.",
                },
            },
        },
        custom_path_parameter_desc={
            "instructor-reviews": {
                "GET": {
                    "instructor_id": (
                        "The integer id of the instructor you want reviews for. Note that you can get the relative path for any instructor including this id by using the `url` field of objects in the `instructors` list returned by Retrieve Autocomplete Data."  # noqa E501
                    )
                }
            },
        },
        override_response_schema=instructor_reviews_response_schema,
    )
)
@permission_classes([IsAuthenticated])
def instructor_reviews(request, instructor_id):
    """
    Get all reviews for a given instructor, aggregated by course.
    """
    check_instructor_id(instructor_id)
    instructor = get_object_or_404(Instructor, id=instructor_id)
    instructor_qs = annotate_average_and_recent(
        Instructor.objects.filter(id=instructor_id),
        match_review_on=Q(instructor_id=instructor_id),
        match_section_on=Q(instructors__id=instructor_id) & section_filters_pcr,
        extra_metrics=True,
    )
    inst = get_single_dict_from_qs(instructor_qs)

    courses = annotate_average_and_recent(
        Course.objects.filter(
            course_filters_pcr,
            sections__instructors__id=instructor_id,
        ).distinct(),
        match_review_on=Q(
            section__course__topic=OuterRef(OuterRef("topic")),
            instructor_id=instructor_id,
        ),
        match_section_on=Q(
            course__topic=OuterRef(OuterRef("topic")),
            instructors__id=instructor_id,
        ),
        extra_metrics=True,
        fields=INSTRUCTOR_COURSE_REVIEW_FIELDS,
    ).annotate(
        most_recent_full_code=F("topic__most_recent__full_code"),
    )

    num_sections, num_sections_recent = get_num_sections(
        section_filters_pcr,
        course_id__in=Subquery(
            Course.objects.filter(
                course_filters_pcr,
                sections__instructors__id=instructor_id,
            ).values("id")
        ),
    )

    # Return the most recent course taught by this instructor, for each topic
    courses_res = dict()
    max_sem = dict()
    for r in courses.values():
        if not r["average_semester_count"]:
            continue
        full_code = r["most_recent_full_code"]
        if full_code not in max_sem or max_sem[full_code] < r["semester"]:
            max_sem[full_code] = r["semester"]
            courses_res[full_code] = get_average_and_recent_dict_single(
                r, full_code="most_recent_full_code", code="most_recent_full_code", name="title"
            )

    return Response(
        {
            "name": instructor.name,
            "num_sections_recent": num_sections_recent,
            "num_sections": num_sections,
            "courses": courses_res,
            **get_average_and_recent_dict_single(inst),
        }
    )


@api_view(["GET"])
@schema(
    PcxAutoSchema(
        response_codes={
            "department-reviews": {
                "GET": {
                    200: "[DESCRIBE_RESPONSE_SCHEMA]Reviews retrieved successfully.",
                    404: "Department with the given department_code not found.",
                }
            }
        },
        custom_path_parameter_desc={
            "department-reviews": {
                "GET": {
                    "department_code": (
                        "The department code you want reviews for, e.g. `CIS` for the CIS department."  # noqa E501
                    )
                }
            },
        },
        override_response_schema=department_reviews_response_schema,
    )
)
@permission_classes([IsAuthenticated])
def department_reviews(request, department_code):
    """
    Get reviews for all courses in a department.
    """
    department = get_object_or_404(Department, code=department_code)

    topic_id_to_course = dict()
    recent_courses = list(
        Course.objects.filter(
            course_filters_pcr,
            department=department,
        )
        .distinct()
        .values("semester", "topic_id", course_title=F("title"), course_code=F("full_code"))
    )
    for c in recent_courses:
        c["exclude_from_recent"] = True
        topic_id = c["topic_id"]
        if (
            topic_id not in topic_id_to_course
            or topic_id_to_course[topic_id]["semester"] < c["semester"]
        ):
            topic_id_to_course[topic_id] = c

    reviews = list(
        review_averages(
            Review.objects.filter(section__course__department=department),
            reviewbit_subfilters=Q(review_id=OuterRef("id")),
            section_subfilters=Q(id=OuterRef("section_id")),
            fields=ALL_FIELD_SLUGS,
            prefix="bit_",
            extra_metrics=True,
        )
        .annotate(
            topic_id=F("section__course__topic_id"),
            semester=F("section__course__semester"),
        )
        .values()
    )
    for review in reviews:
        course = topic_id_to_course[review["topic_id"]]
        review["course_code"] = course["course_code"]
        review["course_title"] = course["course_title"]

    all_courses = reviews + list(topic_id_to_course.values())
    courses = aggregate_reviews(all_courses, "course_code", code="course_code", name="course_title")

    return Response({"code": department.code, "name": department.name, "courses": courses})


@api_view(["GET"])
@schema(
    PcxAutoSchema(
        response_codes={
            "course-history": {
                "GET": {
                    200: "[DESCRIBE_RESPONSE_SCHEMA]Reviews retrieved successfully.",
                    404: "Invalid course_code or instructor_id.",
                }
            }
        },
        custom_path_parameter_desc={
            "course-history": {
                "GET": {
                    "course_code": (
                        "The dash-joined department and code of the course you want reviews for, e.g. `CIS-120` for CIS-120."  # noqa E501
                    ),
                    "instructor_id": ("The integer id of the instructor you want reviews for."),
                }
            },
        },
        custom_parameters={
            "course-history": {
                "GET": [
                    {
                        "name": "semester",
                        "in": "query",
                        "description": "Optionally specify the semester of the desired course (defaults to most recent course with the specified course code).",  # noqa E501
                        "schema": {"type": "string"},
                        "required": False,
                    }
                ]
            },
        },
        override_response_schema=instructor_for_course_reviews_response_schema,
    )
)
@permission_classes([IsAuthenticated])
def instructor_for_course_reviews(request, course_code, instructor_id):
    """
    Get the review history of an instructor teaching a course.
    """
    try:
        semester = request.GET.get("semester")
        course = (
            Course.objects.filter(
                course_filters_pcr,
                **(
                    {"topic__courses__full_code": course_code, "topic__courses__semester": semester}
                    if semester
                    else {"full_code": course_code}
                ),
            )
            .order_by("-semester")[:1]
            .select_related("topic__most_recent")
            .get()
        )
        course = course.topic.most_recent
    except Course.DoesNotExist:
        raise Http404()

    check_instructor_id(instructor_id)
    instructor = get_object_or_404(Instructor, id=instructor_id)

    reviews = review_averages(
        Review.objects.filter(
            section__course__topic_id=course.topic_id, instructor_id=instructor_id
        ),
        reviewbit_subfilters=Q(review_id=OuterRef("id")),
        section_subfilters=Q(id=OuterRef("section_id")),
        fields=ALL_FIELD_SLUGS,
        prefix="bit_",
        extra_metrics=True,
    )
    reviews = list(
        reviews.annotate(
            course_code=F("section__course__full_code"),
            course_title=F("section__course__title"),
            activity=F("section__activity"),
            efficient_semester=F("section__course__semester"),
        ).values()
    )
    existing_sections = {r["section_id"] for r in reviews}
    all_sections = reviews + [
        s
        for s in Section.objects.filter(
            section_filters_pcr,
            course__topic_id=course.topic_id,
            instructors__id=instructor_id,
        )
        .distinct()
        .values(
            "id",
            "activity",
            course_code=F("course__full_code"),
            course_title=F("course__title"),
            efficient_semester=F("course__semester"),
        )
        if s["id"] not in existing_sections
    ]
    all_sections.sort(key=lambda s: s["efficient_semester"], reverse=True)

    return Response(
        {
            "instructor": {
                "id": instructor_id,
                "name": instructor.name,
            },
            "course_code": course.full_code,
            "sections": [
                {
                    "course_code": section["course_code"],
                    "course_name": section["course_title"],
                    "activity": ACTIVITY_CHOICES.get(section["activity"]),
                    "semester": section["efficient_semester"],
                    "forms_returned": section.get("responses"),
                    "forms_produced": section.get("enrollment"),
                    "ratings": make_subdict("bit_", section),
                    "comments": section.get("comments"),
                }
                for section in all_sections
            ],
        }
    )


@api_view(["GET"])
@schema(
    PcxAutoSchema(
        response_codes={
            "review-autocomplete": {
                "GET": {200: "[DESCRIBE_RESPONSE_SCHEMA]Autocomplete dump retrieved successfully."},
            },
        },
        override_response_schema=autocomplete_response_schema,
    )
)
def autocomplete(request):
    """
    Autocomplete entries for Courses, departments, instructors. All objects have title, description,
    and url. This route does not have any path parameters or query parameters, it just dumps
    all the information necessary for frontend-based autocomplete. It is also cached
    to improve performance.
    """
    courses = (
        Course.objects.filter(course_filters_pcr)
        .annotate(
            max_semester=Subquery(
                Course.objects.filter(full_code=OuterRef("full_code"), topic=OuterRef("topic"))
                .annotate(common=Value(1))
                .values("common")
                .annotate(max_semester=Max("semester"))
                .values("max_semester")
            )
        )
        .filter(semester=F("max_semester"))
        .values("full_code", "title", "topic_id", "max_semester")
        .distinct("full_code", "topic_id")
    )
    code_counter = Counter(c["full_code"] for c in courses)
    semester_prefix = (
        lambda course: f"({prettify_semester(course['max_semester'])}) "
        if code_counter[course["full_code"]] > 1
        else ""
    )
    course_set = sorted(
        [
            {
                "title": semester_prefix(course) + course["full_code"],
                "desc": [course["title"]],
                "url": f"/course/{course['full_code']}/{course['max_semester']}",
            }
            for course in courses
        ],
        key=lambda x: x["title"],
    )
    departments = Department.objects.all().values("code", "name")
    department_set = sorted(
        [
            {
                "title": dept["code"],
                "desc": dept["name"],
                "url": f"/department/{dept['code']}",
            }
            for dept in departments
        ],
        key=lambda d: d["title"],
    )

    instructors = (
        Instructor.objects.filter(
            id__in=Subquery(Section.objects.filter(section_filters_pcr).values("instructors__id"))
        )
        .distinct()
        .values("name", "id", "section__course__department__code")
    )
    instructor_set = {}
    for inst in instructors:
        if inst["id"] not in instructor_set:
            instructor_set[inst["id"]] = {
                "title": inst["name"],
                "desc": set([inst["section__course__department__code"]]),
                "url": f"/instructor/{inst['id']}",
            }
        instructor_set[inst["id"]]["desc"].add(inst["section__course__department__code"])

    def join_depts(depts):
        try:
            return ",".join(sorted(list(depts)))
        except TypeError:
            return ""

    instructor_set = sorted(
        [
            {
                "title": v["title"],
                "desc": join_depts(v["desc"]),
                "url": v["url"],
            }
            for v in instructor_set.values()
        ],
        key=lambda x: x["title"],
    )

    return Response(
        {"courses": course_set, "departments": department_set, "instructors": instructor_set}
    )
>>>>>>> 323f5366
<|MERGE_RESOLUTION|>--- conflicted
+++ resolved
@@ -1,1983 +1,1443 @@
-<<<<<<< HEAD
-from collections import Counter, defaultdict
-
-from dateutil.tz import gettz
-from django.db.models import F, Max, OuterRef, Q, Subquery, Value, IntegerField, Count, Exists
-from django.db.models.functions import Concat, Substr, StrIndex, Cast
-from django.http import Http404
-from django.shortcuts import get_object_or_404
-from rest_framework import generics, viewsets, status
-from rest_framework.decorators import api_view, permission_classes, schema
-from rest_framework.permissions import IsAuthenticated
-from rest_framework.response import Response
-
-from courses.models import (
-    Course,
-    Department,
-    Instructor,
-    NGSSRestriction,
-    PreNGSSRestriction,
-    Section,
-    Comment
-)
-from courses.util import get_current_semester, get_or_create_add_drop_period, prettify_semester, get_section_from_course_instructor_semester
-from PennCourses.docs_settings import PcxAutoSchema
-from PennCourses.settings.base import TIME_ZONE, WAITLIST_DEPARTMENT_CODES
-from review.annotations import annotate_average_and_recent, review_averages
-from review.documentation import (
-    ACTIVITY_CHOICES,
-    autocomplete_response_schema,
-    course_plots_response_schema,
-    course_reviews_response_schema,
-    department_reviews_response_schema,
-    instructor_for_course_reviews_response_schema,
-    instructor_reviews_response_schema,
-)
-from review.models import ALL_FIELD_SLUGS, Review
-from review.util import (
-    aggregate_reviews,
-    avg_and_recent_demand_plots,
-    avg_and_recent_percent_open_plots,
-    get_average_and_recent_dict_single,
-    get_num_sections,
-    get_single_dict_from_qs,
-    get_status_updates_map,
-    make_subdict,
-)
-from courses.serializers import CommentSerializer, CommentListSerializer
-
-"""
-You might be wondering why these API routes are using the @api_view function decorator
-from Django REST Framework rather than using any of the higher-level constructs that DRF
-gives us, like Generic APIViews or ViewSets.
-
-ViewSets define REST actions on a specific "resource" -- generally in our case, django models with
-defined serializers. With these aggregations, though, there isn't a good way to define a resource
-for a ViewSet to act upon. Each endpoint doesn't represent one resource, or a list of resources,
-but one aggregation of all resources (ReviewBits) that fit a certain filter.
-
-There probably is a way to fit everything into a serializer, but at the time of writing it felt like
-it'd be shoe-horned in so much that it made more sense to use "bare" ApiViews.
-"""
-
-
-# A Q filter defining which sections we will include in demand distribution estimates,
-# also used by extra_metrics_section_filters_pcr (see below)
-extra_metrics_section_filters = (
-    ~Q(
-        course__department__code__in=WAITLIST_DEPARTMENT_CODES
-    )  # Manually filter out classes from depts with waitlist systems during add/drop
-    & Q(capacity__gt=0)
-    & ~Q(course__semester__icontains="b")  # Filter out summer classes
-    & Q(has_status_updates=True)
-    & ~Q(
-        id__in=Subquery(NGSSRestriction.special_approval().values("sections__id"))
-    )  # Filter out sections that require permit for registration
-    & ~Q(
-        id__in=Subquery(PreNGSSRestriction.special_approval().values("sections__id"))
-    )  # Filter out sections that require permit for registration (pre-NGSS)
-)
-
-
-def extra_metrics_section_filters_pcr(current_semester=None):
-    """
-    This function returns a Q filter for sections that should be included in
-    extra PCR plots / metrics.
-    """
-    if current_semester is None:
-        current_semester = get_current_semester()
-    return extra_metrics_section_filters & Q(course__semester__lt=current_semester) & ~Q(status="X")
-
-
-course_filters_pcr = ~Q(title="") | ~Q(description="") | Q(sections__has_reviews=True)
-section_filters_pcr = Q(has_reviews=True) | (
-    (~Q(course__title="") | ~Q(course__description="")) & ~Q(activity="REC") & ~Q(status="X")
-)
-
-def get_course_from_code_semester(course_code, semester):
-    return (
-        Course.objects.filter(
-            course_filters_pcr,
-            **(
-                {"topic__courses__full_code": course_code, "topic__courses__semester": semester}
-                if semester
-                else {"full_code": course_code}
-            ),
-        )
-        .order_by("-semester")[:1]
-        .annotate(
-            branched_from_full_code=F("topic__branched_from__most_recent__full_code"),
-            branched_from_semester=F("topic__branched_from__most_recent__semester"),
-        )
-        .select_related("topic__most_recent")
-        .get()
-    )
-
-@api_view(["GET"])
-@schema(
-    PcxAutoSchema(
-        response_codes={
-            "course-reviews": {
-                "GET": {
-                    200: "[DESCRIBE_RESPONSE_SCHEMA]Reviews retrieved successfully.",
-                    404: "Course with given course_code not found.",
-                },
-            },
-        },
-        custom_path_parameter_desc={
-            "course-reviews": {
-                "GET": {
-                    "course_code": (
-                        "The dash-joined department and code of the course you want reviews for, e.g. `CIS-120` for CIS-120."  # noqa E501
-                    )
-                }
-            },
-        },
-        custom_parameters={
-            "course-reviews": {
-                "GET": [
-                    {
-                        "name": "semester",
-                        "in": "query",
-                        "description": "Optionally specify the semester of the desired course (defaults to most recent course with the specified course code).",  # noqa E501
-                        "schema": {"type": "string"},
-                        "required": False,
-                    },
-                ]
-            },
-        },
-        override_response_schema=course_reviews_response_schema,
-    )
-)
-@permission_classes([IsAuthenticated])
-def course_reviews(request, course_code, semester=None):
-    """
-    Get all reviews for the topic of a given course and other relevant information.
-    Different aggregation views are provided, such as reviews spanning all semesters,
-    only the most recent semester, and instructor-specific views.
-    """
-    try:
-        semester = request.GET.get("semester")
-        course = (
-            Course.objects.filter(
-                course_filters_pcr,
-                **(
-                    {"topic__courses__full_code": course_code, "topic__courses__semester": semester}
-                    if semester
-                    else {"full_code": course_code}
-                ),
-            )
-            .order_by("-semester")[:1]
-            .annotate(
-                branched_from_full_code=F("topic__branched_from__most_recent__full_code"),
-                branched_from_semester=F("topic__branched_from__most_recent__semester"),
-            )
-            .select_related("topic__most_recent")
-            .get()
-        )
-    except Course.DoesNotExist:
-        raise Http404()
-
-    topic = course.topic
-    branched_from_full_code = course.branched_from_full_code
-    branched_from_semester = course.branched_from_semester
-    course = topic.most_recent
-    course_code = course.full_code
-    aliases = course.crosslistings.values_list("full_code", flat=True)
-
-    superseded = (
-        Course.objects.filter(
-            course_filters_pcr,
-            full_code=course_code,
-        )
-        .aggregate(max_semester=Max("semester"))
-        .get("max_semester")
-        > course.semester
-        if semester
-        else False
-    )
-    last_offered_sem_if_superceded = course.semester if superseded else None
-
-    topic_codes = list(
-        topic.courses.exclude(full_code=course.full_code)
-        .values("full_code")
-        .annotate(semester=Max("semester"), branched_from=Value(False))
-        .values("full_code", "semester", "branched_from")
-    )
-    topic_branched_from = (
-        {
-            "full_code": branched_from_full_code,
-            "semester": branched_from_semester,
-            "branched_from": True,
-        }
-        if branched_from_full_code
-        else None
-    )
-    historical_codes = sorted(
-        topic_codes + ([topic_branched_from] if topic_branched_from else []),
-        key=lambda x: x["semester"],
-        reverse=True,
-    )
-
-    instructor_reviews = review_averages(
-        Review.objects.filter(section__course__topic=topic),
-        reviewbit_subfilters=Q(review_id=OuterRef("id")),
-        section_subfilters=Q(id=OuterRef("section_id")),
-        fields=ALL_FIELD_SLUGS,
-        prefix="bit_",
-        extra_metrics=True,
-    ).annotate(instructor_name=F("instructor__name"), semester=F("section__course__semester"))
-    recent_instructors = list(
-        Instructor.objects.filter(
-            id__in=Subquery(
-                Section.objects.filter(section_filters_pcr, course__topic=topic).values(
-                    "instructors__id"
-                )
-            )
-        )
-        .distinct()
-        .annotate(
-            most_recent_sem=Subquery(
-                Section.objects.filter(instructors__id=OuterRef("id"), course__topic=topic)
-                .annotate(common=Value(1))
-                .values("common")
-                .annotate(max_sem=Max("course__semester"))
-                .values("max_sem")
-            )
-        )
-        .values(instructor_id=F("id"), instructor_name=F("name"), semester=F("most_recent_sem"))
-    )
-    for instructor in recent_instructors:
-        instructor["exclude_from_recent"] = True
-    all_instructors = list(instructor_reviews.values()) + recent_instructors
-    instructors = aggregate_reviews(all_instructors, "instructor_id", name="instructor_name")
-
-    course_qs = annotate_average_and_recent(
-        Course.objects.filter(course_filters_pcr, topic_id=topic.id).order_by("-semester")[:1],
-        match_review_on=Q(section__course__topic=topic),
-        match_section_on=Q(course__topic=topic) & section_filters_pcr,
-        extra_metrics=True,
-    )
-    course = get_single_dict_from_qs(course_qs)
-
-    num_registration_metrics = Section.objects.filter(
-        extra_metrics_section_filters_pcr(),
-        course__topic=topic,
-    ).count()
-
-    num_sections, num_sections_recent = get_num_sections(
-        section_filters_pcr,
-        course__topic=topic,
-    )
-
-    return Response(
-        {
-            "code": course["full_code"],
-            "last_offered_sem_if_superceded": last_offered_sem_if_superceded,
-            "name": course["title"],
-            "description": course["description"],
-            "aliases": aliases,
-            "historical_codes": historical_codes,
-            "latest_semester": course["semester"],
-            "num_sections": num_sections,
-            "num_sections_recent": num_sections_recent,
-            "instructors": instructors,
-            "registration_metrics": num_registration_metrics > 0,
-            **get_average_and_recent_dict_single(course),
-        }
-    )
-
-
-@api_view(["GET"])
-@schema(
-    PcxAutoSchema(
-        response_codes={
-            "course-plots": {
-                "GET": {
-                    200: "[DESCRIBE_RESPONSE_SCHEMA]Plots retrieved successfully.",
-                    404: "Course with given course_code not found.",
-                },
-            },
-        },
-        custom_parameters={
-            "course-plots": {
-                "GET": [
-                    {
-                        "name": "course_code",
-                        "in": "path",
-                        "description": "The dash-joined department and code of the course you want plots for, e.g. `CIS-120` for CIS-120.",  # noqa: E501
-                        "schema": {"type": "string"},
-                        "required": True,
-                    },
-                    {
-                        "name": "semester",
-                        "in": "query",
-                        "description": "Optionally specify the semester of the desired course (defaults to most recent course with the specified course code).",  # noqa E501
-                        "schema": {"type": "string"},
-                        "required": False,
-                    },
-                    {
-                        "name": "instructor_ids",
-                        "in": "query",
-                        "description": "A comma-separated list of instructor IDs with which to filter the sections underlying the returned plots."  # noqa: E501
-                        "Note that if only invalid instructor IDs are present, plot response fields will be null or 0.",  # noqa: E501
-                        "schema": {"type": "string"},
-                        "required": False,
-                    },
-                ]
-            },
-        },
-        override_response_schema=course_plots_response_schema,
-    )
-)
-@permission_classes([IsAuthenticated])
-def course_plots(request, course_code):
-    """
-    Get all PCR plots for a given course.
-    """
-    try:
-        semester = request.query_params.get("semester")
-        course = (
-            Course.objects.filter(
-                course_filters_pcr,
-                **(
-                    {"topic__courses__full_code": course_code, "topic__courses__semester": semester}
-                    if semester
-                    else {"full_code": course_code}
-                ),
-            )
-            .order_by("-semester")[:1]
-            .select_related("topic__most_recent")
-            .get()
-        ).topic.most_recent
-    except Course.DoesNotExist:
-        raise Http404()
-
-    current_semester = get_current_semester()
-
-    # Compute set of sections to include in plot data
-    filtered_sections = (
-        Section.objects.filter(
-            extra_metrics_section_filters_pcr(current_semester),
-            course__topic_id=course.topic_id,
-        )
-        .annotate(efficient_semester=F("course__semester"))
-        .distinct()
-    )
-    instructor_ids = request.GET.get("instructor_ids")
-    if instructor_ids:
-        instructor_ids = [int(id) for id in instructor_ids.split(",")]
-        filtered_sections = filtered_sections.filter(
-            instructors__id__in=instructor_ids,
-        ).distinct()
-
-    section_map = defaultdict(dict)  # a dict mapping semester to section id to section object
-    for section in filtered_sections:
-        section_map[section.efficient_semester][section.id] = section
-
-    (
-        avg_demand_plot,
-        avg_demand_plot_min_semester,
-        recent_demand_plot,
-        recent_demand_plot_semester,
-        avg_percent_open_plot,
-        avg_percent_open_plot_min_semester,
-        recent_percent_open_plot,
-        recent_percent_open_plot_semester,
-    ) = tuple([None] * 8)
-    avg_demand_plot_num_semesters, avg_percent_open_plot_num_semesters = (0, 0)
-    if section_map:
-        status_updates_map = get_status_updates_map(section_map)
-        (
-            avg_demand_plot,
-            avg_demand_plot_min_semester,
-            avg_demand_plot_num_semesters,
-            recent_demand_plot,
-            recent_demand_plot_semester,
-        ) = avg_and_recent_demand_plots(section_map, status_updates_map, bin_size=0.005)
-        (
-            avg_percent_open_plot,
-            avg_percent_open_plot_min_semester,
-            avg_percent_open_plot_num_semesters,
-            recent_percent_open_plot,
-            recent_percent_open_plot_semester,
-        ) = avg_and_recent_percent_open_plots(section_map, status_updates_map)
-
-    current_adp = get_or_create_add_drop_period(current_semester)
-    local_tz = gettz(TIME_ZONE)
-
-    return Response(
-        {
-            "code": course_code,
-            "current_add_drop_period": {
-                "start": current_adp.estimated_start.astimezone(tz=local_tz),
-                "end": current_adp.estimated_end.astimezone(tz=local_tz),
-            },
-            "average_plots": {
-                "pca_demand_plot_since_semester": avg_demand_plot_min_semester,
-                "pca_demand_plot_num_semesters": avg_demand_plot_num_semesters,
-                "pca_demand_plot": avg_demand_plot,
-                "percent_open_plot_since_semester": avg_percent_open_plot_min_semester,
-                "percent_open_plot_num_semesters": avg_percent_open_plot_num_semesters,
-                "percent_open_plot": avg_percent_open_plot,
-            },
-            "recent_plots": {
-                "pca_demand_plot_since_semester": recent_demand_plot_semester,
-                "pca_demand_plot_num_semesters": 1 if recent_demand_plot is not None else 0,
-                "pca_demand_plot": recent_demand_plot,
-                "percent_open_plot_since_semester": recent_percent_open_plot_semester,
-                "percent_open_plot_num_semesters": 1 if recent_demand_plot is not None else 0,
-                "percent_open_plot": recent_percent_open_plot,
-            },
-        }
-    )
-
-
-def check_instructor_id(instructor_id):
-    if not isinstance(instructor_id, int) and not (
-        isinstance(instructor_id, str) and instructor_id.isdigit()
-    ):
-        raise Http404("Instructor with given instructor_id not found.")
-
-
-INSTRUCTOR_COURSE_REVIEW_FIELDS = [
-    "instructor_quality",
-    "course_quality",
-    "work_required",
-    "difficulty",
-]
-
-
-@api_view(["GET"])
-@schema(
-    PcxAutoSchema(
-        response_codes={
-            "instructor-reviews": {
-                "GET": {
-                    200: "[DESCRIBE_RESPONSE_SCHEMA]Reviews retrieved successfully.",
-                    404: "Instructor with given instructor_id not found.",
-                },
-            },
-        },
-        custom_path_parameter_desc={
-            "instructor-reviews": {
-                "GET": {
-                    "instructor_id": (
-                        "The integer id of the instructor you want reviews for. Note that you can get the relative path for any instructor including this id by using the `url` field of objects in the `instructors` list returned by Retrieve Autocomplete Data."  # noqa E501
-                    )
-                }
-            },
-        },
-        override_response_schema=instructor_reviews_response_schema,
-    )
-)
-@permission_classes([IsAuthenticated])
-def instructor_reviews(request, instructor_id):
-    """
-    Get all reviews for a given instructor, aggregated by course.
-    """
-    check_instructor_id(instructor_id)
-    instructor = get_object_or_404(Instructor, id=instructor_id)
-    instructor_qs = annotate_average_and_recent(
-        Instructor.objects.filter(id=instructor_id),
-        match_review_on=Q(instructor_id=instructor_id),
-        match_section_on=Q(instructors__id=instructor_id) & section_filters_pcr,
-        extra_metrics=True,
-    )
-    inst = get_single_dict_from_qs(instructor_qs)
-
-    courses = annotate_average_and_recent(
-        Course.objects.filter(
-            course_filters_pcr,
-            sections__instructors__id=instructor_id,
-        ).distinct(),
-        match_review_on=Q(
-            section__course__topic=OuterRef(OuterRef("topic")),
-            instructor_id=instructor_id,
-        ),
-        match_section_on=Q(
-            course__topic=OuterRef(OuterRef("topic")),
-            instructors__id=instructor_id,
-        ),
-        extra_metrics=True,
-        fields=INSTRUCTOR_COURSE_REVIEW_FIELDS,
-    ).annotate(
-        most_recent_full_code=F("topic__most_recent__full_code"),
-    )
-
-    num_sections, num_sections_recent = get_num_sections(
-        section_filters_pcr,
-        course_id__in=Subquery(
-            Course.objects.filter(
-                course_filters_pcr,
-                sections__instructors__id=instructor_id,
-            ).values("id")
-        ),
-    )
-
-    # Return the most recent course taught by this instructor, for each topic
-    courses_res = dict()
-    max_sem = dict()
-    for r in courses.values():
-        if not r["average_semester_count"]:
-            continue
-        full_code = r["most_recent_full_code"]
-        if full_code not in max_sem or max_sem[full_code] < r["semester"]:
-            max_sem[full_code] = r["semester"]
-            courses_res[full_code] = get_average_and_recent_dict_single(
-                r, full_code="most_recent_full_code", code="most_recent_full_code", name="title"
-            )
-
-    return Response(
-        {
-            "name": instructor.name,
-            "num_sections_recent": num_sections_recent,
-            "num_sections": num_sections,
-            "courses": courses_res,
-            **get_average_and_recent_dict_single(inst),
-        }
-    )
-
-
-@api_view(["GET"])
-@schema(
-    PcxAutoSchema(
-        response_codes={
-            "department-reviews": {
-                "GET": {
-                    200: "[DESCRIBE_RESPONSE_SCHEMA]Reviews retrieved successfully.",
-                    404: "Department with the given department_code not found.",
-                }
-            }
-        },
-        custom_path_parameter_desc={
-            "department-reviews": {
-                "GET": {
-                    "department_code": (
-                        "The department code you want reviews for, e.g. `CIS` for the CIS department."  # noqa E501
-                    )
-                }
-            },
-        },
-        override_response_schema=department_reviews_response_schema,
-    )
-)
-@permission_classes([IsAuthenticated])
-def department_reviews(request, department_code):
-    """
-    Get reviews for all courses in a department.
-    """
-    department = get_object_or_404(Department, code=department_code)
-
-    topic_id_to_course = dict()
-    recent_courses = list(
-        Course.objects.filter(
-            course_filters_pcr,
-            department=department,
-        )
-        .distinct()
-        .values("semester", "topic_id", course_title=F("title"), course_code=F("full_code"))
-    )
-    for c in recent_courses:
-        c["exclude_from_recent"] = True
-        topic_id = c["topic_id"]
-        if (
-            topic_id not in topic_id_to_course
-            or topic_id_to_course[topic_id]["semester"] < c["semester"]
-        ):
-            topic_id_to_course[topic_id] = c
-
-    reviews = list(
-        review_averages(
-            Review.objects.filter(section__course__department=department),
-            reviewbit_subfilters=Q(review_id=OuterRef("id")),
-            section_subfilters=Q(id=OuterRef("section_id")),
-            fields=ALL_FIELD_SLUGS,
-            prefix="bit_",
-            extra_metrics=True,
-        )
-        .annotate(
-            topic_id=F("section__course__topic_id"),
-            semester=F("section__course__semester"),
-        )
-        .values()
-    )
-    for review in reviews:
-        course = topic_id_to_course[review["topic_id"]]
-        review["course_code"] = course["course_code"]
-        review["course_title"] = course["course_title"]
-
-    all_courses = reviews + list(topic_id_to_course.values())
-    courses = aggregate_reviews(all_courses, "course_code", code="course_code", name="course_title")
-
-    return Response({"code": department.code, "name": department.name, "courses": courses})
-
-
-@api_view(["GET"])
-@schema(
-    PcxAutoSchema(
-        response_codes={
-            "course-history": {
-                "GET": {
-                    200: "[DESCRIBE_RESPONSE_SCHEMA]Reviews retrieved successfully.",
-                    404: "Invalid course_code or instructor_id.",
-                }
-            }
-        },
-        custom_path_parameter_desc={
-            "course-history": {
-                "GET": {
-                    "course_code": (
-                        "The dash-joined department and code of the course you want reviews for, e.g. `CIS-120` for CIS-120."  # noqa E501
-                    ),
-                    "instructor_id": ("The integer id of the instructor you want reviews for."),
-                }
-            },
-        },
-        custom_parameters={
-            "course-history": {
-                "GET": [
-                    {
-                        "name": "semester",
-                        "in": "query",
-                        "description": "Optionally specify the semester of the desired course (defaults to most recent course with the specified course code).",  # noqa E501
-                        "schema": {"type": "string"},
-                        "required": False,
-                    }
-                ]
-            },
-        },
-        override_response_schema=instructor_for_course_reviews_response_schema,
-    )
-)
-@permission_classes([IsAuthenticated])
-def instructor_for_course_reviews(request, course_code, instructor_id):
-    """
-    Get the review history of an instructor teaching a course.
-    """
-    try:
-        semester = request.GET.get("semester")
-        course = (
-            Course.objects.filter(
-                course_filters_pcr,
-                **(
-                    {"topic__courses__full_code": course_code, "topic__courses__semester": semester}
-                    if semester
-                    else {"full_code": course_code}
-                ),
-            )
-            .order_by("-semester")[:1]
-            .select_related("topic__most_recent")
-            .get()
-        )
-        course = course.topic.most_recent
-    except Course.DoesNotExist:
-        raise Http404()
-
-    check_instructor_id(instructor_id)
-    instructor = get_object_or_404(Instructor, id=instructor_id)
-
-    reviews = review_averages(
-        Review.objects.filter(
-            section__course__topic_id=course.topic_id, instructor_id=instructor_id
-        ),
-        reviewbit_subfilters=Q(review_id=OuterRef("id")),
-        section_subfilters=Q(id=OuterRef("section_id")),
-        fields=ALL_FIELD_SLUGS,
-        prefix="bit_",
-        extra_metrics=True,
-    )
-    reviews = list(
-        reviews.annotate(
-            course_code=F("section__course__full_code"),
-            course_title=F("section__course__title"),
-            activity=F("section__activity"),
-            efficient_semester=F("section__course__semester"),
-        ).values()
-    )
-    existing_sections = {r["section_id"] for r in reviews}
-    all_sections = reviews + [
-        s
-        for s in Section.objects.filter(
-            section_filters_pcr,
-            course__topic_id=course.topic_id,
-            instructors__id=instructor_id,
-        )
-        .distinct()
-        .values(
-            "id",
-            "activity",
-            course_code=F("course__full_code"),
-            course_title=F("course__title"),
-            efficient_semester=F("course__semester"),
-        )
-        if s["id"] not in existing_sections
-    ]
-    all_sections.sort(key=lambda s: s["efficient_semester"], reverse=True)
-
-    return Response(
-        {
-            "instructor": {
-                "id": instructor_id,
-                "name": instructor.name,
-            },
-            "course_code": course.full_code,
-            "sections": [
-                {
-                    "course_code": section["course_code"],
-                    "course_name": section["course_title"],
-                    "activity": ACTIVITY_CHOICES.get(section["activity"]),
-                    "semester": section["efficient_semester"],
-                    "forms_returned": section.get("responses"),
-                    "forms_produced": section.get("enrollment"),
-                    "ratings": make_subdict("bit_", section),
-                    "comments": section.get("comments"),
-                }
-                for section in all_sections
-            ],
-        }
-    )
-
-
-@api_view(["GET"])
-@schema(
-    PcxAutoSchema(
-        response_codes={
-            "review-autocomplete": {
-                "GET": {200: "[DESCRIBE_RESPONSE_SCHEMA]Autocomplete dump retrieved successfully."},
-            },
-        },
-        override_response_schema=autocomplete_response_schema,
-    )
-)
-def autocomplete(request):
-    """
-    Autocomplete entries for Courses, departments, instructors. All objects have title, description,
-    and url. This route does not have any path parameters or query parameters, it just dumps
-    all the information necessary for frontend-based autocomplete. It is also cached
-    to improve performance.
-    """
-    courses = (
-        Course.objects.filter(course_filters_pcr)
-        .annotate(
-            max_semester=Subquery(
-                Course.objects.filter(full_code=OuterRef("full_code"), topic=OuterRef("topic"))
-                .annotate(common=Value(1))
-                .values("common")
-                .annotate(max_semester=Max("semester"))
-                .values("max_semester")
-            )
-        )
-        .filter(semester=F("max_semester"))
-        .values("full_code", "title", "topic_id", "max_semester")
-        .distinct("full_code", "topic_id")
-    )
-    code_counter = Counter(c["full_code"] for c in courses)
-    semester_prefix = (
-        lambda course: f"({prettify_semester(course['max_semester'])}) "
-        if code_counter[course["full_code"]] > 1
-        else ""
-    )
-    course_set = sorted(
-        [
-            {
-                "title": semester_prefix(course) + course["full_code"],
-                "desc": [course["title"]],
-                "url": f"/course/{course['full_code']}/{course['max_semester']}",
-            }
-            for course in courses
-        ],
-        key=lambda x: x["title"],
-    )
-    departments = Department.objects.all().values("code", "name")
-    department_set = sorted(
-        [
-            {
-                "title": dept["code"],
-                "desc": dept["name"],
-                "url": f"/department/{dept['code']}",
-            }
-            for dept in departments
-        ],
-        key=lambda d: d["title"],
-    )
-
-    instructors = (
-        Instructor.objects.filter(
-            id__in=Subquery(Section.objects.filter(section_filters_pcr).values("instructors__id"))
-        )
-        .distinct()
-        .values("name", "id", "section__course__department__code")
-    )
-    instructor_set = {}
-    for inst in instructors:
-        if inst["id"] not in instructor_set:
-            instructor_set[inst["id"]] = {
-                "title": inst["name"],
-                "desc": set([inst["section__course__department__code"]]),
-                "url": f"/instructor/{inst['id']}",
-            }
-        instructor_set[inst["id"]]["desc"].add(inst["section__course__department__code"])
-
-    def join_depts(depts):
-        try:
-            return ",".join(sorted(list(depts)))
-        except TypeError:
-            return ""
-
-    instructor_set = sorted(
-        [
-            {
-                "title": v["title"],
-                "desc": join_depts(v["desc"]),
-                "url": v["url"],
-            }
-            for v in instructor_set.values()
-        ],
-        key=lambda x: x["title"],
-    )
-
-    return Response(
-        {"courses": course_set, "departments": department_set, "instructors": instructor_set}
-    )
-
-# CommentsList
-# might not be necessary for this to be a viewset – since it's only one function, it can probably be a view – nice to have auth and serializer though
-class CommentList(generics.ListAPIView):
-    """
-    Retrieve a list of all comments for the provided course.
-    """
-
-    schema = PcxAutoSchema(
-        response_codes={
-            "review-coursecomments": {
-                "GET": {
-                    200: "Course comments retrieved successfully.",
-                    404: "Invalid course_code.",
-                }
-            },
-        },
-    )
-    serializer_class = CommentSerializer
-    http_method_names = ["get"]
-    permission_classes = [IsAuthenticated]
-
-    def get(self, request, semester, course_code):
-        semester_arg = request.query_params.get("semester") or "all"
-        instructor = request.query_params.get("instructor") or "all"
-        sort_by = request.query_params.get("sort_by") or "oldest"
-        page = request.query_params.get("page") or 0
-        page_size = request.query_params.get("page_size") or 10
-
-        queryset = og_queryset = self.get_queryset()
-
-        # add filters
-        if semester_arg != "all":
-            queryset = queryset.all().filter(semester=semester_arg)
-        if instructor != "all":
-            queryset = queryset.all().filter(instructor=instructor)
-       
-        # apply ordering
-        if sort_by == "top":
-            # probably not right as is at the moment – likes are marked on a per comment basis not group basis
-            queryset = queryset.annotate(
-                base_votes=Count("base__upvotes")-Count("base__downvotes")
-            ).order_by("-base_votes", "base_id", "path")
-        elif sort_by == "oldest":
-            queryset = queryset.all().order_by("path")
-        elif sort_by == "newest":
-            queryset = queryset.all().order_by("-base_id", "path")
-        
-        # apply pagination (not sure how django handles OOB errors)
-        user_upvotes = queryset.filter(upvotes=request.user, id=OuterRef('id'))
-        user_downvotes = queryset.filter(downvotes=request.user, id=OuterRef('id'))
-        queryset = queryset.annotate(
-            user_upvoted=Exists(user_upvotes),
-            user_downvoted=Exists(user_downvotes)
-        )
-        queryset = queryset.all()[page*page_size:(page+1)*page_size]
-
-        response_body = {"comments": CommentListSerializer(queryset, many=True).data}
-        if semester_arg == "all":
-            response_body["semesters"] = list(og_queryset.values_list("section__course__semester", flat=True).distinct())
-        
-        return Response(response_body, status=status.HTTP_200_OK)
-    
-    def get_queryset(self):
-        course_code = self.kwargs["course_code"]
-        semester = self.kwargs["semester"] or "all"
-        try:
-            if semester == "all":
-                course = Course.objects.filter(full_code=course_code).latest("semester")
-            else:
-                course = get_course_from_code_semester(course_code, semester)
-        except Http404:
-            return Response(
-                {"message": "Course not found."}, status=status.HTTP_404_NOT_FOUND
-            )
-        topic = course.topic
-        return Comment.objects.filter(section__course__topic=topic)
-
-# CommentViewSet
-class CommentViewSet(viewsets.ModelViewSet):
-    """
-    get:
-    Get a comment by a given `id` path parameter. If the id is not valid, a 404 is returned.
-
-    create:
-    Create a comment for the authenticated user.
-    This route will return a 201 if it succeeds with a JSON in the same format as if you were
-    to get the comment you just posted. If not all fields are specified (text, parent_id), a 400 is returned.
-
-    update:
-    Send a put request to this route to update / edit a specific comment.
-    The `id` path parameter (an integer) specifies which comment you want to update. If a comment
-    with the specified id does not exist, a 404 is returned. If a comment is not owned by the
-    authenticated user, a 403 is returned. If a user edits their comment to leave a blank comment,
-    a 400 is returned. Otherwise, if the request succeeds, it will return a 200 and a JSON in the 
-    same format as if you were to get the comment you just posted.
-
-    delete:
-    Send a delete request to this route to delete a specific comment. The `id` path parameter
-    (an integer) specifies which comment you want to update.  If a comment with the specified
-    id does not exist, a 404 is returned.  If a comment is not owned by the authenticated user,
-    a 403 is returned. If the delete is successful, a 204 is returned.
-
-    Note that difference in behavior for deletion of childless comments and comments with no
-    children. If a comment X has no children comments (other comments that have parent_id = comment X),
-    it can be safely deleted from the database. If a comment X has children, the comment's author
-    and text are wiped, but the comment stays in the database to maintain indentation and response
-    logic.
-    """
-
-    request_body = {
-        "id": {
-            "type": "integer",
-            "description": "The id of the current comment."
-        },
-        "text": {
-            "type": "string",
-            "description": "The text-content of a comment."
-        },
-        "parent_id": {
-            "type": "integer",
-            "description": "The parent id of the current comment."
-        }
-    }
-    schema = PcxAutoSchema(
-        response_codes={
-            "comments-list": {
-                "GET": {
-                    200: "Comments listed successfully."
-                }
-            },
-            "comments-detail": {
-                "GET": {
-                    200: "Comment retrieved successfully.",
-                    404: "No comment with given id found."
-                },
-                "POST": {
-                    201: "Comment created successfully.",
-                    400: "Invalid parent id."
-                },
-                "PUT": {
-                    200: "Comment updated successfully.",
-                    403: "User doesn't have permission to edit comment.",
-                    404: "No comment with given id found."
-                },
-                "DELETE": {
-                    204: "Comment deleted successfully.",
-                    403: "User doesn't have permission to delete this comment.",
-                    404: "No comment with given id found."
-                }
-            }
-        }
-    )
-
-    serializer_class = CommentSerializer
-    http_method_names = ["get", "post", "delete", "put"]
-    permission_classes = [IsAuthenticated]
-    queryset = Comment.objects.all()
-
-    def retrieve(self, request, pk=None):
-        comment = get_object_or_404(Comment, pk=pk)
-        return Response(comment, status=status.HTTP_200_OK)
-    
-    def create(self, request):
-        # check if comment already exists
-        if Comment.objects.filter(id=request.data.get("id")).exists():
-            return self.update(request, request.data.get("id"))
-        
-        if not all(map(lambda x: x in request.data, ["text", "course_code", "instructor", "semester"])):
-            return Response(
-                {"message": "Insufficient fields provided."}, status=status.HTTP_400_BAD_REQUEST
-            )
-        
-        # run moderation check 
-        text = request.data.get("text")
-        flagged, moderation_results = check_text_moderation(text)
-        if flagged:
-            return Response(
-                {"message": "Comment flagged for moderation.", "moderation_results": moderation_results},
-                status=status.HTTP_400_BAD_REQUEST
-            )
-
-        # verify section is real
-        try:
-            section = get_section_from_course_instructor_semester(
-                request.data.get("course_code"),
-                request.data.get("instructor"),
-                request.data.get("semester")
-            )
-        except Exception as e:
-            print(e)
-            return Response(
-                {"message": "Section not found."}, status=status.HTTP_404_NOT_FOUND
-            )
-        
-        # create comment and send response
-        parent_id = request.data.get("parent")
-        parent = get_object_or_404(Comment, pk=parent_id) if parent_id != None else None
-        comment = Comment.objects.create(
-            text=request.data.get("text"),
-            author=request.user,
-            section=section,
-            parent=parent
-        )
-        base = parent.base if parent else comment
-        prefix = parent.path + "." if parent else ""
-        path = prefix + '{:0{}d}'.format(comment.id, 10)
-        comment.base = base
-        comment.path = path
-        comment.save()
-
-        return Response(CommentSerializer(comment).data, status=status.HTTP_201_CREATED)
-
-    def update(self, request, pk=None):
-        comment = get_object_or_404(Comment, pk=pk)
-
-        if request.user != comment.author:
-            return Response(
-                {"message": "Not authorized to modify this comment."}, status=status.HTTP_403_FORBIDDEN
-            )
-
-        if "text" in request.data:
-            # Run moderation check on the new text 
-            text = request.data.get("text")
-            flagged, moderation_results = check_text_moderation(text)
-            if flagged:
-                return Response(
-                    {"message": "Comment flagged for moderation.", "moderation_results": moderation_results},
-                    status=status.HTTP_400_BAD_REQUEST
-                )
-
-            # update and save comment
-            comment.text = text
-            comment.save()
-            return Response({"message": "Successfully edited."}, status=status.HTTP_201_CREATED)
-        else:
-            return Response(
-                {"message": "Insufficient fields presented."}, status=status.HTTP_400_BAD_REQUEST
-            )
-
-    def destroy(self, request, pk=None):
-        comment = get_object_or_404(Comment, pk=pk)
-
-        if request.user != comment.author:
-            return Response(
-                {"message": "Not authorized to modify this comment."}, status=status.HTTP_403_FORBIDDEN
-            )
-        
-        comment.delete()
-        return Response({"message": "Successfully deleted."}, status=status.HTTP_204_NO_CONTENT)
-    
-@api_view(["POST"])
-def handle_vote(request):
-    """
-    Handles an incoming request that changes the vote of a comment.
-    """
-    if not all(map(lambda x: x in request.data, ["id", "vote_type"])):
-        return Response(
-            {"message": "Insufficient fields presented."}, status=status.HTTP_400_BAD_REQUEST
-        )  
-    
-    user = request.user
-    comment = get_object_or_404(Comment, pk=request.data.get("id"))
-    vote_type = request.data.get("vote_type")
-    if vote_type == "upvote":
-        comment.downvotes.remove(user)
-        comment.upvotes.add(user)
-    elif vote_type == "downvote":
-        comment.upvotes.remove(user)
-        comment.downvotes.add(user)
-    elif vote_type == "clear":
-        comment.upvotes.remove(user)
-        comment.downvotes.remove(user)
-    
-    return Response(CommentSerializer(comment).data, status=status.HTTP_201_CREATED)
-
-@api_view(["GET"])
-def get_comment_children(request, pk):
-    """
-    Gets all DIRECT children for a comment.
-    """
-    queryset = Comment.objects.filter(parent__id=pk)
-    return Response(CommentSerializer(queryset, many=True).data, status=status.HTTP_200_OK)
-=======
-from collections import Counter, defaultdict
-
-from dateutil.tz import gettz
-from django.core.cache import cache
-from django.db.models import F, Max, OuterRef, Q, Subquery, Value
-from django.http import Http404
-from django.shortcuts import get_object_or_404
-from rest_framework.decorators import api_view, permission_classes, schema
-from rest_framework.permissions import IsAuthenticated
-from rest_framework.response import Response
-
-from courses.models import (
-    Course,
-    Department,
-    Instructor,
-    NGSSRestriction,
-    PreNGSSRestriction,
-    Section,
-)
-from courses.util import get_current_semester, get_or_create_add_drop_period, prettify_semester
-from PennCourses.docs_settings import PcxAutoSchema
-from PennCourses.settings.base import CACHE_PREFIX, TIME_ZONE, WAITLIST_DEPARTMENT_CODES
-from review.annotations import annotate_average_and_recent, review_averages
-from review.documentation import (
-    ACTIVITY_CHOICES,
-    autocomplete_response_schema,
-    course_plots_response_schema,
-    course_reviews_response_schema,
-    department_reviews_response_schema,
-    instructor_for_course_reviews_response_schema,
-    instructor_reviews_response_schema,
-)
-from review.models import ALL_FIELD_SLUGS, CachedReviewResponse, Review
-from review.util import (
-    aggregate_reviews,
-    avg_and_recent_demand_plots,
-    avg_and_recent_percent_open_plots,
-    get_average_and_recent_dict_single,
-    get_num_sections,
-    get_single_dict_from_qs,
-    get_status_updates_map,
-    make_subdict,
-)
-
-
-"""
-You might be wondering why these API routes are using the @api_view function decorator
-from Django REST Framework rather than using any of the higher-level constructs that DRF
-gives us, like Generic APIViews or ViewSets.
-
-ViewSets define REST actions on a specific "resource" -- generally in our case, django models with
-defined serializers. With these aggregations, though, there isn't a good way to define a resource
-for a ViewSet to act upon. Each endpoint doesn't represent one resource, or a list of resources,
-but one aggregation of all resources (ReviewBits) that fit a certain filter.
-
-There probably is a way to fit everything into a serializer, but at the time of writing it felt like
-it'd be shoe-horned in so much that it made more sense to use "bare" ApiViews.
-"""
-
-
-# A Q filter defining which sections we will include in demand distribution estimates,
-# also used by extra_metrics_section_filters_pcr (see below)
-extra_metrics_section_filters = (
-    ~Q(
-        course__department__code__in=WAITLIST_DEPARTMENT_CODES
-    )  # Manually filter out classes from depts with waitlist systems during add/drop
-    & Q(capacity__gt=0)
-    & ~Q(course__semester__icontains="b")  # Filter out summer classes
-    & Q(has_status_updates=True)
-    & ~Q(
-        id__in=Subquery(NGSSRestriction.special_approval().values("sections__id"))
-    )  # Filter out sections that require permit for registration
-    & ~Q(
-        id__in=Subquery(PreNGSSRestriction.special_approval().values("sections__id"))
-    )  # Filter out sections that require permit for registration (pre-NGSS)
-)
-
-
-def extra_metrics_section_filters_pcr(current_semester=None):
-    """
-    This function returns a Q filter for sections that should be included in
-    extra PCR plots / metrics.
-    """
-    if current_semester is None:
-        current_semester = get_current_semester()
-    return extra_metrics_section_filters & Q(course__semester__lt=current_semester) & ~Q(status="X")
-
-
-course_filters_pcr = ~Q(title="") | ~Q(description="") | Q(sections__has_reviews=True)
-section_filters_pcr = Q(has_reviews=True) | (
-    (~Q(course__title="") | ~Q(course__description="")) & ~Q(activity="REC") & ~Q(status="X")
-)
-
-HOUR_IN_SECONDS = 60 * 60
-DAY_IN_SECONDS = HOUR_IN_SECONDS * 24
-MONTH_IN_SECONDS = DAY_IN_SECONDS * 30
-
-
-@api_view(["GET"])
-@schema(
-    PcxAutoSchema(
-        response_codes={
-            "course-reviews": {
-                "GET": {
-                    200: "[DESCRIBE_RESPONSE_SCHEMA]Reviews retrieved successfully.",
-                    404: "Course with given course_code not found.",
-                },
-            },
-        },
-        custom_path_parameter_desc={
-            "course-reviews": {
-                "GET": {
-                    "course_code": (
-                        "The dash-joined department and code of the course you want reviews for, e.g. `CIS-120` for CIS-120."  # noqa E501
-                    )
-                }
-            },
-        },
-        custom_parameters={
-            "course-reviews": {
-                "GET": [
-                    {
-                        "name": "semester",
-                        "in": "query",
-                        "description": "Optionally specify the semester of the desired course (defaults to most recent course with the specified course code).",  # noqa E501
-                        "schema": {"type": "string"},
-                        "required": False,
-                    },
-                ]
-            },
-        },
-        override_response_schema=course_reviews_response_schema,
-    )
-)
-@permission_classes([IsAuthenticated])
-def course_reviews(request, course_code, semester=None):
-    request_semester = request.GET.get("semester")
-
-    topic_id = cache.get(CACHE_PREFIX + course_code)
-    if topic_id is None:
-        try:
-            recent_course = most_recent_course_from_code(course_code, request_semester)
-        except Course.DoesNotExist:
-            raise Http404()
-        topic = recent_course.topic
-        course_id_list = list(topic.courses.values_list("id"))
-        topic_id = ".".join([str(id[0]) for id in sorted(course_id_list)])
-        cache.set(CACHE_PREFIX + course_code, topic_id, MONTH_IN_SECONDS)
-
-    response = cache.get(CACHE_PREFIX + topic_id)
-    if response is None:
-        cached_response = CachedReviewResponse.objects.filter(topic_id=topic_id).first()
-        if cached_response is None:
-            response = manual_course_reviews(course_code, request_semester)
-            if not response:
-                raise Http404()
-        else:
-            response = cached_response.response
-        cache.set(CACHE_PREFIX + topic_id, response, MONTH_IN_SECONDS)
-
-    return Response(response)
-
-
-def most_recent_course_from_code(course_code, semester):
-    return (
-        Course.objects.filter(
-            course_filters_pcr,
-            **(
-                {"topic__courses__full_code": course_code, "topic__courses__semester": semester}
-                if semester
-                else {"full_code": course_code}
-            ),
-        )
-        .order_by("-semester")[:1]
-        .annotate(
-            branched_from_full_code=F("topic__branched_from__most_recent__full_code"),
-            branched_from_semester=F("topic__branched_from__most_recent__semester"),
-        )
-        .select_related("topic__most_recent")
-        .get()
-    )
-
-
-def manual_course_reviews(course_code, request_semester):
-    """
-    Get all reviews for the topic of a given course and other relevant information.
-    Different aggregation views are provided, such as reviews spanning all semesters,
-    only the most recent semester, and instructor-specific views.
-    """
-    semester = request_semester
-    try:
-        course = most_recent_course_from_code(course_code, request_semester)
-    except Course.DoesNotExist:
-        return None
-
-    topic = course.topic
-    branched_from_full_code = course.branched_from_full_code
-    branched_from_semester = course.branched_from_semester
-    course = topic.most_recent
-    course_code = course.full_code
-    aliases = list(course.crosslistings.values_list("full_code", flat=True))
-
-    superseded = False
-    if semester:
-        max_semester = (
-            Course.objects.filter(
-                course_filters_pcr,
-                full_code=course_code,
-            )
-            .aggregate(max_semester=Max("semester"))
-            .get("max_semester")
-        )
-        if max_semester:
-            superseded = max_semester > course.semester
-    last_offered_sem_if_superceded = course.semester if superseded else None
-
-    topic_codes = list(
-        topic.courses.exclude(full_code=course.full_code)
-        .values("full_code")
-        .annotate(semester=Max("semester"), branched_from=Value(False))
-        .values("full_code", "semester", "branched_from")
-    )
-    topic_branched_from = (
-        {
-            "full_code": branched_from_full_code,
-            "semester": branched_from_semester,
-            "branched_from": True,
-        }
-        if branched_from_full_code
-        else None
-    )
-    historical_codes = sorted(
-        topic_codes + ([topic_branched_from] if topic_branched_from else []),
-        key=lambda x: x["semester"],
-        reverse=True,
-    )
-
-    instructor_reviews = review_averages(
-        Review.objects.filter(section__course__topic=topic),
-        reviewbit_subfilters=Q(review_id=OuterRef("id")),
-        section_subfilters=Q(id=OuterRef("section_id")),
-        fields=ALL_FIELD_SLUGS,
-        prefix="bit_",
-        extra_metrics=True,
-    ).annotate(instructor_name=F("instructor__name"), semester=F("section__course__semester"))
-    recent_instructors = list(
-        Instructor.objects.filter(
-            id__in=Subquery(
-                Section.objects.filter(section_filters_pcr, course__topic=topic).values(
-                    "instructors__id"
-                )
-            )
-        )
-        .distinct()
-        .annotate(
-            most_recent_sem=Subquery(
-                Section.objects.filter(instructors__id=OuterRef("id"), course__topic=topic)
-                .annotate(common=Value(1))
-                .values("common")
-                .annotate(max_sem=Max("course__semester"))
-                .values("max_sem")
-            )
-        )
-        .values(instructor_id=F("id"), instructor_name=F("name"), semester=F("most_recent_sem"))
-    )
-    for instructor in recent_instructors:
-        instructor["exclude_from_recent"] = True
-    all_instructors = list(instructor_reviews.values()) + recent_instructors
-    instructors = aggregate_reviews(all_instructors, "instructor_id", name="instructor_name")
-
-    course_qs = annotate_average_and_recent(
-        Course.objects.filter(course_filters_pcr, topic_id=topic.id).order_by("-semester")[:1],
-        match_review_on=Q(section__course__topic=topic),
-        match_section_on=Q(course__topic=topic) & section_filters_pcr,
-        extra_metrics=True,
-    )
-    course = get_single_dict_from_qs(course_qs)
-
-    num_registration_metrics = Section.objects.filter(
-        extra_metrics_section_filters_pcr(),
-        course__topic=topic,
-    ).count()
-
-    num_sections, num_sections_recent = get_num_sections(
-        section_filters_pcr,
-        course__topic=topic,
-    )
-
-    return {
-        "code": course["full_code"],
-        "last_offered_sem_if_superceded": last_offered_sem_if_superceded,
-        "name": course["title"],
-        "description": course["description"],
-        "aliases": aliases,
-        "historical_codes": historical_codes,
-        "latest_semester": course["semester"],
-        "num_sections": num_sections,
-        "num_sections_recent": num_sections_recent,
-        "instructors": instructors,
-        "registration_metrics": num_registration_metrics > 0,
-        **get_average_and_recent_dict_single(course),
-    }
-
-
-@api_view(["GET"])
-@schema(
-    PcxAutoSchema(
-        response_codes={
-            "course-plots": {
-                "GET": {
-                    200: "[DESCRIBE_RESPONSE_SCHEMA]Plots retrieved successfully.",
-                    404: "Course with given course_code not found.",
-                },
-            },
-        },
-        custom_parameters={
-            "course-plots": {
-                "GET": [
-                    {
-                        "name": "course_code",
-                        "in": "path",
-                        "description": "The dash-joined department and code of the course you want plots for, e.g. `CIS-120` for CIS-120.",  # noqa: E501
-                        "schema": {"type": "string"},
-                        "required": True,
-                    },
-                    {
-                        "name": "semester",
-                        "in": "query",
-                        "description": "Optionally specify the semester of the desired course (defaults to most recent course with the specified course code).",  # noqa E501
-                        "schema": {"type": "string"},
-                        "required": False,
-                    },
-                    {
-                        "name": "instructor_ids",
-                        "in": "query",
-                        "description": "A comma-separated list of instructor IDs with which to filter the sections underlying the returned plots."  # noqa: E501
-                        "Note that if only invalid instructor IDs are present, plot response fields will be null or 0.",  # noqa: E501
-                        "schema": {"type": "string"},
-                        "required": False,
-                    },
-                ]
-            },
-        },
-        override_response_schema=course_plots_response_schema,
-    )
-)
-@permission_classes([IsAuthenticated])
-def course_plots(request, course_code):
-    """
-    Get all PCR plots for a given course.
-    """
-    try:
-        semester = request.query_params.get("semester")
-        course = (
-            Course.objects.filter(
-                course_filters_pcr,
-                **(
-                    {"topic__courses__full_code": course_code, "topic__courses__semester": semester}
-                    if semester
-                    else {"full_code": course_code}
-                ),
-            )
-            .order_by("-semester")[:1]
-            .select_related("topic__most_recent")
-            .get()
-        ).topic.most_recent
-    except Course.DoesNotExist:
-        raise Http404()
-
-    current_semester = get_current_semester()
-
-    # Compute set of sections to include in plot data
-    filtered_sections = (
-        Section.objects.filter(
-            extra_metrics_section_filters_pcr(current_semester),
-            course__topic_id=course.topic_id,
-        )
-        .annotate(efficient_semester=F("course__semester"))
-        .distinct()
-    )
-    instructor_ids = request.GET.get("instructor_ids")
-    if instructor_ids:
-        instructor_ids = [int(id) for id in instructor_ids.split(",")]
-        filtered_sections = filtered_sections.filter(
-            instructors__id__in=instructor_ids,
-        ).distinct()
-
-    section_map = defaultdict(dict)  # a dict mapping semester to section id to section object
-    for section in filtered_sections:
-        section_map[section.efficient_semester][section.id] = section
-
-    (
-        avg_demand_plot,
-        avg_demand_plot_min_semester,
-        recent_demand_plot,
-        recent_demand_plot_semester,
-        avg_percent_open_plot,
-        avg_percent_open_plot_min_semester,
-        recent_percent_open_plot,
-        recent_percent_open_plot_semester,
-    ) = tuple([None] * 8)
-    avg_demand_plot_num_semesters, avg_percent_open_plot_num_semesters = (0, 0)
-    if section_map:
-        status_updates_map = get_status_updates_map(section_map)
-        (
-            avg_demand_plot,
-            avg_demand_plot_min_semester,
-            avg_demand_plot_num_semesters,
-            recent_demand_plot,
-            recent_demand_plot_semester,
-        ) = avg_and_recent_demand_plots(section_map, status_updates_map, bin_size=0.005)
-        (
-            avg_percent_open_plot,
-            avg_percent_open_plot_min_semester,
-            avg_percent_open_plot_num_semesters,
-            recent_percent_open_plot,
-            recent_percent_open_plot_semester,
-        ) = avg_and_recent_percent_open_plots(section_map, status_updates_map)
-
-    current_adp = get_or_create_add_drop_period(current_semester)
-    local_tz = gettz(TIME_ZONE)
-
-    return Response(
-        {
-            "code": course_code,
-            "current_add_drop_period": {
-                "start": current_adp.estimated_start.astimezone(tz=local_tz),
-                "end": current_adp.estimated_end.astimezone(tz=local_tz),
-            },
-            "average_plots": {
-                "pca_demand_plot_since_semester": avg_demand_plot_min_semester,
-                "pca_demand_plot_num_semesters": avg_demand_plot_num_semesters,
-                "pca_demand_plot": avg_demand_plot,
-                "percent_open_plot_since_semester": avg_percent_open_plot_min_semester,
-                "percent_open_plot_num_semesters": avg_percent_open_plot_num_semesters,
-                "percent_open_plot": avg_percent_open_plot,
-            },
-            "recent_plots": {
-                "pca_demand_plot_since_semester": recent_demand_plot_semester,
-                "pca_demand_plot_num_semesters": 1 if recent_demand_plot is not None else 0,
-                "pca_demand_plot": recent_demand_plot,
-                "percent_open_plot_since_semester": recent_percent_open_plot_semester,
-                "percent_open_plot_num_semesters": 1 if recent_demand_plot is not None else 0,
-                "percent_open_plot": recent_percent_open_plot,
-            },
-        }
-    )
-
-
-def check_instructor_id(instructor_id):
-    if not isinstance(instructor_id, int) and not (
-        isinstance(instructor_id, str) and instructor_id.isdigit()
-    ):
-        raise Http404("Instructor with given instructor_id not found.")
-
-
-INSTRUCTOR_COURSE_REVIEW_FIELDS = [
-    "instructor_quality",
-    "course_quality",
-    "work_required",
-    "difficulty",
-]
-
-
-@api_view(["GET"])
-@schema(
-    PcxAutoSchema(
-        response_codes={
-            "instructor-reviews": {
-                "GET": {
-                    200: "[DESCRIBE_RESPONSE_SCHEMA]Reviews retrieved successfully.",
-                    404: "Instructor with given instructor_id not found.",
-                },
-            },
-        },
-        custom_path_parameter_desc={
-            "instructor-reviews": {
-                "GET": {
-                    "instructor_id": (
-                        "The integer id of the instructor you want reviews for. Note that you can get the relative path for any instructor including this id by using the `url` field of objects in the `instructors` list returned by Retrieve Autocomplete Data."  # noqa E501
-                    )
-                }
-            },
-        },
-        override_response_schema=instructor_reviews_response_schema,
-    )
-)
-@permission_classes([IsAuthenticated])
-def instructor_reviews(request, instructor_id):
-    """
-    Get all reviews for a given instructor, aggregated by course.
-    """
-    check_instructor_id(instructor_id)
-    instructor = get_object_or_404(Instructor, id=instructor_id)
-    instructor_qs = annotate_average_and_recent(
-        Instructor.objects.filter(id=instructor_id),
-        match_review_on=Q(instructor_id=instructor_id),
-        match_section_on=Q(instructors__id=instructor_id) & section_filters_pcr,
-        extra_metrics=True,
-    )
-    inst = get_single_dict_from_qs(instructor_qs)
-
-    courses = annotate_average_and_recent(
-        Course.objects.filter(
-            course_filters_pcr,
-            sections__instructors__id=instructor_id,
-        ).distinct(),
-        match_review_on=Q(
-            section__course__topic=OuterRef(OuterRef("topic")),
-            instructor_id=instructor_id,
-        ),
-        match_section_on=Q(
-            course__topic=OuterRef(OuterRef("topic")),
-            instructors__id=instructor_id,
-        ),
-        extra_metrics=True,
-        fields=INSTRUCTOR_COURSE_REVIEW_FIELDS,
-    ).annotate(
-        most_recent_full_code=F("topic__most_recent__full_code"),
-    )
-
-    num_sections, num_sections_recent = get_num_sections(
-        section_filters_pcr,
-        course_id__in=Subquery(
-            Course.objects.filter(
-                course_filters_pcr,
-                sections__instructors__id=instructor_id,
-            ).values("id")
-        ),
-    )
-
-    # Return the most recent course taught by this instructor, for each topic
-    courses_res = dict()
-    max_sem = dict()
-    for r in courses.values():
-        if not r["average_semester_count"]:
-            continue
-        full_code = r["most_recent_full_code"]
-        if full_code not in max_sem or max_sem[full_code] < r["semester"]:
-            max_sem[full_code] = r["semester"]
-            courses_res[full_code] = get_average_and_recent_dict_single(
-                r, full_code="most_recent_full_code", code="most_recent_full_code", name="title"
-            )
-
-    return Response(
-        {
-            "name": instructor.name,
-            "num_sections_recent": num_sections_recent,
-            "num_sections": num_sections,
-            "courses": courses_res,
-            **get_average_and_recent_dict_single(inst),
-        }
-    )
-
-
-@api_view(["GET"])
-@schema(
-    PcxAutoSchema(
-        response_codes={
-            "department-reviews": {
-                "GET": {
-                    200: "[DESCRIBE_RESPONSE_SCHEMA]Reviews retrieved successfully.",
-                    404: "Department with the given department_code not found.",
-                }
-            }
-        },
-        custom_path_parameter_desc={
-            "department-reviews": {
-                "GET": {
-                    "department_code": (
-                        "The department code you want reviews for, e.g. `CIS` for the CIS department."  # noqa E501
-                    )
-                }
-            },
-        },
-        override_response_schema=department_reviews_response_schema,
-    )
-)
-@permission_classes([IsAuthenticated])
-def department_reviews(request, department_code):
-    """
-    Get reviews for all courses in a department.
-    """
-    department = get_object_or_404(Department, code=department_code)
-
-    topic_id_to_course = dict()
-    recent_courses = list(
-        Course.objects.filter(
-            course_filters_pcr,
-            department=department,
-        )
-        .distinct()
-        .values("semester", "topic_id", course_title=F("title"), course_code=F("full_code"))
-    )
-    for c in recent_courses:
-        c["exclude_from_recent"] = True
-        topic_id = c["topic_id"]
-        if (
-            topic_id not in topic_id_to_course
-            or topic_id_to_course[topic_id]["semester"] < c["semester"]
-        ):
-            topic_id_to_course[topic_id] = c
-
-    reviews = list(
-        review_averages(
-            Review.objects.filter(section__course__department=department),
-            reviewbit_subfilters=Q(review_id=OuterRef("id")),
-            section_subfilters=Q(id=OuterRef("section_id")),
-            fields=ALL_FIELD_SLUGS,
-            prefix="bit_",
-            extra_metrics=True,
-        )
-        .annotate(
-            topic_id=F("section__course__topic_id"),
-            semester=F("section__course__semester"),
-        )
-        .values()
-    )
-    for review in reviews:
-        course = topic_id_to_course[review["topic_id"]]
-        review["course_code"] = course["course_code"]
-        review["course_title"] = course["course_title"]
-
-    all_courses = reviews + list(topic_id_to_course.values())
-    courses = aggregate_reviews(all_courses, "course_code", code="course_code", name="course_title")
-
-    return Response({"code": department.code, "name": department.name, "courses": courses})
-
-
-@api_view(["GET"])
-@schema(
-    PcxAutoSchema(
-        response_codes={
-            "course-history": {
-                "GET": {
-                    200: "[DESCRIBE_RESPONSE_SCHEMA]Reviews retrieved successfully.",
-                    404: "Invalid course_code or instructor_id.",
-                }
-            }
-        },
-        custom_path_parameter_desc={
-            "course-history": {
-                "GET": {
-                    "course_code": (
-                        "The dash-joined department and code of the course you want reviews for, e.g. `CIS-120` for CIS-120."  # noqa E501
-                    ),
-                    "instructor_id": ("The integer id of the instructor you want reviews for."),
-                }
-            },
-        },
-        custom_parameters={
-            "course-history": {
-                "GET": [
-                    {
-                        "name": "semester",
-                        "in": "query",
-                        "description": "Optionally specify the semester of the desired course (defaults to most recent course with the specified course code).",  # noqa E501
-                        "schema": {"type": "string"},
-                        "required": False,
-                    }
-                ]
-            },
-        },
-        override_response_schema=instructor_for_course_reviews_response_schema,
-    )
-)
-@permission_classes([IsAuthenticated])
-def instructor_for_course_reviews(request, course_code, instructor_id):
-    """
-    Get the review history of an instructor teaching a course.
-    """
-    try:
-        semester = request.GET.get("semester")
-        course = (
-            Course.objects.filter(
-                course_filters_pcr,
-                **(
-                    {"topic__courses__full_code": course_code, "topic__courses__semester": semester}
-                    if semester
-                    else {"full_code": course_code}
-                ),
-            )
-            .order_by("-semester")[:1]
-            .select_related("topic__most_recent")
-            .get()
-        )
-        course = course.topic.most_recent
-    except Course.DoesNotExist:
-        raise Http404()
-
-    check_instructor_id(instructor_id)
-    instructor = get_object_or_404(Instructor, id=instructor_id)
-
-    reviews = review_averages(
-        Review.objects.filter(
-            section__course__topic_id=course.topic_id, instructor_id=instructor_id
-        ),
-        reviewbit_subfilters=Q(review_id=OuterRef("id")),
-        section_subfilters=Q(id=OuterRef("section_id")),
-        fields=ALL_FIELD_SLUGS,
-        prefix="bit_",
-        extra_metrics=True,
-    )
-    reviews = list(
-        reviews.annotate(
-            course_code=F("section__course__full_code"),
-            course_title=F("section__course__title"),
-            activity=F("section__activity"),
-            efficient_semester=F("section__course__semester"),
-        ).values()
-    )
-    existing_sections = {r["section_id"] for r in reviews}
-    all_sections = reviews + [
-        s
-        for s in Section.objects.filter(
-            section_filters_pcr,
-            course__topic_id=course.topic_id,
-            instructors__id=instructor_id,
-        )
-        .distinct()
-        .values(
-            "id",
-            "activity",
-            course_code=F("course__full_code"),
-            course_title=F("course__title"),
-            efficient_semester=F("course__semester"),
-        )
-        if s["id"] not in existing_sections
-    ]
-    all_sections.sort(key=lambda s: s["efficient_semester"], reverse=True)
-
-    return Response(
-        {
-            "instructor": {
-                "id": instructor_id,
-                "name": instructor.name,
-            },
-            "course_code": course.full_code,
-            "sections": [
-                {
-                    "course_code": section["course_code"],
-                    "course_name": section["course_title"],
-                    "activity": ACTIVITY_CHOICES.get(section["activity"]),
-                    "semester": section["efficient_semester"],
-                    "forms_returned": section.get("responses"),
-                    "forms_produced": section.get("enrollment"),
-                    "ratings": make_subdict("bit_", section),
-                    "comments": section.get("comments"),
-                }
-                for section in all_sections
-            ],
-        }
-    )
-
-
-@api_view(["GET"])
-@schema(
-    PcxAutoSchema(
-        response_codes={
-            "review-autocomplete": {
-                "GET": {200: "[DESCRIBE_RESPONSE_SCHEMA]Autocomplete dump retrieved successfully."},
-            },
-        },
-        override_response_schema=autocomplete_response_schema,
-    )
-)
-def autocomplete(request):
-    """
-    Autocomplete entries for Courses, departments, instructors. All objects have title, description,
-    and url. This route does not have any path parameters or query parameters, it just dumps
-    all the information necessary for frontend-based autocomplete. It is also cached
-    to improve performance.
-    """
-    courses = (
-        Course.objects.filter(course_filters_pcr)
-        .annotate(
-            max_semester=Subquery(
-                Course.objects.filter(full_code=OuterRef("full_code"), topic=OuterRef("topic"))
-                .annotate(common=Value(1))
-                .values("common")
-                .annotate(max_semester=Max("semester"))
-                .values("max_semester")
-            )
-        )
-        .filter(semester=F("max_semester"))
-        .values("full_code", "title", "topic_id", "max_semester")
-        .distinct("full_code", "topic_id")
-    )
-    code_counter = Counter(c["full_code"] for c in courses)
-    semester_prefix = (
-        lambda course: f"({prettify_semester(course['max_semester'])}) "
-        if code_counter[course["full_code"]] > 1
-        else ""
-    )
-    course_set = sorted(
-        [
-            {
-                "title": semester_prefix(course) + course["full_code"],
-                "desc": [course["title"]],
-                "url": f"/course/{course['full_code']}/{course['max_semester']}",
-            }
-            for course in courses
-        ],
-        key=lambda x: x["title"],
-    )
-    departments = Department.objects.all().values("code", "name")
-    department_set = sorted(
-        [
-            {
-                "title": dept["code"],
-                "desc": dept["name"],
-                "url": f"/department/{dept['code']}",
-            }
-            for dept in departments
-        ],
-        key=lambda d: d["title"],
-    )
-
-    instructors = (
-        Instructor.objects.filter(
-            id__in=Subquery(Section.objects.filter(section_filters_pcr).values("instructors__id"))
-        )
-        .distinct()
-        .values("name", "id", "section__course__department__code")
-    )
-    instructor_set = {}
-    for inst in instructors:
-        if inst["id"] not in instructor_set:
-            instructor_set[inst["id"]] = {
-                "title": inst["name"],
-                "desc": set([inst["section__course__department__code"]]),
-                "url": f"/instructor/{inst['id']}",
-            }
-        instructor_set[inst["id"]]["desc"].add(inst["section__course__department__code"])
-
-    def join_depts(depts):
-        try:
-            return ",".join(sorted(list(depts)))
-        except TypeError:
-            return ""
-
-    instructor_set = sorted(
-        [
-            {
-                "title": v["title"],
-                "desc": join_depts(v["desc"]),
-                "url": v["url"],
-            }
-            for v in instructor_set.values()
-        ],
-        key=lambda x: x["title"],
-    )
-
-    return Response(
-        {"courses": course_set, "departments": department_set, "instructors": instructor_set}
-    )
->>>>>>> 323f5366
+from collections import Counter, defaultdict
+
+from dateutil.tz import gettz
+from django.core.cache import cache
+from django.db.models import F, Max, OuterRef, Q, Subquery, Value, IntegerField, Count, Exists
+from django.db.models.functions import Concat, Substr, StrIndex, Cast
+from django.http import Http404
+from django.shortcuts import get_object_or_404
+from rest_framework import generics, viewsets, status
+from rest_framework.decorators import api_view, permission_classes, schema
+from rest_framework.permissions import IsAuthenticated
+from rest_framework.response import Response
+
+from courses.models import (
+    Course,
+    Department,
+    Instructor,
+    NGSSRestriction,
+    PreNGSSRestriction,
+    Section,
+    Comment
+)
+from courses.util import get_current_semester, get_or_create_add_drop_period, prettify_semester, get_section_from_course_instructor_semester
+from PennCourses.docs_settings import PcxAutoSchema
+from PennCourses.settings.base import CACHE_PREFIX, TIME_ZONE, WAITLIST_DEPARTMENT_CODES
+from review.annotations import annotate_average_and_recent, review_averages
+from review.documentation import (
+    ACTIVITY_CHOICES,
+    autocomplete_response_schema,
+    course_plots_response_schema,
+    course_reviews_response_schema,
+    department_reviews_response_schema,
+    instructor_for_course_reviews_response_schema,
+    instructor_reviews_response_schema,
+)
+from review.models import ALL_FIELD_SLUGS, CachedReviewResponse, Review
+from review.util import (
+    aggregate_reviews,
+    avg_and_recent_demand_plots,
+    avg_and_recent_percent_open_plots,
+    get_average_and_recent_dict_single,
+    get_num_sections,
+    get_single_dict_from_qs,
+    get_status_updates_map,
+    make_subdict,
+)
+from courses.serializers import CommentSerializer, CommentListSerializer
+
+"""
+You might be wondering why these API routes are using the @api_view function decorator
+from Django REST Framework rather than using any of the higher-level constructs that DRF
+gives us, like Generic APIViews or ViewSets.
+
+ViewSets define REST actions on a specific "resource" -- generally in our case, django models with
+defined serializers. With these aggregations, though, there isn't a good way to define a resource
+for a ViewSet to act upon. Each endpoint doesn't represent one resource, or a list of resources,
+but one aggregation of all resources (ReviewBits) that fit a certain filter.
+
+There probably is a way to fit everything into a serializer, but at the time of writing it felt like
+it'd be shoe-horned in so much that it made more sense to use "bare" ApiViews.
+"""
+
+
+# A Q filter defining which sections we will include in demand distribution estimates,
+# also used by extra_metrics_section_filters_pcr (see below)
+extra_metrics_section_filters = (
+    ~Q(
+        course__department__code__in=WAITLIST_DEPARTMENT_CODES
+    )  # Manually filter out classes from depts with waitlist systems during add/drop
+    & Q(capacity__gt=0)
+    & ~Q(course__semester__icontains="b")  # Filter out summer classes
+    & Q(has_status_updates=True)
+    & ~Q(
+        id__in=Subquery(NGSSRestriction.special_approval().values("sections__id"))
+    )  # Filter out sections that require permit for registration
+    & ~Q(
+        id__in=Subquery(PreNGSSRestriction.special_approval().values("sections__id"))
+    )  # Filter out sections that require permit for registration (pre-NGSS)
+)
+
+
+def extra_metrics_section_filters_pcr(current_semester=None):
+    """
+    This function returns a Q filter for sections that should be included in
+    extra PCR plots / metrics.
+    """
+    if current_semester is None:
+        current_semester = get_current_semester()
+    return extra_metrics_section_filters & Q(course__semester__lt=current_semester) & ~Q(status="X")
+
+
+course_filters_pcr = ~Q(title="") | ~Q(description="") | Q(sections__has_reviews=True)
+section_filters_pcr = Q(has_reviews=True) | (
+    (~Q(course__title="") | ~Q(course__description="")) & ~Q(activity="REC") & ~Q(status="X")
+)
+
+HOUR_IN_SECONDS = 60 * 60
+DAY_IN_SECONDS = HOUR_IN_SECONDS * 24
+MONTH_IN_SECONDS = DAY_IN_SECONDS * 30
+
+def get_course_from_code_semester(course_code, semester):
+    return (
+        Course.objects.filter(
+            course_filters_pcr,
+            **(
+                {"topic__courses__full_code": course_code, "topic__courses__semester": semester}
+                if semester
+                else {"full_code": course_code}
+            ),
+        )
+        .order_by("-semester")[:1]
+        .annotate(
+            branched_from_full_code=F("topic__branched_from__most_recent__full_code"),
+            branched_from_semester=F("topic__branched_from__most_recent__semester"),
+        )
+        .select_related("topic__most_recent")
+        .get()
+    )
+
+@api_view(["GET"])
+@schema(
+    PcxAutoSchema(
+        response_codes={
+            "course-reviews": {
+                "GET": {
+                    200: "[DESCRIBE_RESPONSE_SCHEMA]Reviews retrieved successfully.",
+                    404: "Course with given course_code not found.",
+                },
+            },
+        },
+        custom_path_parameter_desc={
+            "course-reviews": {
+                "GET": {
+                    "course_code": (
+                        "The dash-joined department and code of the course you want reviews for, e.g. `CIS-120` for CIS-120."  # noqa E501
+                    )
+                }
+            },
+        },
+        custom_parameters={
+            "course-reviews": {
+                "GET": [
+                    {
+                        "name": "semester",
+                        "in": "query",
+                        "description": "Optionally specify the semester of the desired course (defaults to most recent course with the specified course code).",  # noqa E501
+                        "schema": {"type": "string"},
+                        "required": False,
+                    },
+                ]
+            },
+        },
+        override_response_schema=course_reviews_response_schema,
+    )
+)
+@permission_classes([IsAuthenticated])
+def course_reviews(request, course_code, semester=None):
+    request_semester = request.GET.get("semester")
+
+    topic_id = cache.get(CACHE_PREFIX + course_code)
+    if topic_id is None:
+        try:
+            recent_course = most_recent_course_from_code(course_code, request_semester)
+        except Course.DoesNotExist:
+            raise Http404()
+        topic = recent_course.topic
+        course_id_list = list(topic.courses.values_list("id"))
+        topic_id = ".".join([str(id[0]) for id in sorted(course_id_list)])
+        cache.set(CACHE_PREFIX + course_code, topic_id, MONTH_IN_SECONDS)
+
+    response = cache.get(CACHE_PREFIX + topic_id)
+    if response is None:
+        cached_response = CachedReviewResponse.objects.filter(topic_id=topic_id).first()
+        if cached_response is None:
+            response = manual_course_reviews(course_code, request_semester)
+            if not response:
+                raise Http404()
+        else:
+            response = cached_response.response
+        cache.set(CACHE_PREFIX + topic_id, response, MONTH_IN_SECONDS)
+
+    return Response(response)
+
+
+def most_recent_course_from_code(course_code, semester):
+    return (
+        Course.objects.filter(
+            course_filters_pcr,
+            **(
+                {"topic__courses__full_code": course_code, "topic__courses__semester": semester}
+                if semester
+                else {"full_code": course_code}
+            ),
+        )
+        .order_by("-semester")[:1]
+        .annotate(
+            branched_from_full_code=F("topic__branched_from__most_recent__full_code"),
+            branched_from_semester=F("topic__branched_from__most_recent__semester"),
+        )
+        .select_related("topic__most_recent")
+        .get()
+    )
+
+
+def manual_course_reviews(course_code, request_semester):
+    """
+    Get all reviews for the topic of a given course and other relevant information.
+    Different aggregation views are provided, such as reviews spanning all semesters,
+    only the most recent semester, and instructor-specific views.
+    """
+    semester = request_semester
+    try:
+        course = most_recent_course_from_code(course_code, request_semester)
+    except Course.DoesNotExist:
+        return None
+
+    topic = course.topic
+    branched_from_full_code = course.branched_from_full_code
+    branched_from_semester = course.branched_from_semester
+    course = topic.most_recent
+    course_code = course.full_code
+    aliases = list(course.crosslistings.values_list("full_code", flat=True))
+
+    superseded = False
+    if semester:
+        max_semester = (
+            Course.objects.filter(
+                course_filters_pcr,
+                full_code=course_code,
+            )
+            .aggregate(max_semester=Max("semester"))
+            .get("max_semester")
+        )
+        if max_semester:
+            superseded = max_semester > course.semester
+    last_offered_sem_if_superceded = course.semester if superseded else None
+
+    topic_codes = list(
+        topic.courses.exclude(full_code=course.full_code)
+        .values("full_code")
+        .annotate(semester=Max("semester"), branched_from=Value(False))
+        .values("full_code", "semester", "branched_from")
+    )
+    topic_branched_from = (
+        {
+            "full_code": branched_from_full_code,
+            "semester": branched_from_semester,
+            "branched_from": True,
+        }
+        if branched_from_full_code
+        else None
+    )
+    historical_codes = sorted(
+        topic_codes + ([topic_branched_from] if topic_branched_from else []),
+        key=lambda x: x["semester"],
+        reverse=True,
+    )
+
+    instructor_reviews = review_averages(
+        Review.objects.filter(section__course__topic=topic),
+        reviewbit_subfilters=Q(review_id=OuterRef("id")),
+        section_subfilters=Q(id=OuterRef("section_id")),
+        fields=ALL_FIELD_SLUGS,
+        prefix="bit_",
+        extra_metrics=True,
+    ).annotate(instructor_name=F("instructor__name"), semester=F("section__course__semester"))
+    recent_instructors = list(
+        Instructor.objects.filter(
+            id__in=Subquery(
+                Section.objects.filter(section_filters_pcr, course__topic=topic).values(
+                    "instructors__id"
+                )
+            )
+        )
+        .distinct()
+        .annotate(
+            most_recent_sem=Subquery(
+                Section.objects.filter(instructors__id=OuterRef("id"), course__topic=topic)
+                .annotate(common=Value(1))
+                .values("common")
+                .annotate(max_sem=Max("course__semester"))
+                .values("max_sem")
+            )
+        )
+        .values(instructor_id=F("id"), instructor_name=F("name"), semester=F("most_recent_sem"))
+    )
+    for instructor in recent_instructors:
+        instructor["exclude_from_recent"] = True
+    all_instructors = list(instructor_reviews.values()) + recent_instructors
+    instructors = aggregate_reviews(all_instructors, "instructor_id", name="instructor_name")
+
+    course_qs = annotate_average_and_recent(
+        Course.objects.filter(course_filters_pcr, topic_id=topic.id).order_by("-semester")[:1],
+        match_review_on=Q(section__course__topic=topic),
+        match_section_on=Q(course__topic=topic) & section_filters_pcr,
+        extra_metrics=True,
+    )
+    course = get_single_dict_from_qs(course_qs)
+
+    num_registration_metrics = Section.objects.filter(
+        extra_metrics_section_filters_pcr(),
+        course__topic=topic,
+    ).count()
+
+    num_sections, num_sections_recent = get_num_sections(
+        section_filters_pcr,
+        course__topic=topic,
+    )
+
+    return {
+        "code": course["full_code"],
+        "last_offered_sem_if_superceded": last_offered_sem_if_superceded,
+        "name": course["title"],
+        "description": course["description"],
+        "aliases": aliases,
+        "historical_codes": historical_codes,
+        "latest_semester": course["semester"],
+        "num_sections": num_sections,
+        "num_sections_recent": num_sections_recent,
+        "instructors": instructors,
+        "registration_metrics": num_registration_metrics > 0,
+        **get_average_and_recent_dict_single(course),
+    }
+
+
+@api_view(["GET"])
+@schema(
+    PcxAutoSchema(
+        response_codes={
+            "course-plots": {
+                "GET": {
+                    200: "[DESCRIBE_RESPONSE_SCHEMA]Plots retrieved successfully.",
+                    404: "Course with given course_code not found.",
+                },
+            },
+        },
+        custom_parameters={
+            "course-plots": {
+                "GET": [
+                    {
+                        "name": "course_code",
+                        "in": "path",
+                        "description": "The dash-joined department and code of the course you want plots for, e.g. `CIS-120` for CIS-120.",  # noqa: E501
+                        "schema": {"type": "string"},
+                        "required": True,
+                    },
+                    {
+                        "name": "semester",
+                        "in": "query",
+                        "description": "Optionally specify the semester of the desired course (defaults to most recent course with the specified course code).",  # noqa E501
+                        "schema": {"type": "string"},
+                        "required": False,
+                    },
+                    {
+                        "name": "instructor_ids",
+                        "in": "query",
+                        "description": "A comma-separated list of instructor IDs with which to filter the sections underlying the returned plots."  # noqa: E501
+                        "Note that if only invalid instructor IDs are present, plot response fields will be null or 0.",  # noqa: E501
+                        "schema": {"type": "string"},
+                        "required": False,
+                    },
+                ]
+            },
+        },
+        override_response_schema=course_plots_response_schema,
+    )
+)
+@permission_classes([IsAuthenticated])
+def course_plots(request, course_code):
+    """
+    Get all PCR plots for a given course.
+    """
+    try:
+        semester = request.query_params.get("semester")
+        course = (
+            Course.objects.filter(
+                course_filters_pcr,
+                **(
+                    {"topic__courses__full_code": course_code, "topic__courses__semester": semester}
+                    if semester
+                    else {"full_code": course_code}
+                ),
+            )
+            .order_by("-semester")[:1]
+            .select_related("topic__most_recent")
+            .get()
+        ).topic.most_recent
+    except Course.DoesNotExist:
+        raise Http404()
+
+    current_semester = get_current_semester()
+
+    # Compute set of sections to include in plot data
+    filtered_sections = (
+        Section.objects.filter(
+            extra_metrics_section_filters_pcr(current_semester),
+            course__topic_id=course.topic_id,
+        )
+        .annotate(efficient_semester=F("course__semester"))
+        .distinct()
+    )
+    instructor_ids = request.GET.get("instructor_ids")
+    if instructor_ids:
+        instructor_ids = [int(id) for id in instructor_ids.split(",")]
+        filtered_sections = filtered_sections.filter(
+            instructors__id__in=instructor_ids,
+        ).distinct()
+
+    section_map = defaultdict(dict)  # a dict mapping semester to section id to section object
+    for section in filtered_sections:
+        section_map[section.efficient_semester][section.id] = section
+
+    (
+        avg_demand_plot,
+        avg_demand_plot_min_semester,
+        recent_demand_plot,
+        recent_demand_plot_semester,
+        avg_percent_open_plot,
+        avg_percent_open_plot_min_semester,
+        recent_percent_open_plot,
+        recent_percent_open_plot_semester,
+    ) = tuple([None] * 8)
+    avg_demand_plot_num_semesters, avg_percent_open_plot_num_semesters = (0, 0)
+    if section_map:
+        status_updates_map = get_status_updates_map(section_map)
+        (
+            avg_demand_plot,
+            avg_demand_plot_min_semester,
+            avg_demand_plot_num_semesters,
+            recent_demand_plot,
+            recent_demand_plot_semester,
+        ) = avg_and_recent_demand_plots(section_map, status_updates_map, bin_size=0.005)
+        (
+            avg_percent_open_plot,
+            avg_percent_open_plot_min_semester,
+            avg_percent_open_plot_num_semesters,
+            recent_percent_open_plot,
+            recent_percent_open_plot_semester,
+        ) = avg_and_recent_percent_open_plots(section_map, status_updates_map)
+
+    current_adp = get_or_create_add_drop_period(current_semester)
+    local_tz = gettz(TIME_ZONE)
+
+    return Response(
+        {
+            "code": course_code,
+            "current_add_drop_period": {
+                "start": current_adp.estimated_start.astimezone(tz=local_tz),
+                "end": current_adp.estimated_end.astimezone(tz=local_tz),
+            },
+            "average_plots": {
+                "pca_demand_plot_since_semester": avg_demand_plot_min_semester,
+                "pca_demand_plot_num_semesters": avg_demand_plot_num_semesters,
+                "pca_demand_plot": avg_demand_plot,
+                "percent_open_plot_since_semester": avg_percent_open_plot_min_semester,
+                "percent_open_plot_num_semesters": avg_percent_open_plot_num_semesters,
+                "percent_open_plot": avg_percent_open_plot,
+            },
+            "recent_plots": {
+                "pca_demand_plot_since_semester": recent_demand_plot_semester,
+                "pca_demand_plot_num_semesters": 1 if recent_demand_plot is not None else 0,
+                "pca_demand_plot": recent_demand_plot,
+                "percent_open_plot_since_semester": recent_percent_open_plot_semester,
+                "percent_open_plot_num_semesters": 1 if recent_demand_plot is not None else 0,
+                "percent_open_plot": recent_percent_open_plot,
+            },
+        }
+    )
+
+
+def check_instructor_id(instructor_id):
+    if not isinstance(instructor_id, int) and not (
+        isinstance(instructor_id, str) and instructor_id.isdigit()
+    ):
+        raise Http404("Instructor with given instructor_id not found.")
+
+
+INSTRUCTOR_COURSE_REVIEW_FIELDS = [
+    "instructor_quality",
+    "course_quality",
+    "work_required",
+    "difficulty",
+]
+
+
+@api_view(["GET"])
+@schema(
+    PcxAutoSchema(
+        response_codes={
+            "instructor-reviews": {
+                "GET": {
+                    200: "[DESCRIBE_RESPONSE_SCHEMA]Reviews retrieved successfully.",
+                    404: "Instructor with given instructor_id not found.",
+                },
+            },
+        },
+        custom_path_parameter_desc={
+            "instructor-reviews": {
+                "GET": {
+                    "instructor_id": (
+                        "The integer id of the instructor you want reviews for. Note that you can get the relative path for any instructor including this id by using the `url` field of objects in the `instructors` list returned by Retrieve Autocomplete Data."  # noqa E501
+                    )
+                }
+            },
+        },
+        override_response_schema=instructor_reviews_response_schema,
+    )
+)
+@permission_classes([IsAuthenticated])
+def instructor_reviews(request, instructor_id):
+    """
+    Get all reviews for a given instructor, aggregated by course.
+    """
+    check_instructor_id(instructor_id)
+    instructor = get_object_or_404(Instructor, id=instructor_id)
+    instructor_qs = annotate_average_and_recent(
+        Instructor.objects.filter(id=instructor_id),
+        match_review_on=Q(instructor_id=instructor_id),
+        match_section_on=Q(instructors__id=instructor_id) & section_filters_pcr,
+        extra_metrics=True,
+    )
+    inst = get_single_dict_from_qs(instructor_qs)
+
+    courses = annotate_average_and_recent(
+        Course.objects.filter(
+            course_filters_pcr,
+            sections__instructors__id=instructor_id,
+        ).distinct(),
+        match_review_on=Q(
+            section__course__topic=OuterRef(OuterRef("topic")),
+            instructor_id=instructor_id,
+        ),
+        match_section_on=Q(
+            course__topic=OuterRef(OuterRef("topic")),
+            instructors__id=instructor_id,
+        ),
+        extra_metrics=True,
+        fields=INSTRUCTOR_COURSE_REVIEW_FIELDS,
+    ).annotate(
+        most_recent_full_code=F("topic__most_recent__full_code"),
+    )
+
+    num_sections, num_sections_recent = get_num_sections(
+        section_filters_pcr,
+        course_id__in=Subquery(
+            Course.objects.filter(
+                course_filters_pcr,
+                sections__instructors__id=instructor_id,
+            ).values("id")
+        ),
+    )
+
+    # Return the most recent course taught by this instructor, for each topic
+    courses_res = dict()
+    max_sem = dict()
+    for r in courses.values():
+        if not r["average_semester_count"]:
+            continue
+        full_code = r["most_recent_full_code"]
+        if full_code not in max_sem or max_sem[full_code] < r["semester"]:
+            max_sem[full_code] = r["semester"]
+            courses_res[full_code] = get_average_and_recent_dict_single(
+                r, full_code="most_recent_full_code", code="most_recent_full_code", name="title"
+            )
+
+    return Response(
+        {
+            "name": instructor.name,
+            "num_sections_recent": num_sections_recent,
+            "num_sections": num_sections,
+            "courses": courses_res,
+            **get_average_and_recent_dict_single(inst),
+        }
+    )
+
+
+@api_view(["GET"])
+@schema(
+    PcxAutoSchema(
+        response_codes={
+            "department-reviews": {
+                "GET": {
+                    200: "[DESCRIBE_RESPONSE_SCHEMA]Reviews retrieved successfully.",
+                    404: "Department with the given department_code not found.",
+                }
+            }
+        },
+        custom_path_parameter_desc={
+            "department-reviews": {
+                "GET": {
+                    "department_code": (
+                        "The department code you want reviews for, e.g. `CIS` for the CIS department."  # noqa E501
+                    )
+                }
+            },
+        },
+        override_response_schema=department_reviews_response_schema,
+    )
+)
+@permission_classes([IsAuthenticated])
+def department_reviews(request, department_code):
+    """
+    Get reviews for all courses in a department.
+    """
+    department = get_object_or_404(Department, code=department_code)
+
+    topic_id_to_course = dict()
+    recent_courses = list(
+        Course.objects.filter(
+            course_filters_pcr,
+            department=department,
+        )
+        .distinct()
+        .values("semester", "topic_id", course_title=F("title"), course_code=F("full_code"))
+    )
+    for c in recent_courses:
+        c["exclude_from_recent"] = True
+        topic_id = c["topic_id"]
+        if (
+            topic_id not in topic_id_to_course
+            or topic_id_to_course[topic_id]["semester"] < c["semester"]
+        ):
+            topic_id_to_course[topic_id] = c
+
+    reviews = list(
+        review_averages(
+            Review.objects.filter(section__course__department=department),
+            reviewbit_subfilters=Q(review_id=OuterRef("id")),
+            section_subfilters=Q(id=OuterRef("section_id")),
+            fields=ALL_FIELD_SLUGS,
+            prefix="bit_",
+            extra_metrics=True,
+        )
+        .annotate(
+            topic_id=F("section__course__topic_id"),
+            semester=F("section__course__semester"),
+        )
+        .values()
+    )
+    for review in reviews:
+        course = topic_id_to_course[review["topic_id"]]
+        review["course_code"] = course["course_code"]
+        review["course_title"] = course["course_title"]
+
+    all_courses = reviews + list(topic_id_to_course.values())
+    courses = aggregate_reviews(all_courses, "course_code", code="course_code", name="course_title")
+
+    return Response({"code": department.code, "name": department.name, "courses": courses})
+
+
+@api_view(["GET"])
+@schema(
+    PcxAutoSchema(
+        response_codes={
+            "course-history": {
+                "GET": {
+                    200: "[DESCRIBE_RESPONSE_SCHEMA]Reviews retrieved successfully.",
+                    404: "Invalid course_code or instructor_id.",
+                }
+            }
+        },
+        custom_path_parameter_desc={
+            "course-history": {
+                "GET": {
+                    "course_code": (
+                        "The dash-joined department and code of the course you want reviews for, e.g. `CIS-120` for CIS-120."  # noqa E501
+                    ),
+                    "instructor_id": ("The integer id of the instructor you want reviews for."),
+                }
+            },
+        },
+        custom_parameters={
+            "course-history": {
+                "GET": [
+                    {
+                        "name": "semester",
+                        "in": "query",
+                        "description": "Optionally specify the semester of the desired course (defaults to most recent course with the specified course code).",  # noqa E501
+                        "schema": {"type": "string"},
+                        "required": False,
+                    }
+                ]
+            },
+        },
+        override_response_schema=instructor_for_course_reviews_response_schema,
+    )
+)
+@permission_classes([IsAuthenticated])
+def instructor_for_course_reviews(request, course_code, instructor_id):
+    """
+    Get the review history of an instructor teaching a course.
+    """
+    try:
+        semester = request.GET.get("semester")
+        course = (
+            Course.objects.filter(
+                course_filters_pcr,
+                **(
+                    {"topic__courses__full_code": course_code, "topic__courses__semester": semester}
+                    if semester
+                    else {"full_code": course_code}
+                ),
+            )
+            .order_by("-semester")[:1]
+            .select_related("topic__most_recent")
+            .get()
+        )
+        course = course.topic.most_recent
+    except Course.DoesNotExist:
+        raise Http404()
+
+    check_instructor_id(instructor_id)
+    instructor = get_object_or_404(Instructor, id=instructor_id)
+
+    reviews = review_averages(
+        Review.objects.filter(
+            section__course__topic_id=course.topic_id, instructor_id=instructor_id
+        ),
+        reviewbit_subfilters=Q(review_id=OuterRef("id")),
+        section_subfilters=Q(id=OuterRef("section_id")),
+        fields=ALL_FIELD_SLUGS,
+        prefix="bit_",
+        extra_metrics=True,
+    )
+    reviews = list(
+        reviews.annotate(
+            course_code=F("section__course__full_code"),
+            course_title=F("section__course__title"),
+            activity=F("section__activity"),
+            efficient_semester=F("section__course__semester"),
+        ).values()
+    )
+    existing_sections = {r["section_id"] for r in reviews}
+    all_sections = reviews + [
+        s
+        for s in Section.objects.filter(
+            section_filters_pcr,
+            course__topic_id=course.topic_id,
+            instructors__id=instructor_id,
+        )
+        .distinct()
+        .values(
+            "id",
+            "activity",
+            course_code=F("course__full_code"),
+            course_title=F("course__title"),
+            efficient_semester=F("course__semester"),
+        )
+        if s["id"] not in existing_sections
+    ]
+    all_sections.sort(key=lambda s: s["efficient_semester"], reverse=True)
+
+    return Response(
+        {
+            "instructor": {
+                "id": instructor_id,
+                "name": instructor.name,
+            },
+            "course_code": course.full_code,
+            "sections": [
+                {
+                    "course_code": section["course_code"],
+                    "course_name": section["course_title"],
+                    "activity": ACTIVITY_CHOICES.get(section["activity"]),
+                    "semester": section["efficient_semester"],
+                    "forms_returned": section.get("responses"),
+                    "forms_produced": section.get("enrollment"),
+                    "ratings": make_subdict("bit_", section),
+                    "comments": section.get("comments"),
+                }
+                for section in all_sections
+            ],
+        }
+    )
+
+
+@api_view(["GET"])
+@schema(
+    PcxAutoSchema(
+        response_codes={
+            "review-autocomplete": {
+                "GET": {200: "[DESCRIBE_RESPONSE_SCHEMA]Autocomplete dump retrieved successfully."},
+            },
+        },
+        override_response_schema=autocomplete_response_schema,
+    )
+)
+def autocomplete(request):
+    """
+    Autocomplete entries for Courses, departments, instructors. All objects have title, description,
+    and url. This route does not have any path parameters or query parameters, it just dumps
+    all the information necessary for frontend-based autocomplete. It is also cached
+    to improve performance.
+    """
+    courses = (
+        Course.objects.filter(course_filters_pcr)
+        .annotate(
+            max_semester=Subquery(
+                Course.objects.filter(full_code=OuterRef("full_code"), topic=OuterRef("topic"))
+                .annotate(common=Value(1))
+                .values("common")
+                .annotate(max_semester=Max("semester"))
+                .values("max_semester")
+            )
+        )
+        .filter(semester=F("max_semester"))
+        .values("full_code", "title", "topic_id", "max_semester")
+        .distinct("full_code", "topic_id")
+    )
+    code_counter = Counter(c["full_code"] for c in courses)
+    semester_prefix = (
+        lambda course: f"({prettify_semester(course['max_semester'])}) "
+        if code_counter[course["full_code"]] > 1
+        else ""
+    )
+    course_set = sorted(
+        [
+            {
+                "title": semester_prefix(course) + course["full_code"],
+                "desc": [course["title"]],
+                "url": f"/course/{course['full_code']}/{course['max_semester']}",
+            }
+            for course in courses
+        ],
+        key=lambda x: x["title"],
+    )
+    departments = Department.objects.all().values("code", "name")
+    department_set = sorted(
+        [
+            {
+                "title": dept["code"],
+                "desc": dept["name"],
+                "url": f"/department/{dept['code']}",
+            }
+            for dept in departments
+        ],
+        key=lambda d: d["title"],
+    )
+
+    instructors = (
+        Instructor.objects.filter(
+            id__in=Subquery(Section.objects.filter(section_filters_pcr).values("instructors__id"))
+        )
+        .distinct()
+        .values("name", "id", "section__course__department__code")
+    )
+    instructor_set = {}
+    for inst in instructors:
+        if inst["id"] not in instructor_set:
+            instructor_set[inst["id"]] = {
+                "title": inst["name"],
+                "desc": set([inst["section__course__department__code"]]),
+                "url": f"/instructor/{inst['id']}",
+            }
+        instructor_set[inst["id"]]["desc"].add(inst["section__course__department__code"])
+
+    def join_depts(depts):
+        try:
+            return ",".join(sorted(list(depts)))
+        except TypeError:
+            return ""
+
+    instructor_set = sorted(
+        [
+            {
+                "title": v["title"],
+                "desc": join_depts(v["desc"]),
+                "url": v["url"],
+            }
+            for v in instructor_set.values()
+        ],
+        key=lambda x: x["title"],
+    )
+
+    return Response(
+        {"courses": course_set, "departments": department_set, "instructors": instructor_set}
+    )
+
+# CommentsList
+# might not be necessary for this to be a viewset – since it's only one function, it can probably be a view – nice to have auth and serializer though
+class CommentList(generics.ListAPIView):
+    """
+    Retrieve a list of all comments for the provided course.
+    """
+
+    schema = PcxAutoSchema(
+        response_codes={
+            "review-coursecomments": {
+                "GET": {
+                    200: "Course comments retrieved successfully.",
+                    404: "Invalid course_code.",
+                }
+            },
+        },
+    )
+    serializer_class = CommentSerializer
+    http_method_names = ["get"]
+    permission_classes = [IsAuthenticated]
+
+    def get(self, request, semester, course_code):
+        semester_arg = request.query_params.get("semester") or "all"
+        instructor = request.query_params.get("instructor") or "all"
+        sort_by = request.query_params.get("sort_by") or "oldest"
+        page = request.query_params.get("page") or 0
+        page_size = request.query_params.get("page_size") or 10
+
+        queryset = og_queryset = self.get_queryset()
+
+        # add filters
+        if semester_arg != "all":
+            queryset = queryset.all().filter(semester=semester_arg)
+        if instructor != "all":
+            queryset = queryset.all().filter(instructor=instructor)
+       
+        # apply ordering
+        if sort_by == "top":
+            # probably not right as is at the moment – likes are marked on a per comment basis not group basis
+            queryset = queryset.annotate(
+                base_votes=Count("base__upvotes")-Count("base__downvotes")
+            ).order_by("-base_votes", "base_id", "path")
+        elif sort_by == "oldest":
+            queryset = queryset.all().order_by("path")
+        elif sort_by == "newest":
+            queryset = queryset.all().order_by("-base_id", "path")
+        
+        # apply pagination (not sure how django handles OOB errors)
+        user_upvotes = queryset.filter(upvotes=request.user, id=OuterRef('id'))
+        user_downvotes = queryset.filter(downvotes=request.user, id=OuterRef('id'))
+        queryset = queryset.annotate(
+            user_upvoted=Exists(user_upvotes),
+            user_downvoted=Exists(user_downvotes)
+        )
+        queryset = queryset.all()[page*page_size:(page+1)*page_size]
+
+        response_body = {"comments": CommentListSerializer(queryset, many=True).data}
+        if semester_arg == "all":
+            response_body["semesters"] = list(og_queryset.values_list("section__course__semester", flat=True).distinct())
+        
+        return Response(response_body, status=status.HTTP_200_OK)
+    
+    def get_queryset(self):
+        course_code = self.kwargs["course_code"]
+        semester = self.kwargs["semester"] or "all"
+        try:
+            if semester == "all":
+                course = Course.objects.filter(full_code=course_code).latest("semester")
+            else:
+                course = get_course_from_code_semester(course_code, semester)
+        except Http404:
+            return Response(
+                {"message": "Course not found."}, status=status.HTTP_404_NOT_FOUND
+            )
+        topic = course.topic
+        return Comment.objects.filter(section__course__topic=topic)
+
+# CommentViewSet
+class CommentViewSet(viewsets.ModelViewSet):
+    """
+    get:
+    Get a comment by a given `id` path parameter. If the id is not valid, a 404 is returned.
+
+    create:
+    Create a comment for the authenticated user.
+    This route will return a 201 if it succeeds with a JSON in the same format as if you were
+    to get the comment you just posted. If not all fields are specified (text, parent_id), a 400 is returned.
+
+    update:
+    Send a put request to this route to update / edit a specific comment.
+    The `id` path parameter (an integer) specifies which comment you want to update. If a comment
+    with the specified id does not exist, a 404 is returned. If a comment is not owned by the
+    authenticated user, a 403 is returned. If a user edits their comment to leave a blank comment,
+    a 400 is returned. Otherwise, if the request succeeds, it will return a 200 and a JSON in the 
+    same format as if you were to get the comment you just posted.
+
+    delete:
+    Send a delete request to this route to delete a specific comment. The `id` path parameter
+    (an integer) specifies which comment you want to update.  If a comment with the specified
+    id does not exist, a 404 is returned.  If a comment is not owned by the authenticated user,
+    a 403 is returned. If the delete is successful, a 204 is returned.
+
+    Note that difference in behavior for deletion of childless comments and comments with no
+    children. If a comment X has no children comments (other comments that have parent_id = comment X),
+    it can be safely deleted from the database. If a comment X has children, the comment's author
+    and text are wiped, but the comment stays in the database to maintain indentation and response
+    logic.
+    """
+
+    request_body = {
+        "id": {
+            "type": "integer",
+            "description": "The id of the current comment."
+        },
+        "text": {
+            "type": "string",
+            "description": "The text-content of a comment."
+        },
+        "parent_id": {
+            "type": "integer",
+            "description": "The parent id of the current comment."
+        }
+    }
+    schema = PcxAutoSchema(
+        response_codes={
+            "comments-list": {
+                "GET": {
+                    200: "Comments listed successfully."
+                }
+            },
+            "comments-detail": {
+                "GET": {
+                    200: "Comment retrieved successfully.",
+                    404: "No comment with given id found."
+                },
+                "POST": {
+                    201: "Comment created successfully.",
+                    400: "Invalid parent id."
+                },
+                "PUT": {
+                    200: "Comment updated successfully.",
+                    403: "User doesn't have permission to edit comment.",
+                    404: "No comment with given id found."
+                },
+                "DELETE": {
+                    204: "Comment deleted successfully.",
+                    403: "User doesn't have permission to delete this comment.",
+                    404: "No comment with given id found."
+                }
+            }
+        }
+    )
+
+    serializer_class = CommentSerializer
+    http_method_names = ["get", "post", "delete", "put"]
+    permission_classes = [IsAuthenticated]
+    queryset = Comment.objects.all()
+
+    def retrieve(self, request, pk=None):
+        comment = get_object_or_404(Comment, pk=pk)
+        return Response(comment, status=status.HTTP_200_OK)
+    
+    def create(self, request):
+        # check if comment already exists
+        if Comment.objects.filter(id=request.data.get("id")).exists():
+            return self.update(request, request.data.get("id"))
+        
+        if not all(map(lambda x: x in request.data, ["text", "course_code", "instructor", "semester"])):
+            return Response(
+                {"message": "Insufficient fields provided."}, status=status.HTTP_400_BAD_REQUEST
+            )
+        
+        # run moderation check 
+        text = request.data.get("text")
+        flagged, moderation_results = check_text_moderation(text)
+        if flagged:
+            return Response(
+                {"message": "Comment flagged for moderation.", "moderation_results": moderation_results},
+                status=status.HTTP_400_BAD_REQUEST
+            )
+
+        # verify section is real
+        try:
+            section = get_section_from_course_instructor_semester(
+                request.data.get("course_code"),
+                request.data.get("instructor"),
+                request.data.get("semester")
+            )
+        except Exception as e:
+            print(e)
+            return Response(
+                {"message": "Section not found."}, status=status.HTTP_404_NOT_FOUND
+            )
+        
+        # create comment and send response
+        parent_id = request.data.get("parent")
+        parent = get_object_or_404(Comment, pk=parent_id) if parent_id != None else None
+        comment = Comment.objects.create(
+            text=request.data.get("text"),
+            author=request.user,
+            section=section,
+            parent=parent
+        )
+        base = parent.base if parent else comment
+        prefix = parent.path + "." if parent else ""
+        path = prefix + '{:0{}d}'.format(comment.id, 10)
+        comment.base = base
+        comment.path = path
+        comment.save()
+
+        return Response(CommentSerializer(comment).data, status=status.HTTP_201_CREATED)
+
+    def update(self, request, pk=None):
+        comment = get_object_or_404(Comment, pk=pk)
+
+        if request.user != comment.author:
+            return Response(
+                {"message": "Not authorized to modify this comment."}, status=status.HTTP_403_FORBIDDEN
+            )
+
+        if "text" in request.data:
+            # Run moderation check on the new text 
+            text = request.data.get("text")
+            flagged, moderation_results = check_text_moderation(text)
+            if flagged:
+                return Response(
+                    {"message": "Comment flagged for moderation.", "moderation_results": moderation_results},
+                    status=status.HTTP_400_BAD_REQUEST
+                )
+
+            # update and save comment
+            comment.text = text
+            comment.save()
+            return Response({"message": "Successfully edited."}, status=status.HTTP_201_CREATED)
+        else:
+            return Response(
+                {"message": "Insufficient fields presented."}, status=status.HTTP_400_BAD_REQUEST
+            )
+
+    def destroy(self, request, pk=None):
+        comment = get_object_or_404(Comment, pk=pk)
+
+        if request.user != comment.author:
+            return Response(
+                {"message": "Not authorized to modify this comment."}, status=status.HTTP_403_FORBIDDEN
+            )
+        
+        comment.delete()
+        return Response({"message": "Successfully deleted."}, status=status.HTTP_204_NO_CONTENT)
+    
+@api_view(["POST"])
+def handle_vote(request):
+    """
+    Handles an incoming request that changes the vote of a comment.
+    """
+    if not all(map(lambda x: x in request.data, ["id", "vote_type"])):
+        return Response(
+            {"message": "Insufficient fields presented."}, status=status.HTTP_400_BAD_REQUEST
+        )  
+    
+    user = request.user
+    comment = get_object_or_404(Comment, pk=request.data.get("id"))
+    vote_type = request.data.get("vote_type")
+    if vote_type == "upvote":
+        comment.downvotes.remove(user)
+        comment.upvotes.add(user)
+    elif vote_type == "downvote":
+        comment.upvotes.remove(user)
+        comment.downvotes.add(user)
+    elif vote_type == "clear":
+        comment.upvotes.remove(user)
+        comment.downvotes.remove(user)
+    
+    return Response(CommentSerializer(comment).data, status=status.HTTP_201_CREATED)
+
+@api_view(["GET"])
+def get_comment_children(request, pk):
+    """
+    Gets all DIRECT children for a comment.
+    """
+    queryset = Comment.objects.filter(parent__id=pk)
+    return Response(CommentSerializer(queryset, many=True).data, status=status.HTTP_200_OK)
+
+# CommentsList
+# might not be necessary for this to be a viewset – since it's only one function, it can probably be a view – nice to have auth and serializer though
+class CommentList(generics.ListAPIView):
+    """
+    Retrieve a list of all comments for the provided course.
+    """
+
+    schema = PcxAutoSchema(
+        response_codes={
+            "review-coursecomments": {
+                "GET": {
+                    200: "Course comments retrieved successfully.",
+                    404: "Invalid course_code.",
+                }
+            },
+        },
+    )
+    serializer_class = CommentSerializer
+    http_method_names = ["get"]
+    permission_classes = [IsAuthenticated]
+
+    def get(self, request, semester, course_code):
+        semester_arg = request.query_params.get("semester") or "all"
+        instructor = request.query_params.get("instructor") or "all"
+        sort_by = request.query_params.get("sort_by") or "oldest"
+        page = request.query_params.get("page") or 0
+        page_size = request.query_params.get("page_size") or 10
+
+        queryset = og_queryset = self.get_queryset()
+
+        # add filters
+        if semester_arg != "all":
+            queryset = queryset.all().filter(semester=semester_arg)
+        if instructor != "all":
+            queryset = queryset.all().filter(instructor=instructor)
+       
+        # apply ordering
+        if sort_by == "top":
+            # probably not right as is at the moment – likes are marked on a per comment basis not group basis
+            queryset = queryset.annotate(
+                base_votes=Count("base__upvotes")-Count("base__downvotes")
+            ).order_by("-base_votes", "base_id", "path")
+        elif sort_by == "oldest":
+            queryset = queryset.all().order_by("path")
+        elif sort_by == "newest":
+            queryset = queryset.all().order_by("-base_id", "path")
+        
+        # apply pagination (not sure how django handles OOB errors)
+        user_upvotes = queryset.filter(upvotes=request.user, id=OuterRef('id'))
+        user_downvotes = queryset.filter(downvotes=request.user, id=OuterRef('id'))
+        queryset = queryset.annotate(
+            user_upvoted=Exists(user_upvotes),
+            user_downvoted=Exists(user_downvotes)
+        )
+        queryset = queryset.all()[page*page_size:(page+1)*page_size]
+
+        response_body = {"comments": CommentListSerializer(queryset, many=True).data}
+        if semester_arg == "all":
+            response_body["semesters"] = list(og_queryset.values_list("section__course__semester", flat=True).distinct())
+        
+        return Response(response_body, status=status.HTTP_200_OK)
+    
+    def get_queryset(self):
+        course_code = self.kwargs["course_code"]
+        semester = self.kwargs["semester"] or "all"
+        try:
+            if semester == "all":
+                course = Course.objects.filter(full_code=course_code).latest("semester")
+            else:
+                course = get_course_from_code_semester(course_code, semester)
+        except Http404:
+            return Response(
+                {"message": "Course not found."}, status=status.HTTP_404_NOT_FOUND
+            )
+        topic = course.topic
+        return Comment.objects.filter(section__course__topic=topic)
+
+# CommentViewSet
+class CommentViewSet(viewsets.ModelViewSet):
+    """
+    get:
+    Get a comment by a given `id` path parameter. If the id is not valid, a 404 is returned.
+
+    create:
+    Create a comment for the authenticated user.
+    This route will return a 201 if it succeeds with a JSON in the same format as if you were
+    to get the comment you just posted. If not all fields are specified (text, parent_id), a 400 is returned.
+
+    update:
+    Send a put request to this route to update / edit a specific comment.
+    The `id` path parameter (an integer) specifies which comment you want to update. If a comment
+    with the specified id does not exist, a 404 is returned. If a comment is not owned by the
+    authenticated user, a 403 is returned. If a user edits their comment to leave a blank comment,
+    a 400 is returned. Otherwise, if the request succeeds, it will return a 200 and a JSON in the 
+    same format as if you were to get the comment you just posted.
+
+    delete:
+    Send a delete request to this route to delete a specific comment. The `id` path parameter
+    (an integer) specifies which comment you want to update.  If a comment with the specified
+    id does not exist, a 404 is returned.  If a comment is not owned by the authenticated user,
+    a 403 is returned. If the delete is successful, a 204 is returned.
+
+    Note that difference in behavior for deletion of childless comments and comments with no
+    children. If a comment X has no children comments (other comments that have parent_id = comment X),
+    it can be safely deleted from the database. If a comment X has children, the comment's author
+    and text are wiped, but the comment stays in the database to maintain indentation and response
+    logic.
+    """
+
+    request_body = {
+        "id": {
+            "type": "integer",
+            "description": "The id of the current comment."
+        },
+        "text": {
+            "type": "string",
+            "description": "The text-content of a comment."
+        },
+        "parent_id": {
+            "type": "integer",
+            "description": "The parent id of the current comment."
+        }
+    }
+    schema = PcxAutoSchema(
+        response_codes={
+            "comments-list": {
+                "GET": {
+                    200: "Comments listed successfully."
+                }
+            },
+            "comments-detail": {
+                "GET": {
+                    200: "Comment retrieved successfully.",
+                    404: "No comment with given id found."
+                },
+                "POST": {
+                    201: "Comment created successfully.",
+                    400: "Invalid parent id."
+                },
+                "PUT": {
+                    200: "Comment updated successfully.",
+                    403: "User doesn't have permission to edit comment.",
+                    404: "No comment with given id found."
+                },
+                "DELETE": {
+                    204: "Comment deleted successfully.",
+                    403: "User doesn't have permission to delete this comment.",
+                    404: "No comment with given id found."
+                }
+            }
+        }
+    )
+
+    serializer_class = CommentSerializer
+    http_method_names = ["get", "post", "delete", "put"]
+    permission_classes = [IsAuthenticated]
+    queryset = Comment.objects.all()
+
+    def retrieve(self, request, pk=None):
+        comment = get_object_or_404(Comment, pk=pk)
+        return Response(comment, status=status.HTTP_200_OK)
+    
+    def create(self, request):
+        # check if comment already exists
+        if Comment.objects.filter(id=request.data.get("id")).exists():
+            return self.update(request, request.data.get("id"))
+        
+        if not all(map(lambda x: x in request.data, ["text", "course_code", "instructor", "semester"])):
+            return Response(
+                {"message": "Insufficient fields provided."}, status=status.HTTP_400_BAD_REQUEST
+            )
+        
+        # run moderation check 
+        text = request.data.get("text")
+        flagged, moderation_results = check_text_moderation(text)
+        if flagged:
+            return Response(
+                {"message": "Comment flagged for moderation.", "moderation_results": moderation_results},
+                status=status.HTTP_400_BAD_REQUEST
+            )
+
+        # verify section is real
+        try:
+            section = get_section_from_course_instructor_semester(
+                request.data.get("course_code"),
+                request.data.get("instructor"),
+                request.data.get("semester")
+            )
+        except Exception as e:
+            print(e)
+            return Response(
+                {"message": "Section not found."}, status=status.HTTP_404_NOT_FOUND
+            )
+        
+        # create comment and send response
+        parent_id = request.data.get("parent")
+        parent = get_object_or_404(Comment, pk=parent_id) if parent_id != None else None
+        comment = Comment.objects.create(
+            text=request.data.get("text"),
+            author=request.user,
+            section=section,
+            parent=parent
+        )
+        base = parent.base if parent else comment
+        prefix = parent.path + "." if parent else ""
+        path = prefix + '{:0{}d}'.format(comment.id, 10)
+        comment.base = base
+        comment.path = path
+        comment.save()
+
+        return Response(CommentSerializer(comment).data, status=status.HTTP_201_CREATED)
+
+    def update(self, request, pk=None):
+        comment = get_object_or_404(Comment, pk=pk)
+
+        if request.user != comment.author:
+            return Response(
+                {"message": "Not authorized to modify this comment."}, status=status.HTTP_403_FORBIDDEN
+            )
+
+        if "text" in request.data:
+            # Run moderation check on the new text 
+            text = request.data.get("text")
+            flagged, moderation_results = check_text_moderation(text)
+            if flagged:
+                return Response(
+                    {"message": "Comment flagged for moderation.", "moderation_results": moderation_results},
+                    status=status.HTTP_400_BAD_REQUEST
+                )
+
+            # update and save comment
+            comment.text = text
+            comment.save()
+            return Response({"message": "Successfully edited."}, status=status.HTTP_201_CREATED)
+        else:
+            return Response(
+                {"message": "Insufficient fields presented."}, status=status.HTTP_400_BAD_REQUEST
+            )
+
+    def destroy(self, request, pk=None):
+        comment = get_object_or_404(Comment, pk=pk)
+
+        if request.user != comment.author:
+            return Response(
+                {"message": "Not authorized to modify this comment."}, status=status.HTTP_403_FORBIDDEN
+            )
+        
+        comment.delete()
+        return Response({"message": "Successfully deleted."}, status=status.HTTP_204_NO_CONTENT)
+    
+@api_view(["POST"])
+def handle_vote(request):
+    """
+    Handles an incoming request that changes the vote of a comment.
+    """
+    if not all(map(lambda x: x in request.data, ["id", "vote_type"])):
+        return Response(
+            {"message": "Insufficient fields presented."}, status=status.HTTP_400_BAD_REQUEST
+        )  
+    
+    user = request.user
+    comment = get_object_or_404(Comment, pk=request.data.get("id"))
+    vote_type = request.data.get("vote_type")
+    if vote_type == "upvote":
+        comment.downvotes.remove(user)
+        comment.upvotes.add(user)
+    elif vote_type == "downvote":
+        comment.upvotes.remove(user)
+        comment.downvotes.add(user)
+    elif vote_type == "clear":
+        comment.upvotes.remove(user)
+        comment.downvotes.remove(user)
+    
+    return Response(CommentSerializer(comment).data, status=status.HTTP_201_CREATED)
+
+@api_view(["GET"])
+def get_comment_children(request, pk):
+    """
+    Gets all DIRECT children for a comment.
+    """
+    queryset = Comment.objects.filter(parent__id=pk)
+    return Response(CommentSerializer(queryset, many=True).data, status=status.HTTP_200_OK)