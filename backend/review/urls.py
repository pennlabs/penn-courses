from django.urls import path
from django.views.decorators.cache import cache_page

from review.views import (
    autocomplete,
    course_plots,
    course_reviews,
    department_reviews,
    instructor_for_course_reviews,
    instructor_reviews,
)


HOUR_IN_SECONDS = 60 * 60
DAY_IN_SECONDS = HOUR_IN_SECONDS * 24
MONTH_IN_SECONDS = DAY_IN_SECONDS * 30

urlpatterns = [
    path(
        "course/<slug:course_code>",
        cache_page(MONTH_IN_SECONDS)(course_reviews),
        name="course-reviews",
    ),
    path(
        "course_plots/<slug:course_code>",
        cache_page(DAY_IN_SECONDS)(course_plots),
        name="course-plots",
    ),
    path(
        "instructor/<slug:instructor_id>",
        cache_page(MONTH_IN_SECONDS)(instructor_reviews),
        name="instructor-reviews",
    ),
    path(
        "department/<slug:department_code>",
        cache_page(MONTH_IN_SECONDS)(department_reviews),
        name="department-reviews",
    ),
    path(
        "course/<slug:course_code>/<slug:instructor_id>",
        cache_page(MONTH_IN_SECONDS)(instructor_for_course_reviews),
        name="course-history",
    ),
<<<<<<< HEAD
    path(
        "autocomplete",
        cache_page(DAY_IN_SECONDS)(autocomplete),
        name="review-autocomplete",
    ),
=======
    path("autocomplete", cache_page(MONTH_IN_SECONDS)(autocomplete), name="review-autocomplete"),
>>>>>>> 9f54efdf
]<|MERGE_RESOLUTION|>--- conflicted
+++ resolved
@@ -41,13 +41,5 @@
         cache_page(MONTH_IN_SECONDS)(instructor_for_course_reviews),
         name="course-history",
     ),
-<<<<<<< HEAD
-    path(
-        "autocomplete",
-        cache_page(DAY_IN_SECONDS)(autocomplete),
-        name="review-autocomplete",
-    ),
-=======
     path("autocomplete", cache_page(MONTH_IN_SECONDS)(autocomplete), name="review-autocomplete"),
->>>>>>> 9f54efdf
 ]