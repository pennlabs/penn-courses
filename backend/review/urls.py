<<<<<<< HEAD
from django.urls import path
from django.views.decorators.cache import cache_page

from review.views import (
    autocomplete,
    course_plots,
    course_reviews,
    department_reviews,
    instructor_for_course_reviews,
    instructor_reviews,
    handle_vote,
    get_comment_children,
    CommentList,
    CommentViewSet
)


HOUR_IN_SECONDS = 60 * 60
DAY_IN_SECONDS = HOUR_IN_SECONDS * 24
MONTH_IN_SECONDS = DAY_IN_SECONDS * 30

urlpatterns = [
    path(
        "course/<slug:course_code>",
        cache_page(MONTH_IN_SECONDS)(course_reviews),
        name="course-reviews",
    ),
    path(
        "course_plots/<slug:course_code>",
        cache_page(DAY_IN_SECONDS)(course_plots),
        name="course-plots",
    ),
    path(
        "instructor/<slug:instructor_id>",
        cache_page(MONTH_IN_SECONDS)(instructor_reviews),
        name="instructor-reviews",
    ),
    path(
        "department/<slug:department_code>",
        cache_page(MONTH_IN_SECONDS)(department_reviews),
        name="department-reviews",
    ),
    path(
        "course/<slug:course_code>/<slug:instructor_id>",
        cache_page(MONTH_IN_SECONDS)(instructor_for_course_reviews),
        name="course-history",
    ),
    path("autocomplete", cache_page(MONTH_IN_SECONDS)(autocomplete), name="review-autocomplete"),
    path(
        "<slug:semester>/course_comments/<slug:course_code>",
        CommentList.as_view(),
        name="course-comments"
    ),
    path(
        "comment/vote/",
        handle_vote,
        name="comment-vote"
    ),
    path(
        "comment/<slug:pk>",
        CommentViewSet.as_view(actions={'get': 'retrieve', "delete": "destroy", "put": "update"}),
        name="comment"
    ),
    path(
        "comment/children/<slug:pk>",
        get_comment_children,
        name="comment-children"
    ),
    path(
        "comment",
        CommentViewSet.as_view(actions={"post": "create"}),
        name="comment"
    )
]
=======
from django.urls import path
from django.views.decorators.cache import cache_page

from review.views import (
    autocomplete,
    course_plots,
    course_reviews,
    department_reviews,
    instructor_for_course_reviews,
    instructor_reviews,
)


HOUR_IN_SECONDS = 60 * 60
DAY_IN_SECONDS = HOUR_IN_SECONDS * 24
MONTH_IN_SECONDS = DAY_IN_SECONDS * 30

urlpatterns = [
    path(
        "course/<slug:course_code>",
        course_reviews,
        name="course-reviews",
    ),
    path(
        "course_plots/<slug:course_code>",
        cache_page(DAY_IN_SECONDS)(course_plots),
        name="course-plots",
    ),
    path(
        "instructor/<slug:instructor_id>",
        cache_page(MONTH_IN_SECONDS)(instructor_reviews),
        name="instructor-reviews",
    ),
    path(
        "department/<slug:department_code>",
        cache_page(MONTH_IN_SECONDS)(department_reviews),
        name="department-reviews",
    ),
    path(
        "course/<slug:course_code>/<slug:instructor_id>",
        cache_page(MONTH_IN_SECONDS)(instructor_for_course_reviews),
        name="course-history",
    ),
    path("autocomplete", cache_page(MONTH_IN_SECONDS)(autocomplete), name="review-autocomplete"),
]
>>>>>>> 323f5366
<|MERGE_RESOLUTION|>--- conflicted
+++ resolved
@@ -1,122 +1,74 @@
-<<<<<<< HEAD
-from django.urls import path
-from django.views.decorators.cache import cache_page
-
-from review.views import (
-    autocomplete,
-    course_plots,
-    course_reviews,
-    department_reviews,
-    instructor_for_course_reviews,
-    instructor_reviews,
-    handle_vote,
-    get_comment_children,
-    CommentList,
-    CommentViewSet
-)
-
-
-HOUR_IN_SECONDS = 60 * 60
-DAY_IN_SECONDS = HOUR_IN_SECONDS * 24
-MONTH_IN_SECONDS = DAY_IN_SECONDS * 30
-
-urlpatterns = [
-    path(
-        "course/<slug:course_code>",
-        cache_page(MONTH_IN_SECONDS)(course_reviews),
-        name="course-reviews",
-    ),
-    path(
-        "course_plots/<slug:course_code>",
-        cache_page(DAY_IN_SECONDS)(course_plots),
-        name="course-plots",
-    ),
-    path(
-        "instructor/<slug:instructor_id>",
-        cache_page(MONTH_IN_SECONDS)(instructor_reviews),
-        name="instructor-reviews",
-    ),
-    path(
-        "department/<slug:department_code>",
-        cache_page(MONTH_IN_SECONDS)(department_reviews),
-        name="department-reviews",
-    ),
-    path(
-        "course/<slug:course_code>/<slug:instructor_id>",
-        cache_page(MONTH_IN_SECONDS)(instructor_for_course_reviews),
-        name="course-history",
-    ),
-    path("autocomplete", cache_page(MONTH_IN_SECONDS)(autocomplete), name="review-autocomplete"),
-    path(
-        "<slug:semester>/course_comments/<slug:course_code>",
-        CommentList.as_view(),
-        name="course-comments"
-    ),
-    path(
-        "comment/vote/",
-        handle_vote,
-        name="comment-vote"
-    ),
-    path(
-        "comment/<slug:pk>",
-        CommentViewSet.as_view(actions={'get': 'retrieve', "delete": "destroy", "put": "update"}),
-        name="comment"
-    ),
-    path(
-        "comment/children/<slug:pk>",
-        get_comment_children,
-        name="comment-children"
-    ),
-    path(
-        "comment",
-        CommentViewSet.as_view(actions={"post": "create"}),
-        name="comment"
-    )
-]
-=======
-from django.urls import path
-from django.views.decorators.cache import cache_page
-
-from review.views import (
-    autocomplete,
-    course_plots,
-    course_reviews,
-    department_reviews,
-    instructor_for_course_reviews,
-    instructor_reviews,
-)
-
-
-HOUR_IN_SECONDS = 60 * 60
-DAY_IN_SECONDS = HOUR_IN_SECONDS * 24
-MONTH_IN_SECONDS = DAY_IN_SECONDS * 30
-
-urlpatterns = [
-    path(
-        "course/<slug:course_code>",
-        course_reviews,
-        name="course-reviews",
-    ),
-    path(
-        "course_plots/<slug:course_code>",
-        cache_page(DAY_IN_SECONDS)(course_plots),
-        name="course-plots",
-    ),
-    path(
-        "instructor/<slug:instructor_id>",
-        cache_page(MONTH_IN_SECONDS)(instructor_reviews),
-        name="instructor-reviews",
-    ),
-    path(
-        "department/<slug:department_code>",
-        cache_page(MONTH_IN_SECONDS)(department_reviews),
-        name="department-reviews",
-    ),
-    path(
-        "course/<slug:course_code>/<slug:instructor_id>",
-        cache_page(MONTH_IN_SECONDS)(instructor_for_course_reviews),
-        name="course-history",
-    ),
-    path("autocomplete", cache_page(MONTH_IN_SECONDS)(autocomplete), name="review-autocomplete"),
-]
->>>>>>> 323f5366
+from django.urls import path
+from django.views.decorators.cache import cache_page
+
+from review.views import (
+    autocomplete,
+    course_plots,
+    course_reviews,
+    department_reviews,
+    instructor_for_course_reviews,
+    instructor_reviews,
+    handle_vote,
+    get_comment_children,
+    CommentList,
+    CommentViewSet
+)
+
+
+HOUR_IN_SECONDS = 60 * 60
+DAY_IN_SECONDS = HOUR_IN_SECONDS * 24
+MONTH_IN_SECONDS = DAY_IN_SECONDS * 30
+
+urlpatterns = [
+    path(
+        "course/<slug:course_code>",
+        course_reviews,
+        name="course-reviews",
+    ),
+    path(
+        "course_plots/<slug:course_code>",
+        cache_page(DAY_IN_SECONDS)(course_plots),
+        name="course-plots",
+    ),
+    path(
+        "instructor/<slug:instructor_id>",
+        cache_page(MONTH_IN_SECONDS)(instructor_reviews),
+        name="instructor-reviews",
+    ),
+    path(
+        "department/<slug:department_code>",
+        cache_page(MONTH_IN_SECONDS)(department_reviews),
+        name="department-reviews",
+    ),
+    path(
+        "course/<slug:course_code>/<slug:instructor_id>",
+        cache_page(MONTH_IN_SECONDS)(instructor_for_course_reviews),
+        name="course-history",
+    ),
+    path("autocomplete", cache_page(MONTH_IN_SECONDS)(autocomplete), name="review-autocomplete"),
+    path(
+        "<slug:semester>/course_comments/<slug:course_code>",
+        CommentList.as_view(),
+        name="course-comments"
+    ),
+    path(
+        "comment/vote/",
+        handle_vote,
+        name="comment-vote"
+    ),
+    path(
+        "comment/<slug:pk>",
+        CommentViewSet.as_view(actions={'get': 'retrieve', "delete": "destroy", "put": "update"}),
+        name="comment"
+    ),
+    path(
+        "comment/children/<slug:pk>",
+        get_comment_children,
+        name="comment-children"
+    ),
+    path(
+        "comment",
+        CommentViewSet.as_view(actions={"post": "create"}),
+        name="comment"
+    )
+]