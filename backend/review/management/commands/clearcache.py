<<<<<<< HEAD
import logging

import redis
from django.conf import settings
from django.core.cache import cache
from django.core.management import BaseCommand


def clear_cache():
    # If we are not using redis as the cache backend, then we can delete everything from the cache.
    if (
        settings.CACHES is None
        or settings.CACHES.get("default").get("BACKEND") != "django_redis.cache.RedisCache"
    ):
        cache.clear()
        return -1

    # If redis is the cache backend, then we need to be careful to only delete django cache entries,
    # since celery also uses redis as a message broker backend.
    r = redis.Redis.from_url(settings.REDIS_URL)
    del_count = 0
    for key in r.scan_iter("*views.decorators.cache*"):
        r.delete(key)
        del_count += 1
    return del_count


class Command(BaseCommand):
    def handle(self, *args, **options):
        root_logger = logging.getLogger("")
        root_logger.setLevel(logging.DEBUG)

        del_count = clear_cache()
        print(f"{del_count if del_count >=0 else 'all'} cache entries removed.")
=======
import logging

import redis
from django.conf import settings
from django.core.cache import cache
from django.core.management import BaseCommand

from PennCourses.settings.base import CACHE_PREFIX


def clear_cache():
    # If we are not using redis as the cache backend, then we can delete everything from the cache.
    if (
        settings.CACHES is None
        or settings.CACHES.get("default").get("BACKEND") != "django_redis.cache.RedisCache"
    ):
        cache.clear()
        return -1

    # If redis is the cache backend, then we need to be careful to only delete django cache entries,
    # since celery also uses redis as a message broker backend.
    r = redis.Redis.from_url(settings.REDIS_URL)
    del_count = 0
    for key in r.scan_iter("*views.decorators.cache*"):
        r.delete(key)
        del_count += 1
    for key in r.scan_iter(f"*{CACHE_PREFIX}*"):
        r.delete(key)
        del_count += 1
    return del_count


class Command(BaseCommand):
    def handle(self, *args, **options):
        root_logger = logging.getLogger("")
        root_logger.setLevel(logging.DEBUG)

        del_count = clear_cache()
        print(f"{del_count if del_count >=0 else 'all'} cache entries removed.")
>>>>>>> 323f5366
<|MERGE_RESOLUTION|>--- conflicted
+++ resolved
@@ -1,39 +1,3 @@
-<<<<<<< HEAD
-import logging
-
-import redis
-from django.conf import settings
-from django.core.cache import cache
-from django.core.management import BaseCommand
-
-
-def clear_cache():
-    # If we are not using redis as the cache backend, then we can delete everything from the cache.
-    if (
-        settings.CACHES is None
-        or settings.CACHES.get("default").get("BACKEND") != "django_redis.cache.RedisCache"
-    ):
-        cache.clear()
-        return -1
-
-    # If redis is the cache backend, then we need to be careful to only delete django cache entries,
-    # since celery also uses redis as a message broker backend.
-    r = redis.Redis.from_url(settings.REDIS_URL)
-    del_count = 0
-    for key in r.scan_iter("*views.decorators.cache*"):
-        r.delete(key)
-        del_count += 1
-    return del_count
-
-
-class Command(BaseCommand):
-    def handle(self, *args, **options):
-        root_logger = logging.getLogger("")
-        root_logger.setLevel(logging.DEBUG)
-
-        del_count = clear_cache()
-        print(f"{del_count if del_count >=0 else 'all'} cache entries removed.")
-=======
 import logging
 
 import redis
@@ -72,5 +36,4 @@
         root_logger.setLevel(logging.DEBUG)
 
         del_count = clear_cache()
-        print(f"{del_count if del_count >=0 else 'all'} cache entries removed.")
->>>>>>> 323f5366
+        print(f"{del_count if del_count >=0 else 'all'} cache entries removed.")