--- conflicted
+++ resolved
@@ -3,15 +3,12 @@
 from django.urls import reverse
 from options.models import Option
 from rest_framework.test import APIClient
-<<<<<<< HEAD
 from tests.courses.util import (
     create_mock_async_class,
     create_mock_data,
     create_mock_data_days,
     create_mock_data_multiple_meetings,
 )
-=======
->>>>>>> 90565203
 
 from alert.models import AddDropPeriod
 from courses.models import Instructor, Requirement
