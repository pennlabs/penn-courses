--- conflicted
+++ resolved
@@ -1,4 +1,3 @@
-<<<<<<< HEAD
 import json
 from unittest.mock import patch
 
@@ -866,7 +865,7 @@
     def test_schedule_dne(self):
         response = self.client.get("/api/plan/schedules/1000/")
         self.assertEqual(response.status_code, 404)
-        self.assertEqual(response.data["detail"], "Not found.")
+        self.assertEqual(response.data["detail"].code, "not_found")
 
     def test_name_already_exists(self):
         create_mock_data_with_reviews("CIS-121-001", TEST_SEMESTER, 2)
@@ -1224,1232 +1223,4 @@
             if schedule["name"] == PATH_REGISTRATION_SCHEDULE_NAME:
                 path_schedule = schedule
         self.assertEqual(len(path_schedule["sections"]), 1)
-        self.assertEqual(path_schedule["sections"][0]["id"], "CIS-120-001")
-=======
-import json
-from unittest.mock import patch
-
-from django.contrib.auth import get_user_model
-from django.db.models.signals import post_save
-from django.test import TestCase
-from options.models import Option
-from rest_framework.test import APIClient
-
-from alert.models import AddDropPeriod
-from courses.util import get_average_reviews, invalidate_current_semester_cache
-from PennCourses.settings.base import PATH_REGISTRATION_SCHEDULE_NAME
-from plan.models import Schedule
-from tests.courses.util import create_mock_data_with_reviews
-
-
-User = get_user_model()
-
-TEST_SEMESTER = "2019C"
-TEST_SEMESTER_PATH = "201930"
-
-
-def set_semester():
-    post_save.disconnect(
-        receiver=invalidate_current_semester_cache,
-        sender=Option,
-        dispatch_uid="invalidate_current_semester_cache",
-    )
-    Option(key="SEMESTER", value=TEST_SEMESTER, value_type="TXT").save()
-    AddDropPeriod(semester=TEST_SEMESTER).save()
-
-
-class ScheduleTest(TestCase):
-    def setUp(self):
-        set_semester()
-        _, self.cis120, self.cis120_reviews = create_mock_data_with_reviews(
-            "CIS-120-001", TEST_SEMESTER, 2
-        )
-        self.s = Schedule(
-            person=User.objects.create_user(
-                username="jacob", email="jacob@example.com", password="top_secret"
-            ),
-            semester=TEST_SEMESTER,
-            name="My Test Schedule",
-        )
-        self.s.save()
-        self.s.sections.set([self.cis120])
-        self.client = APIClient()
-        self.client.login(username="jacob", password="top_secret")
-
-    def check_serialized_section(self, serialized_section, section, reviews, consider_review_data):
-        self.assertEqual(section.full_code, serialized_section.get("id"))
-        self.assertEqual(section.status, serialized_section.get("status"))
-        self.assertEqual(section.activity, serialized_section.get("activity"))
-        self.assertEqual(section.credits, serialized_section.get("credits"))
-        self.assertEqual(section.semester, serialized_section.get("semester"))
-
-        if consider_review_data:
-            fields = ["course_quality", "instructor_quality", "difficulty", "work_required"]
-            for field in fields:
-                expected = get_average_reviews(reviews, field)
-                actual = serialized_section.get(field)
-                self.assertAlmostEqual(expected, actual, 3)
-
-    def test_semester_not_set(self):
-        Option.objects.filter(key="SEMESTER").delete()
-        response = self.client.get("/api/plan/schedules/")
-        self.assertEqual(500, response.status_code)
-        self.assertTrue("SEMESTER" in response.data["detail"])
-
-    def test_get_schedule(self):
-        response = self.client.get("/api/plan/schedules/")
-        self.assertEqual(200, response.status_code)
-        self.assertEqual(1, len(response.data))
-        self.assertEqual(response.data[0]["name"], "My Test Schedule")
-        self.assertEqual(response.data[0]["semester"], TEST_SEMESTER)
-        self.assertEqual(len(response.data[0]["sections"]), 1)
-        self.check_serialized_section(
-            response.data[0]["sections"][0], self.cis120, self.cis120_reviews, True
-        )
-
-    def test_create_schedule(self):
-        _, cis121, cis121_reviews = create_mock_data_with_reviews("CIS-121-001", TEST_SEMESTER, 2)
-        _, cis160, cis160_reviews = create_mock_data_with_reviews("CIS-160-001", TEST_SEMESTER, 2)
-        response = self.client.post(
-            "/api/plan/schedules/",
-            json.dumps(
-                {
-                    "semester": TEST_SEMESTER,
-                    "name": "New Test Schedule",
-                    "sections": [
-                        {"id": "CIS-121-001", "semester": TEST_SEMESTER},
-                        {"id": "CIS-160-001", "semester": TEST_SEMESTER},
-                    ],
-                }
-            ),
-            content_type="application/json",
-        )
-        self.assertEqual(response.status_code, 201)
-        response = self.client.get("/api/plan/schedules/")
-        self.assertEqual(200, response.status_code)
-        self.assertEqual(2, len(response.data))
-        self.assertEquals(sum([d["name"] == "New Test Schedule" for d in response.data]), 1)
-        for d in response.data:
-            if d["name"] == "New Test Schedule":
-                sched = d
-                break
-        self.assertEqual(sched["semester"], TEST_SEMESTER)
-        self.assertEqual(len(sched["sections"]), 2)
-        self.assertEquals(1, sum([s["id"] == "CIS-121-001" for s in sched["sections"]]))
-        self.assertEquals(1, sum([s["id"] == "CIS-160-001" for s in sched["sections"]]))
-        for s in sched["sections"]:
-            if s["id"] == "CIS-121-001":
-                section_cis121 = s
-            if s["id"] == "CIS-160-001":
-                section_cis160 = s
-        self.check_serialized_section(section_cis121, cis121, cis121_reviews, True)
-        self.check_serialized_section(section_cis160, cis160, cis160_reviews, True)
-
-    def test_create_schedule_path_semesters(self):
-        _, cis121, cis121_reviews = create_mock_data_with_reviews("CIS-121-001", TEST_SEMESTER, 2)
-        _, cis160, cis160_reviews = create_mock_data_with_reviews("CIS-160-001", TEST_SEMESTER, 2)
-        response = self.client.post(
-            "/api/plan/schedules/",
-            json.dumps(
-                {
-                    "semester": TEST_SEMESTER_PATH,
-                    "name": "New Test Schedule",
-                    "sections": [
-                        {"id": "CIS-121-001", "semester": TEST_SEMESTER_PATH},
-                        {"id": "CIS-160-001", "semester": TEST_SEMESTER_PATH},
-                    ],
-                }
-            ),
-            content_type="application/json",
-        )
-        self.assertEqual(response.status_code, 201)
-        response = self.client.get("/api/plan/schedules/")
-        self.assertEqual(200, response.status_code)
-        self.assertEqual(2, len(response.data))
-        self.assertEquals(sum([d["name"] == "New Test Schedule" for d in response.data]), 1)
-        for d in response.data:
-            if d["name"] == "New Test Schedule":
-                sched = d
-                break
-        self.assertEqual(sched["semester"], TEST_SEMESTER)
-        self.assertEqual(len(sched["sections"]), 2)
-        self.assertEquals(1, sum([s["id"] == "CIS-121-001" for s in sched["sections"]]))
-        self.assertEquals(1, sum([s["id"] == "CIS-160-001" for s in sched["sections"]]))
-        for s in sched["sections"]:
-            if s["id"] == "CIS-121-001":
-                section_cis121 = s
-            if s["id"] == "CIS-160-001":
-                section_cis160 = s
-        self.check_serialized_section(section_cis121, cis121, cis121_reviews, True)
-        self.check_serialized_section(section_cis160, cis160, cis160_reviews, True)
-
-    def test_create_schedule_no_semester(self):
-        _, cis121, cis121_reviews = create_mock_data_with_reviews("CIS-121-001", TEST_SEMESTER, 2)
-        _, cis160, cis160_reviews = create_mock_data_with_reviews("CIS-160-001", TEST_SEMESTER, 2)
-        response = self.client.post(
-            "/api/plan/schedules/",
-            json.dumps(
-                {
-                    "name": "New Test Schedule",
-                    "sections": [
-                        {"id": "CIS-121-001", "semester": TEST_SEMESTER},
-                        {"id": "CIS-160-001", "semester": TEST_SEMESTER},
-                    ],
-                }
-            ),
-            content_type="application/json",
-        )
-        self.assertEqual(201, response.status_code)
-        response = self.client.get("/api/plan/schedules/")
-        self.assertEqual(200, response.status_code)
-        self.assertEqual(2, len(response.data))
-        self.assertEquals(sum([d["name"] == "New Test Schedule" for d in response.data]), 1)
-        for d in response.data:
-            if d["name"] == "New Test Schedule":
-                sched = d
-                break
-        self.assertEqual(sched["semester"], TEST_SEMESTER)
-        self.assertEqual(len(sched["sections"]), 2)
-        self.assertEquals(1, sum([s["id"] == "CIS-121-001" for s in sched["sections"]]))
-        self.assertEquals(1, sum([s["id"] == "CIS-160-001" for s in sched["sections"]]))
-        for s in sched["sections"]:
-            if s["id"] == "CIS-121-001":
-                section_cis121 = s
-            if s["id"] == "CIS-160-001":
-                section_cis160 = s
-        self.check_serialized_section(section_cis121, cis121, cis121_reviews, True)
-        self.check_serialized_section(section_cis160, cis160, cis160_reviews, True)
-        response = self.client.get("/api/plan/schedules/" + str(self.s.id + 1) + "/")
-        self.assertEqual(200, response.status_code)
-        self.assertEqual(response.data["name"], "New Test Schedule")
-        self.assertEqual(response.data["semester"], TEST_SEMESTER)
-        self.check_serialized_section(response.data["sections"][0], cis121, cis121_reviews, True)
-        self.check_serialized_section(response.data["sections"][1], cis160, cis160_reviews, True)
-
-    def test_create_schedule_no_section_semesters(self):
-        _, cis121, cis121_reviews = create_mock_data_with_reviews("CIS-121-001", TEST_SEMESTER, 2)
-        _, cis160, cis160_reviews = create_mock_data_with_reviews("CIS-160-001", TEST_SEMESTER, 2)
-        response = self.client.post(
-            "/api/plan/schedules/",
-            json.dumps(
-                {
-                    "name": "New Test Schedule",
-                    "semester": TEST_SEMESTER,
-                    "sections": [
-                        {"id": "CIS-121-001"},
-                        {"id": "CIS-160-001"},
-                    ],
-                }
-            ),
-            content_type="application/json",
-        )
-        self.assertEqual(201, response.status_code)
-        response = self.client.get("/api/plan/schedules/")
-        self.assertEqual(200, response.status_code)
-        self.assertEqual(2, len(response.data))
-        self.assertEquals(sum([d["name"] == "New Test Schedule" for d in response.data]), 1)
-        for d in response.data:
-            if d["name"] == "New Test Schedule":
-                sched = d
-                break
-        self.assertEqual(sched["semester"], TEST_SEMESTER)
-        self.assertEqual(len(sched["sections"]), 2)
-        self.assertEquals(1, sum([s["id"] == "CIS-121-001" for s in sched["sections"]]))
-        self.assertEquals(1, sum([s["id"] == "CIS-160-001" for s in sched["sections"]]))
-        for s in sched["sections"]:
-            if s["id"] == "CIS-121-001":
-                section_cis121 = s
-            if s["id"] == "CIS-160-001":
-                section_cis160 = s
-        self.check_serialized_section(section_cis121, cis121, cis121_reviews, True)
-        self.check_serialized_section(section_cis160, cis160, cis160_reviews, True)
-        response = self.client.get("/api/plan/schedules/" + str(self.s.id + 1) + "/")
-        self.assertEqual(200, response.status_code)
-        self.assertEqual(response.data["name"], "New Test Schedule")
-        self.assertEqual(response.data["semester"], TEST_SEMESTER)
-        self.check_serialized_section(response.data["sections"][0], cis121, cis121_reviews, True)
-        self.check_serialized_section(response.data["sections"][1], cis160, cis160_reviews, True)
-
-    def test_create_schedule_default_semester(self):
-        _, cis121, cis121_reviews = create_mock_data_with_reviews("CIS-121-001", TEST_SEMESTER, 2)
-        _, cis160, cis160_reviews = create_mock_data_with_reviews("CIS-160-001", TEST_SEMESTER, 2)
-        response = self.client.post(
-            "/api/plan/schedules/",
-            json.dumps(
-                {
-                    "name": "New Test Schedule",
-                    "sections": [
-                        {"id": "CIS-121-001"},
-                        {"id": "CIS-160-001"},
-                    ],
-                }
-            ),
-            content_type="application/json",
-        )
-        self.assertEqual(201, response.status_code)
-        response = self.client.get("/api/plan/schedules/")
-        self.assertEqual(200, response.status_code)
-        self.assertEqual(2, len(response.data))
-        self.assertEquals(sum([d["name"] == "New Test Schedule" for d in response.data]), 1)
-        for d in response.data:
-            if d["name"] == "New Test Schedule":
-                sched = d
-                break
-        self.assertEqual(sched["semester"], TEST_SEMESTER)
-        self.assertEqual(len(sched["sections"]), 2)
-        self.assertEquals(1, sum([s["id"] == "CIS-121-001" for s in sched["sections"]]))
-        self.assertEquals(1, sum([s["id"] == "CIS-160-001" for s in sched["sections"]]))
-        for s in sched["sections"]:
-            if s["id"] == "CIS-121-001":
-                section_cis121 = s
-            if s["id"] == "CIS-160-001":
-                section_cis160 = s
-        self.check_serialized_section(section_cis121, cis121, cis121_reviews, True)
-        self.check_serialized_section(section_cis160, cis160, cis160_reviews, True)
-        response = self.client.get("/api/plan/schedules/" + str(self.s.id + 1) + "/")
-        self.assertEqual(200, response.status_code)
-        self.assertEqual(response.data["name"], "New Test Schedule")
-        self.assertEqual(response.data["semester"], TEST_SEMESTER)
-        self.check_serialized_section(response.data["sections"][0], cis121, cis121_reviews, True)
-        self.check_serialized_section(response.data["sections"][1], cis160, cis160_reviews, True)
-
-    def test_update_schedule_no_semester(self):
-        _, cis121, cis121_reviews = create_mock_data_with_reviews("CIS-121-001", TEST_SEMESTER, 2)
-        _, cis160, cis160_reviews = create_mock_data_with_reviews("CIS-160-001", TEST_SEMESTER, 2)
-        response = self.client.put(
-            "/api/plan/schedules/" + str(self.s.id) + "/",
-            json.dumps(
-                {
-                    "name": "New Test Schedule",
-                    "sections": [
-                        {"id": "CIS-121-001", "semester": TEST_SEMESTER},
-                        {"id": "CIS-160-001", "semester": TEST_SEMESTER},
-                    ],
-                }
-            ),
-            content_type="application/json",
-        )
-        self.assertEqual(response.status_code, 200)
-        response = self.client.get("/api/plan/schedules/")
-        self.assertEqual(200, response.status_code)
-        self.assertEqual(1, len(response.data))
-        self.assertEqual(response.data[0]["name"], "New Test Schedule")
-        self.assertEqual(response.data[0]["semester"], TEST_SEMESTER)
-        self.assertEqual(len(response.data[0]["sections"]), 2)
-        self.assertEquals(1, sum([s["id"] == "CIS-121-001" for s in response.data[0]["sections"]]))
-        self.assertEquals(1, sum([s["id"] == "CIS-160-001" for s in response.data[0]["sections"]]))
-        for s in response.data[0]["sections"]:
-            if s["id"] == "CIS-121-001":
-                section_cis121 = s
-            if s["id"] == "CIS-160-001":
-                section_cis160 = s
-        self.check_serialized_section(section_cis121, cis121, cis121_reviews, True)
-        self.check_serialized_section(section_cis160, cis160, cis160_reviews, True)
-        response = self.client.get("/api/plan/schedules/" + str(self.s.id) + "/")
-        self.assertEqual(200, response.status_code)
-        self.assertEqual(response.data["name"], "New Test Schedule")
-        self.assertEqual(response.data["semester"], TEST_SEMESTER)
-        self.assertEquals(1, sum([s["id"] == "CIS-121-001" for s in response.data["sections"]]))
-        self.assertEquals(1, sum([s["id"] == "CIS-160-001" for s in response.data["sections"]]))
-        for s in response.data["sections"]:
-            if s["id"] == "CIS-121-001":
-                section_cis121 = s
-            if s["id"] == "CIS-160-001":
-                section_cis160 = s
-        self.check_serialized_section(section_cis121, cis121, cis121_reviews, True)
-        self.check_serialized_section(section_cis160, cis160, cis160_reviews, True)
-
-    def test_update_schedule_no_section_semesters(self):
-        _, cis121, cis121_reviews = create_mock_data_with_reviews("CIS-121-001", TEST_SEMESTER, 2)
-        _, cis160, cis160_reviews = create_mock_data_with_reviews("CIS-160-001", TEST_SEMESTER, 2)
-        response = self.client.put(
-            "/api/plan/schedules/" + str(self.s.id) + "/",
-            json.dumps(
-                {
-                    "name": "New Test Schedule",
-                    "semester": TEST_SEMESTER,
-                    "sections": [
-                        {"id": "CIS-121-001"},
-                        {"id": "CIS-160-001"},
-                    ],
-                }
-            ),
-            content_type="application/json",
-        )
-        self.assertEqual(response.status_code, 200)
-        response = self.client.get("/api/plan/schedules/")
-        self.assertEqual(200, response.status_code)
-        self.assertEqual(1, len(response.data))
-        self.assertEqual(response.data[0]["name"], "New Test Schedule")
-        self.assertEqual(response.data[0]["semester"], TEST_SEMESTER)
-        self.assertEqual(len(response.data[0]["sections"]), 2)
-        self.assertEquals(1, sum([s["id"] == "CIS-121-001" for s in response.data[0]["sections"]]))
-        self.assertEquals(1, sum([s["id"] == "CIS-160-001" for s in response.data[0]["sections"]]))
-        for s in response.data[0]["sections"]:
-            if s["id"] == "CIS-121-001":
-                section_cis121 = s
-            if s["id"] == "CIS-160-001":
-                section_cis160 = s
-        self.check_serialized_section(section_cis121, cis121, cis121_reviews, True)
-        self.check_serialized_section(section_cis160, cis160, cis160_reviews, True)
-        response = self.client.get("/api/plan/schedules/" + str(self.s.id) + "/")
-        self.assertEqual(200, response.status_code)
-        self.assertEqual(response.data["name"], "New Test Schedule")
-        self.assertEqual(response.data["semester"], TEST_SEMESTER)
-        self.assertEquals(1, sum([s["id"] == "CIS-121-001" for s in response.data["sections"]]))
-        self.assertEquals(1, sum([s["id"] == "CIS-160-001" for s in response.data["sections"]]))
-        for s in response.data["sections"]:
-            if s["id"] == "CIS-121-001":
-                section_cis121 = s
-            if s["id"] == "CIS-160-001":
-                section_cis160 = s
-        self.check_serialized_section(section_cis121, cis121, cis121_reviews, True)
-        self.check_serialized_section(section_cis160, cis160, cis160_reviews, True)
-
-    def test_update_schedule_default_semester(self):
-        _, cis121, cis121_reviews = create_mock_data_with_reviews("CIS-121-001", TEST_SEMESTER, 2)
-        _, cis160, cis160_reviews = create_mock_data_with_reviews("CIS-160-001", TEST_SEMESTER, 2)
-        response = self.client.put(
-            "/api/plan/schedules/" + str(self.s.id) + "/",
-            json.dumps(
-                {
-                    "name": "New Test Schedule",
-                    "sections": [
-                        {"id": "CIS-121-001"},
-                        {"id": "CIS-160-001"},
-                    ],
-                }
-            ),
-            content_type="application/json",
-        )
-        self.assertEqual(response.status_code, 200)
-        response = self.client.get("/api/plan/schedules/")
-        self.assertEqual(200, response.status_code)
-        self.assertEqual(1, len(response.data))
-        self.assertEqual(response.data[0]["name"], "New Test Schedule")
-        self.assertEqual(response.data[0]["semester"], TEST_SEMESTER)
-        self.assertEqual(len(response.data[0]["sections"]), 2)
-        self.assertEquals(1, sum([s["id"] == "CIS-121-001" for s in response.data[0]["sections"]]))
-        self.assertEquals(1, sum([s["id"] == "CIS-160-001" for s in response.data[0]["sections"]]))
-        for s in response.data[0]["sections"]:
-            if s["id"] == "CIS-121-001":
-                section_cis121 = s
-            if s["id"] == "CIS-160-001":
-                section_cis160 = s
-        self.check_serialized_section(section_cis121, cis121, cis121_reviews, True)
-        self.check_serialized_section(section_cis160, cis160, cis160_reviews, True)
-        response = self.client.get("/api/plan/schedules/" + str(self.s.id) + "/")
-        self.assertEqual(200, response.status_code)
-        self.assertEqual(response.data["name"], "New Test Schedule")
-        self.assertEqual(response.data["semester"], TEST_SEMESTER)
-        self.assertEquals(1, sum([s["id"] == "CIS-121-001" for s in response.data["sections"]]))
-        self.assertEquals(1, sum([s["id"] == "CIS-160-001" for s in response.data["sections"]]))
-        for s in response.data["sections"]:
-            if s["id"] == "CIS-121-001":
-                section_cis121 = s
-            if s["id"] == "CIS-160-001":
-                section_cis160 = s
-        self.check_serialized_section(section_cis121, cis121, cis121_reviews, True)
-        self.check_serialized_section(section_cis160, cis160, cis160_reviews, True)
-
-    def test_update_schedule_path_semesters(self):
-        _, cis121, cis121_reviews = create_mock_data_with_reviews("CIS-121-001", TEST_SEMESTER, 2)
-        _, cis160, cis160_reviews = create_mock_data_with_reviews("CIS-160-001", TEST_SEMESTER, 2)
-        response = self.client.put(
-            "/api/plan/schedules/" + str(self.s.id) + "/",
-            json.dumps(
-                {
-                    "name": "New Test Schedule",
-                    "semester": TEST_SEMESTER_PATH,
-                    "sections": [
-                        {"id": "CIS-121-001", "semester": TEST_SEMESTER},
-                        {"id": "CIS-160-001", "semester": TEST_SEMESTER_PATH},
-                    ],
-                }
-            ),
-            content_type="application/json",
-        )
-        self.assertEqual(response.status_code, 200)
-        response = self.client.get("/api/plan/schedules/")
-        self.assertEqual(200, response.status_code)
-        self.assertEqual(1, len(response.data))
-        self.assertEqual(response.data[0]["name"], "New Test Schedule")
-        self.assertEqual(response.data[0]["semester"], TEST_SEMESTER)
-        self.assertEqual(len(response.data[0]["sections"]), 2)
-        self.assertEquals(1, sum([s["id"] == "CIS-121-001" for s in response.data[0]["sections"]]))
-        self.assertEquals(1, sum([s["id"] == "CIS-160-001" for s in response.data[0]["sections"]]))
-        for s in response.data[0]["sections"]:
-            if s["id"] == "CIS-121-001":
-                section_cis121 = s
-            if s["id"] == "CIS-160-001":
-                section_cis160 = s
-        self.check_serialized_section(section_cis121, cis121, cis121_reviews, True)
-        self.check_serialized_section(section_cis160, cis160, cis160_reviews, True)
-        response = self.client.get("/api/plan/schedules/" + str(self.s.id) + "/")
-        self.assertEqual(200, response.status_code)
-        self.assertEqual(response.data["name"], "New Test Schedule")
-        self.assertEqual(response.data["semester"], TEST_SEMESTER)
-        self.assertEquals(1, sum([s["id"] == "CIS-121-001" for s in response.data["sections"]]))
-        self.assertEquals(1, sum([s["id"] == "CIS-160-001" for s in response.data["sections"]]))
-        for s in response.data["sections"]:
-            if s["id"] == "CIS-121-001":
-                section_cis121 = s
-            if s["id"] == "CIS-160-001":
-                section_cis160 = s
-        self.check_serialized_section(section_cis121, cis121, cis121_reviews, True)
-        self.check_serialized_section(section_cis160, cis160, cis160_reviews, True)
-
-    def test_create_schedule_meetings(self):
-        _, cis121, cis121_reviews = create_mock_data_with_reviews("CIS-121-001", TEST_SEMESTER, 2)
-        _, cis160, cis160_reviews = create_mock_data_with_reviews("CIS-160-001", TEST_SEMESTER, 2)
-        response = self.client.post(
-            "/api/plan/schedules/",
-            json.dumps(
-                {
-                    "semester": TEST_SEMESTER,
-                    "name": "New Test Schedule",
-                    "meetings": [
-                        {"id": "CIS-121-001", "semester": TEST_SEMESTER},
-                        {"id": "CIS-160-001", "semester": TEST_SEMESTER},
-                    ],
-                }
-            ),
-            content_type="application/json",
-        )
-        self.assertEqual(response.status_code, 201)
-        response = self.client.get("/api/plan/schedules/")
-        self.assertEqual(200, response.status_code)
-        self.assertEqual(2, len(response.data))
-        self.assertEquals(sum([d["name"] == "New Test Schedule" for d in response.data]), 1)
-        for d in response.data:
-            if d["name"] == "New Test Schedule":
-                sched = d
-                break
-        self.assertEqual(sched["semester"], TEST_SEMESTER)
-        self.assertEqual(len(sched["sections"]), 2)
-        self.assertEquals(1, sum([s["id"] == "CIS-121-001" for s in sched["sections"]]))
-        self.assertEquals(1, sum([s["id"] == "CIS-160-001" for s in sched["sections"]]))
-        for s in sched["sections"]:
-            if s["id"] == "CIS-121-001":
-                section_cis121 = s
-            if s["id"] == "CIS-160-001":
-                section_cis160 = s
-        self.check_serialized_section(section_cis121, cis121, cis121_reviews, True)
-        self.check_serialized_section(section_cis160, cis160, cis160_reviews, True)
-
-    def test_create_schedule_crns(self):
-        _, cis121, cis121_reviews = create_mock_data_with_reviews("CIS-121-001", TEST_SEMESTER, 2)
-        _, cis160, cis160_reviews = create_mock_data_with_reviews("CIS-160-001", TEST_SEMESTER, 2)
-        response = self.client.post(
-            "/api/plan/schedules/",
-            json.dumps(
-                {
-                    "semester": TEST_SEMESTER,
-                    "name": "New Test Schedule",
-                    "sections": [
-                        {"id": cis121.crn, "semester": TEST_SEMESTER},
-                        {"id": cis160.crn, "semester": TEST_SEMESTER},
-                    ],
-                }
-            ),
-            content_type="application/json",
-        )
-        self.assertEqual(response.status_code, 201)
-        response = self.client.get("/api/plan/schedules/")
-        self.assertEqual(200, response.status_code)
-        self.assertEqual(2, len(response.data))
-        self.assertEquals(sum([d["name"] == "New Test Schedule" for d in response.data]), 1)
-        for d in response.data:
-            if d["name"] == "New Test Schedule":
-                sched = d
-                break
-        self.assertEqual(sched["semester"], TEST_SEMESTER)
-        self.assertEqual(len(sched["sections"]), 2)
-        self.assertEquals(1, sum([s["id"] == "CIS-121-001" for s in sched["sections"]]))
-        self.assertEquals(1, sum([s["id"] == "CIS-160-001" for s in sched["sections"]]))
-        for s in sched["sections"]:
-            if s["id"] == "CIS-121-001":
-                section_cis121 = s
-            if s["id"] == "CIS-160-001":
-                section_cis160 = s
-        self.check_serialized_section(section_cis121, cis121, cis121_reviews, True)
-        self.check_serialized_section(section_cis160, cis160, cis160_reviews, True)
-
-    def test_update_schedule_crns(self):
-        _, cis121, cis121_reviews = create_mock_data_with_reviews("CIS-121-001", TEST_SEMESTER, 2)
-        _, cis160, cis160_reviews = create_mock_data_with_reviews("CIS-160-001", TEST_SEMESTER, 2)
-        response = self.client.put(
-            "/api/plan/schedules/" + str(self.s.id) + "/",
-            json.dumps(
-                {
-                    "name": "New Test Schedule",
-                    "sections": [
-                        {"id": cis121.crn, "semester": TEST_SEMESTER},
-                        {"id": cis160.crn, "semester": TEST_SEMESTER},
-                    ],
-                }
-            ),
-            content_type="application/json",
-        )
-        self.assertEqual(response.status_code, 200)
-        response = self.client.get("/api/plan/schedules/")
-        self.assertEqual(200, response.status_code)
-        self.assertEqual(1, len(response.data))
-        self.assertEqual(response.data[0]["name"], "New Test Schedule")
-        self.assertEqual(response.data[0]["semester"], TEST_SEMESTER)
-        self.assertEqual(len(response.data[0]["sections"]), 2)
-        self.assertEquals(1, sum([s["id"] == "CIS-121-001" for s in response.data[0]["sections"]]))
-        self.assertEquals(1, sum([s["id"] == "CIS-160-001" for s in response.data[0]["sections"]]))
-        for s in response.data[0]["sections"]:
-            if s["id"] == "CIS-121-001":
-                section_cis121 = s
-            if s["id"] == "CIS-160-001":
-                section_cis160 = s
-        self.check_serialized_section(section_cis121, cis121, cis121_reviews, True)
-        self.check_serialized_section(section_cis160, cis160, cis160_reviews, True)
-        response = self.client.get("/api/plan/schedules/" + str(self.s.id) + "/")
-        self.assertEqual(200, response.status_code)
-        self.assertEqual(response.data["name"], "New Test Schedule")
-        self.assertEqual(response.data["semester"], TEST_SEMESTER)
-        self.assertEquals(1, sum([s["id"] == "CIS-121-001" for s in response.data["sections"]]))
-        self.assertEquals(1, sum([s["id"] == "CIS-160-001" for s in response.data["sections"]]))
-        for s in response.data["sections"]:
-            if s["id"] == "CIS-121-001":
-                section_cis121 = s
-            if s["id"] == "CIS-160-001":
-                section_cis160 = s
-        self.check_serialized_section(section_cis121, cis121, cis121_reviews, True)
-        self.check_serialized_section(section_cis160, cis160, cis160_reviews, True)
-
-    def test_update_schedule_specific(self):
-        _, cis121, cis121_reviews = create_mock_data_with_reviews("CIS-121-001", TEST_SEMESTER, 2)
-        _, cis160, cis160_reviews = create_mock_data_with_reviews("CIS-160-001", TEST_SEMESTER, 2)
-        response = self.client.put(
-            "/api/plan/schedules/" + str(self.s.id) + "/",
-            json.dumps(
-                {
-                    "semester": TEST_SEMESTER,
-                    "name": "New Test Schedule",
-                    "sections": [
-                        {"id": "CIS-121-001", "semester": TEST_SEMESTER},
-                        {"id": "CIS-160-001", "semester": TEST_SEMESTER},
-                    ],
-                }
-            ),
-            content_type="application/json",
-        )
-        self.assertEqual(response.status_code, 200)
-        response = self.client.get("/api/plan/schedules/")
-        self.assertEqual(200, response.status_code)
-        self.assertEqual(1, len(response.data))
-        self.assertEquals(sum([d["name"] == "New Test Schedule" for d in response.data]), 1)
-        for d in response.data:
-            if d["name"] == "New Test Schedule":
-                sched = d
-                break
-        self.assertEqual(sched["semester"], TEST_SEMESTER)
-        self.assertEqual(len(sched["sections"]), 2)
-        self.assertEquals(1, sum([s["id"] == "CIS-121-001" for s in sched["sections"]]))
-        self.assertEquals(1, sum([s["id"] == "CIS-160-001" for s in sched["sections"]]))
-        for s in sched["sections"]:
-            if s["id"] == "CIS-121-001":
-                section_cis121 = s
-            if s["id"] == "CIS-160-001":
-                section_cis160 = s
-        self.check_serialized_section(section_cis121, cis121, cis121_reviews, True)
-        self.check_serialized_section(section_cis160, cis160, cis160_reviews, True)
-        response = self.client.get("/api/plan/schedules/" + str(self.s.id) + "/")
-        self.assertEqual(200, response.status_code)
-        self.assertEqual(response.data["name"], "New Test Schedule")
-        self.assertEqual(response.data["semester"], TEST_SEMESTER)
-        self.assertEqual(len(response.data["sections"]), 2)
-        self.assertEquals(1, sum([s["id"] == "CIS-121-001" for s in response.data["sections"]]))
-        self.assertEquals(1, sum([s["id"] == "CIS-160-001" for s in response.data["sections"]]))
-        for s in response.data["sections"]:
-            if s["id"] == "CIS-121-001":
-                section_cis121 = s
-            if s["id"] == "CIS-160-001":
-                section_cis160 = s
-        self.check_serialized_section(section_cis121, cis121, cis121_reviews, True)
-        self.check_serialized_section(section_cis160, cis160, cis160_reviews, True)
-
-    def test_update_schedule_specific_meetings(self):
-        _, cis121, cis121_reviews = create_mock_data_with_reviews("CIS-121-001", TEST_SEMESTER, 2)
-        _, cis160, cis160_reviews = create_mock_data_with_reviews("CIS-160-001", TEST_SEMESTER, 2)
-        response = self.client.put(
-            "/api/plan/schedules/" + str(self.s.id) + "/",
-            json.dumps(
-                {
-                    "semester": TEST_SEMESTER,
-                    "name": "New Test Schedule",
-                    "meetings": [
-                        {"id": "CIS-121-001", "semester": TEST_SEMESTER},
-                        {"id": "CIS-160-001", "semester": TEST_SEMESTER},
-                    ],
-                }
-            ),
-            content_type="application/json",
-        )
-        self.assertEqual(response.status_code, 200)
-        response = self.client.get("/api/plan/schedules/")
-        self.assertEqual(200, response.status_code)
-        self.assertEqual(1, len(response.data))
-        self.assertEquals(sum([d["name"] == "New Test Schedule" for d in response.data]), 1)
-        for d in response.data:
-            if d["name"] == "New Test Schedule":
-                sched = d
-                break
-        self.assertEqual(sched["semester"], TEST_SEMESTER)
-        self.assertEqual(len(sched["sections"]), 2)
-        self.assertEquals(1, sum([s["id"] == "CIS-121-001" for s in sched["sections"]]))
-        self.assertEquals(1, sum([s["id"] == "CIS-160-001" for s in sched["sections"]]))
-        for s in sched["sections"]:
-            if s["id"] == "CIS-121-001":
-                section_cis121 = s
-            if s["id"] == "CIS-160-001":
-                section_cis160 = s
-        self.check_serialized_section(section_cis121, cis121, cis121_reviews, True)
-        self.check_serialized_section(section_cis160, cis160, cis160_reviews, True)
-        response = self.client.get("/api/plan/schedules/" + str(self.s.id) + "/")
-        self.assertEqual(200, response.status_code)
-        self.assertEqual(response.data["name"], "New Test Schedule")
-        self.assertEqual(response.data["semester"], TEST_SEMESTER)
-        self.assertEqual(len(response.data["sections"]), 2)
-        self.assertEquals(1, sum([s["id"] == "CIS-121-001" for s in response.data["sections"]]))
-        self.assertEquals(1, sum([s["id"] == "CIS-160-001" for s in response.data["sections"]]))
-        for s in response.data["sections"]:
-            if s["id"] == "CIS-121-001":
-                section_cis121 = s
-            if s["id"] == "CIS-160-001":
-                section_cis160 = s
-        self.check_serialized_section(section_cis121, cis121, cis121_reviews, True)
-        self.check_serialized_section(section_cis160, cis160, cis160_reviews, True)
-
-    def test_update_schedule_specific_same_name(self):
-        _, cis121, cis121_reviews = create_mock_data_with_reviews("CIS-121-001", TEST_SEMESTER, 2)
-        _, cis160, cis160_reviews = create_mock_data_with_reviews("CIS-160-001", TEST_SEMESTER, 2)
-        response = self.client.put(
-            "/api/plan/schedules/" + str(self.s.id) + "/",
-            json.dumps(
-                {
-                    "semester": TEST_SEMESTER,
-                    "name": "My Test Schedule",
-                    "sections": [
-                        {"id": "CIS-121-001", "semester": TEST_SEMESTER},
-                        {"id": "CIS-160-001", "semester": TEST_SEMESTER},
-                    ],
-                }
-            ),
-            content_type="application/json",
-        )
-        self.assertEqual(response.status_code, 200)
-        response = self.client.get("/api/plan/schedules/")
-        self.assertEqual(200, response.status_code)
-        self.assertEqual(1, len(response.data))
-        self.assertEqual(response.data[0]["name"], "My Test Schedule")
-        self.assertEqual(response.data[0]["semester"], TEST_SEMESTER)
-        self.assertEqual(len(response.data[0]["sections"]), 2)
-        self.assertEquals(1, sum([s["id"] == "CIS-121-001" for s in response.data[0]["sections"]]))
-        self.assertEquals(1, sum([s["id"] == "CIS-160-001" for s in response.data[0]["sections"]]))
-        for s in response.data[0]["sections"]:
-            if s["id"] == "CIS-121-001":
-                section_cis121 = s
-            if s["id"] == "CIS-160-001":
-                section_cis160 = s
-        self.check_serialized_section(section_cis121, cis121, cis121_reviews, True)
-        self.check_serialized_section(section_cis160, cis160, cis160_reviews, True)
-        response = self.client.get("/api/plan/schedules/" + str(self.s.id) + "/")
-        self.assertEqual(200, response.status_code)
-        self.assertEqual(response.data["name"], "My Test Schedule")
-        self.assertEqual(response.data["semester"], TEST_SEMESTER)
-        self.assertEqual(len(response.data["sections"]), 2)
-        self.assertEquals(1, sum([s["id"] == "CIS-121-001" for s in response.data["sections"]]))
-        self.assertEquals(1, sum([s["id"] == "CIS-160-001" for s in response.data["sections"]]))
-        for s in response.data["sections"]:
-            if s["id"] == "CIS-121-001":
-                section_cis121 = s
-            if s["id"] == "CIS-160-001":
-                section_cis160 = s
-        self.check_serialized_section(section_cis121, cis121, cis121_reviews, True)
-        self.check_serialized_section(section_cis160, cis160, cis160_reviews, True)
-
-    def test_update_schedule_general(self):
-        _, cis121, cis121_reviews = create_mock_data_with_reviews("CIS-121-001", TEST_SEMESTER, 2)
-        _, cis160, cis160_reviews = create_mock_data_with_reviews("CIS-160-001", TEST_SEMESTER, 2)
-        response = self.client.post(
-            "/api/plan/schedules/",
-            json.dumps(
-                {
-                    "id": str(self.s.id),
-                    "semester": TEST_SEMESTER,
-                    "name": "New Test Schedule",
-                    "sections": [
-                        {"id": "CIS-121-001", "semester": TEST_SEMESTER},
-                        {"id": "CIS-160-001", "semester": TEST_SEMESTER},
-                    ],
-                }
-            ),
-            content_type="application/json",
-        )
-        self.assertEqual(response.status_code, 200)
-        response = self.client.get("/api/plan/schedules/")
-        self.assertEqual(200, response.status_code)
-        self.assertEqual(1, len(response.data))
-        self.assertEqual(response.data[0]["name"], "New Test Schedule")
-        self.assertEqual(response.data[0]["semester"], TEST_SEMESTER)
-        self.assertEqual(len(response.data[0]["sections"]), 2)
-        self.assertEquals(1, sum([s["id"] == "CIS-121-001" for s in response.data[0]["sections"]]))
-        self.assertEquals(1, sum([s["id"] == "CIS-160-001" for s in response.data[0]["sections"]]))
-        for s in response.data[0]["sections"]:
-            if s["id"] == "CIS-121-001":
-                section_cis121 = s
-            if s["id"] == "CIS-160-001":
-                section_cis160 = s
-        self.check_serialized_section(section_cis121, cis121, cis121_reviews, True)
-        self.check_serialized_section(section_cis160, cis160, cis160_reviews, True)
-
-    def test_update_schedule_general_same_name(self):
-        _, cis160, cis160_reviews = create_mock_data_with_reviews("CIS-160-001", TEST_SEMESTER, 2)
-        response = self.client.post(
-            "/api/plan/schedules/",
-            json.dumps(
-                {
-                    "id": str(self.s.id),
-                    "semester": TEST_SEMESTER,
-                    "name": "My Test Schedule",
-                    "sections": [
-                        {"id": "CIS-120-001", "semester": TEST_SEMESTER},
-                        {"id": "CIS-160-001", "semester": TEST_SEMESTER},
-                    ],
-                }
-            ),
-            content_type="application/json",
-        )
-        self.assertEqual(response.status_code, 200)
-        response = self.client.get("/api/plan/schedules/")
-        self.assertEqual(200, response.status_code)
-        self.assertEqual(1, len(response.data))
-        self.assertEqual(response.data[0]["name"], "My Test Schedule")
-        self.assertEqual(response.data[0]["semester"], TEST_SEMESTER)
-        self.assertEqual(2, len(response.data[0]["sections"]))
-        self.assertEquals(1, sum([s["id"] == "CIS-120-001" for s in response.data[0]["sections"]]))
-        self.assertEquals(1, sum([s["id"] == "CIS-160-001" for s in response.data[0]["sections"]]))
-        for s in response.data[0]["sections"]:
-            if s["id"] == "CIS-120-001":
-                section_cis120 = s
-            if s["id"] == "CIS-160-001":
-                section_cis160 = s
-        self.check_serialized_section(section_cis120, self.cis120, self.cis120_reviews, True)
-        self.check_serialized_section(section_cis160, cis160, cis160_reviews, True)
-
-    def test_delete(self):
-        response = self.client.delete("/api/plan/schedules/" + str(self.s.id) + "/")
-        self.assertEqual(response.status_code, 204)
-        response = self.client.get("/api/plan/schedules/")
-        self.assertEqual(200, response.status_code)
-        self.assertEqual(0, len(response.data))
-
-    def test_semesters_not_uniform(self):
-        create_mock_data_with_reviews("CIS-121-001", "1739C", 2)
-        create_mock_data_with_reviews("CIS-160-001", TEST_SEMESTER, 2)
-        response = self.client.post(
-            "/api/plan/schedules/",
-            json.dumps(
-                {
-                    "semester": TEST_SEMESTER,
-                    "name": "New Test Schedule",
-                    "sections": [
-                        {"id": "CIS-121-001", "semester": "1739C"},
-                        {"id": "CIS-160-001", "semester": TEST_SEMESTER},
-                    ],
-                }
-            ),
-            content_type="application/json",
-        )
-        self.assertEqual(response.status_code, 400)
-        self.assertIn("semester", response.data["detail"])
-
-    def test_semesters_not_uniform_update(self):
-        create_mock_data_with_reviews("CIS-121-001", "1739C", 2)
-        create_mock_data_with_reviews("CIS-160-001", TEST_SEMESTER, 2)
-        response = self.client.post(
-            "/api/plan/schedules/",
-            json.dumps(
-                {
-                    "id": str(self.s.id),
-                    "semester": TEST_SEMESTER,
-                    "name": "New Test Schedule",
-                    "sections": [
-                        {"id": "CIS-121-001", "semester": "1739C"},
-                        {"id": "CIS-160-001", "semester": TEST_SEMESTER},
-                    ],
-                }
-            ),
-            content_type="application/json",
-        )
-        self.assertEqual(response.status_code, 400)
-        self.assertIn("semester", response.data["detail"])
-
-    def test_schedule_dne(self):
-        response = self.client.get("/api/plan/schedules/1000/")
-        self.assertEqual(response.status_code, 404)
-        self.assertEqual(response.data["detail"].code, "not_found")
-
-    def test_name_already_exists(self):
-        create_mock_data_with_reviews("CIS-121-001", TEST_SEMESTER, 2)
-        create_mock_data_with_reviews("CIS-160-001", TEST_SEMESTER, 2)
-        response = self.client.post(
-            "/api/plan/schedules/",
-            json.dumps(
-                {
-                    "semester": TEST_SEMESTER,
-                    "name": "My Test Schedule",
-                    "sections": [
-                        {"id": "CIS-121-001", "semester": TEST_SEMESTER},
-                        {"id": "CIS-160-001", "semester": TEST_SEMESTER},
-                    ],
-                }
-            ),
-            content_type="application/json",
-        )
-        self.assertEqual(400, response.status_code)
-
-    def test_section_dne_one(self):
-        create_mock_data_with_reviews("CIS-160-001", TEST_SEMESTER, 2)
-        response = self.client.post(
-            "/api/plan/schedules/",
-            json.dumps(
-                {
-                    "semester": TEST_SEMESTER,
-                    "name": "New Test Schedule",
-                    "sections": [
-                        {"id": "CIS-121-001", "semester": TEST_SEMESTER},
-                        {"id": "CIS-160-001", "semester": TEST_SEMESTER},
-                    ],
-                }
-            ),
-            content_type="application/json",
-        )
-        self.assertEqual(response.status_code, 400)
-        self.assertEqual(response.data["detail"], "One or more sections not found in database.")
-
-    def test_section_dne_all(self):
-        response = self.client.post(
-            "/api/plan/schedules/",
-            json.dumps(
-                {
-                    "semester": TEST_SEMESTER,
-                    "name": "New Test Schedule",
-                    "sections": [
-                        {"id": "CIS-121-001", "semester": TEST_SEMESTER},
-                        {"id": "CIS-160-001", "semester": TEST_SEMESTER},
-                    ],
-                }
-            ),
-            content_type="application/json",
-        )
-        self.assertEqual(response.status_code, 400)
-        self.assertEqual(response.data["detail"], "One or more sections not found in database.")
-
-    def test_user_not_logged_in(self):
-        client2 = APIClient()
-        response = client2.post(
-            "/api/plan/schedules/",
-            json.dumps(
-                {
-                    "semester": TEST_SEMESTER,
-                    "name": "New Test Schedule",
-                    "sections": [
-                        {"id": "CIS-121-001", "semester": TEST_SEMESTER},
-                        {"id": "CIS-160-001", "semester": TEST_SEMESTER},
-                    ],
-                }
-            ),
-            content_type="application/json",
-        )
-        self.assertEqual(403, response.status_code)
-        response = client2.get("/api/plan/schedules/")
-        self.assertEqual(403, response.status_code)
-        response = client2.put(
-            "/api/plan/schedules/" + str(self.s.id) + "/",
-            json.dumps(
-                {
-                    "semester": TEST_SEMESTER,
-                    "name": "New Test Schedule",
-                    "meetings": [
-                        {"id": "CIS-121-001", "semester": TEST_SEMESTER},
-                        {"id": "CIS-160-001", "semester": TEST_SEMESTER},
-                    ],
-                }
-            ),
-            content_type="application/json",
-        )
-        self.assertEqual(403, response.status_code)
-
-    def test_user_cant_access_other_users_schedule(self):
-        User.objects.create_user(
-            username="charley", email="charley@example.com", password="top_secret"
-        )
-        client2 = APIClient()
-        client2.login(username="charley", password="top_secret")
-        response = client2.post(
-            "/api/plan/schedules/",
-            json.dumps(
-                {
-                    "id": str(self.s.id),
-                    "semester": TEST_SEMESTER,
-                    "name": "New Test Schedule",
-                    "sections": [
-                        {"id": "CIS-121-001", "semester": TEST_SEMESTER},
-                        {"id": "CIS-160-001", "semester": TEST_SEMESTER},
-                    ],
-                }
-            ),
-            content_type="application/json",
-        )
-        self.assertEqual(403, response.status_code)
-        response = client2.put(
-            "/api/plan/schedules/" + str(self.s.id) + "/",
-            json.dumps(
-                {
-                    "semester": TEST_SEMESTER,
-                    "name": "New Test Schedule",
-                    "meetings": [
-                        {"id": "CIS-121-001", "semester": TEST_SEMESTER},
-                        {"id": "CIS-160-001", "semester": TEST_SEMESTER},
-                    ],
-                }
-            ),
-            content_type="application/json",
-        )
-        self.assertEqual(403, response.status_code)
-        response = client2.get("/api/plan/schedules/")
-        self.assertEqual(200, response.status_code)
-        self.assertEqual(0, len(response.data))
-
-    def test_create_schedule_no_semester_no_courses(self):
-        response = self.client.post(
-            "/api/plan/schedules/",
-            json.dumps({"name": "New Test Schedule", "sections": []}),
-            content_type="application/json",
-        )
-        self.assertEqual(201, response.status_code)
-        response = self.client.get("/api/plan/schedules/")
-        self.assertEqual(200, response.status_code)
-        self.assertEqual(2, len(response.data))
-        self.assertEqual(response.data[1]["name"], "New Test Schedule")
-        self.assertEqual(response.data[1]["semester"], TEST_SEMESTER)
-        self.assertEqual(len(response.data[1]["sections"]), 0)
-        response = self.client.get("/api/plan/schedules/" + str(self.s.id + 1) + "/")
-        self.assertEqual(200, response.status_code)
-        self.assertEqual(response.data["name"], "New Test Schedule")
-        self.assertEqual(response.data["semester"], TEST_SEMESTER)
-        self.assertEqual(len(response.data["sections"]), 0)
-
-    def test_update_schedule_no_semester_no_courses(self):
-        response = self.client.put(
-            "/api/plan/schedules/" + str(self.s.id) + "/",
-            json.dumps({"name": "New Test Schedule", "sections": []}),
-            content_type="application/json",
-        )
-        self.assertEqual(response.status_code, 200)
-        response = self.client.get("/api/plan/schedules/")
-        self.assertEqual(200, response.status_code)
-        self.assertEqual(1, len(response.data))
-        self.assertEqual(response.data[0]["name"], "New Test Schedule")
-        self.assertEqual(response.data[0]["semester"], TEST_SEMESTER)
-        self.assertEqual(len(response.data[0]["sections"]), 0)
-        response = self.client.get("/api/plan/schedules/" + str(self.s.id) + "/")
-        self.assertEqual(200, response.status_code)
-        self.assertEqual(response.data["name"], "New Test Schedule")
-        self.assertEqual(response.data["semester"], TEST_SEMESTER)
-        self.assertEqual(len(response.data["sections"]), 0)
-
-    def test_create_path_registration_schedule_403(self):
-        response = self.client.post(
-            "/api/plan/schedules/",
-            json.dumps(
-                {
-                    "semester": TEST_SEMESTER,
-                    "name": PATH_REGISTRATION_SCHEDULE_NAME,
-                    "sections": [
-                        {"id": "CIS-121-001", "semester": TEST_SEMESTER},
-                        {"id": "CIS-160-001", "semester": TEST_SEMESTER},
-                    ],
-                }
-            ),
-            content_type="application/json",
-        )
-        self.assertEqual(response.status_code, 403)
-        self.assertEqual(
-            response.data["detail"],
-            "You cannot create/update/delete a schedule with the name "
-            + PATH_REGISTRATION_SCHEDULE_NAME,
-        )
-
-    def test_update_to_path_registration_schedule_403(self):
-        response = self.client.put(
-            f"/api/plan/schedules/{self.s.id}/",
-            json.dumps({"name": PATH_REGISTRATION_SCHEDULE_NAME, "sections": []}),
-            content_type="application/json",
-        )
-        self.assertEqual(response.status_code, 403)
-        self.assertEqual(
-            response.data["detail"],
-            "You cannot create/update/delete a schedule with the name "
-            + PATH_REGISTRATION_SCHEDULE_NAME,
-        )
-
-    def test_update_from_path_registration_schedule_403(self):
-        path_schedule = Schedule.objects.create(
-            name=PATH_REGISTRATION_SCHEDULE_NAME, person=self.s.person, semester=TEST_SEMESTER
-        )
-        response = self.client.put(
-            f"/api/plan/schedules/{path_schedule.id}/",
-            json.dumps({"name": "Not Path Registration", "sections": []}),
-            content_type="application/json",
-        )
-        self.assertEqual(response.status_code, 403)
-        self.assertEqual(
-            response.data["detail"],
-            "You cannot create/update/delete a schedule with the name "
-            + PATH_REGISTRATION_SCHEDULE_NAME,
-        )
-
-    def test_delete_path_registration_schedule_403(self):
-        path_schedule = Schedule.objects.create(
-            name=PATH_REGISTRATION_SCHEDULE_NAME, person=self.s.person, semester=TEST_SEMESTER
-        )
-        response = self.client.delete(f"/api/plan/schedules/{path_schedule.id}/")
-        self.assertEqual(response.status_code, 403)
-        self.assertEqual(
-            response.data["detail"],
-            "You cannot create/update/delete a schedule with the name "
-            + PATH_REGISTRATION_SCHEDULE_NAME,
-        )
-
-    def platform_introspect_response(self):
-        # Build a response from platform's introspect route
-        # (for mocking platform IPC auth for Path Registration schedule updating)
-        return {
-            "exp": 1123,
-            "user": {
-                "pennid": self.s.person.id,
-                "first_name": "first",
-                "last_name": "last",
-                "username": "abc",
-                "email": "test@test.com",
-                "affiliation": [],
-                "user_permissions": [],
-                "groups": ["student", "member"],
-                "token": {
-                    "access_token": "abc",
-                    "refresh_token": "123",
-                    "expires_in": 100,
-                },
-            },
-        }
-
-    @patch("accounts.authentication.requests.post")
-    def test_update_from_path_nonexistent_schedule(self, mock_request):
-        mock_request.return_value.status_code = 200
-        mock_request.return_value.json = self.platform_introspect_response
-        response = self.client.get("/api/plan/schedules/")
-        self.assertEqual(response.status_code, 200)
-        self.assertEqual(len(response.data), 1)
-        response = APIClient(enforce_csrf_checks=True).put(
-            "/api/plan/schedules/path/",
-            json.dumps(
-                {
-                    "name": PATH_REGISTRATION_SCHEDULE_NAME,
-                    "sections": [{"id": "CIS-120-001", "semester": TEST_SEMESTER}],
-                }
-            ),
-            content_type="application/json",
-            HTTP_AUTHORIZATION="Bearer abc",
-        )
-        self.assertEqual(response.status_code, 200)
-        response = self.client.get("/api/plan/schedules/")
-        self.assertEqual(response.status_code, 200)
-        self.assertEqual(len(response.data), 2)
-        self.assertEqual(
-            sum([d["name"] == PATH_REGISTRATION_SCHEDULE_NAME for d in response.data]), 1
-        )
-        for schedule in response.data:
-            if schedule["name"] == PATH_REGISTRATION_SCHEDULE_NAME:
-                path_schedule = schedule
-        self.assertEqual(len(path_schedule["sections"]), 1)
-        self.assertEqual(path_schedule["sections"][0]["id"], "CIS-120-001")
-
-    @patch("accounts.authentication.requests.post")
-    def test_update_from_path(self, mock_request):
-        mock_request.return_value.status_code = 200
-        mock_request.return_value.json = self.platform_introspect_response
-        response = self.client.get("/api/plan/schedules/")
-        self.assertEqual(response.status_code, 200)
-        self.assertEqual(len(response.data), 1)
-        Schedule.objects.create(
-            name=PATH_REGISTRATION_SCHEDULE_NAME, person=self.s.person, semester=TEST_SEMESTER
-        )
-        response = self.client.get("/api/plan/schedules/")
-        self.assertEqual(response.status_code, 200)
-        self.assertEqual(len(response.data), 2)
-        response = APIClient(enforce_csrf_checks=True).put(
-            "/api/plan/schedules/path/",
-            json.dumps(
-                {
-                    "name": PATH_REGISTRATION_SCHEDULE_NAME,
-                    "sections": [{"id": "CIS-120-001", "semester": TEST_SEMESTER}],
-                }
-            ),
-            content_type="application/json",
-            HTTP_AUTHORIZATION="Bearer abc",
-        )
-        self.assertEqual(response.status_code, 200)
-        response = self.client.get("/api/plan/schedules/")
-        self.assertEqual(response.status_code, 200)
-        self.assertEqual(len(response.data), 2)
-        self.assertEqual(
-            sum([d["name"] == PATH_REGISTRATION_SCHEDULE_NAME for d in response.data]), 1
-        )
-        for schedule in response.data:
-            if schedule["name"] == PATH_REGISTRATION_SCHEDULE_NAME:
-                path_schedule = schedule
-        self.assertEqual(len(path_schedule["sections"]), 1)
-        self.assertEqual(path_schedule["sections"][0]["id"], "CIS-120-001")
-
-    @patch("accounts.authentication.requests.post")
-    def test_update_from_path_nonexistent_sections(self, mock_request):
-        mock_request.return_value.status_code = 200
-        mock_request.return_value.json = self.platform_introspect_response
-        Schedule.objects.create(
-            name=PATH_REGISTRATION_SCHEDULE_NAME, person=self.s.person, semester=TEST_SEMESTER
-        )
-        response = APIClient(enforce_csrf_checks=True).put(
-            "/api/plan/schedules/path/",
-            json.dumps(
-                {
-                    "name": PATH_REGISTRATION_SCHEDULE_NAME,
-                    "sections": [
-                        {"id": "FAKE-120-001", "semester": TEST_SEMESTER},
-                        {"id": "CIS-120-001", "semester": TEST_SEMESTER},
-                        {"id": "FAKE-1200-001", "semester": TEST_SEMESTER},
-                    ],
-                }
-            ),
-            content_type="application/json",
-            HTTP_AUTHORIZATION="Bearer abc",
-        )
-        self.assertEqual(response.status_code, 200)
-        response = self.client.get("/api/plan/schedules/")
-        self.assertEqual(response.status_code, 200)
-        self.assertEqual(len(response.data), 2)
-        self.assertEqual(
-            sum([d["name"] == PATH_REGISTRATION_SCHEDULE_NAME for d in response.data]), 1
-        )
-        for schedule in response.data:
-            if schedule["name"] == PATH_REGISTRATION_SCHEDULE_NAME:
-                path_schedule = schedule
-        self.assertEqual(len(path_schedule["sections"]), 1)
-        self.assertEqual(path_schedule["sections"][0]["id"], "CIS-120-001")
->>>>>>> ca1f19f3
+        self.assertEqual(path_schedule["sections"][0]["id"], "CIS-120-001")