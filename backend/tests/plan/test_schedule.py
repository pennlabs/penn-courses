import json

from django.contrib.auth.models import User
from django.test import TestCase
from options.models import Option
from rest_framework.test import APIClient
from tests.courses.util import create_mock_data_with_reviews

from courses.util import get_average_reviews
from plan.models import Schedule


TEST_SEMESTER = "2019C"


def set_semester():
    Option(key="SEMESTER", value=TEST_SEMESTER, value_type="TXT").save()


class ScheduleTest(TestCase):
    def setUp(self):
        set_semester()
        _, self.cis120, self.cis120_reviews = create_mock_data_with_reviews(
            "CIS-120-001", TEST_SEMESTER, 2
        )
        self.s = Schedule(
            person=User.objects.create_user(
                username="jacob", email="jacob@example.com", password="top_secret"
            ),
            semester=TEST_SEMESTER,
            name="My Test Schedule",
        )
        self.s.save()
        self.s.sections.set([self.cis120])
        self.client = APIClient()
        self.client.login(username="jacob", password="top_secret")

    def check_serialized_section(self, serialized_section, section, reviews, consider_review_data):
        self.assertEqual(section.full_code, serialized_section.get("id"))
        self.assertEqual(section.status, serialized_section.get("status"))
        self.assertEqual(section.activity, serialized_section.get("activity"))
        self.assertEqual(section.credits, serialized_section.get("credits"))
        self.assertEqual(section.semester, serialized_section.get("semester"))

        if consider_review_data:
            fields = ["course_quality", "instructor_quality", "difficulty", "work_required"]
            for field in fields:
                expected = get_average_reviews(reviews, field)
                actual = serialized_section.get(field)
                self.assertAlmostEqual(expected, actual, 3)

<<<<<<< HEAD
=======
    def test_semester_not_set(self):
        Option.objects.filter(key="SEMESTER").delete()
        response = self.client.get("/api/plan/schedules/")
        self.assertEqual(500, response.status_code)
        self.assertTrue("SEMESTER" in response.data["detail"])

>>>>>>> b34f192c
    def test_get_schedule(self):
        response = self.client.get("/api/plan/schedules/")
        self.assertEqual(200, response.status_code)
        self.assertEqual(1, len(response.data))
        self.assertEqual(response.data[0]["name"], "My Test Schedule")
        self.assertEqual(response.data[0]["semester"], TEST_SEMESTER)
        self.assertEqual(len(response.data[0]["sections"]), 1)
        self.check_serialized_section(
            response.data[0]["sections"][0], self.cis120, self.cis120_reviews, True
        )

    def test_create_schedule(self):
        _, cis121, cis121_reviews = create_mock_data_with_reviews("CIS-121-001", TEST_SEMESTER, 2)
        _, cis160, cis160_reviews = create_mock_data_with_reviews("CIS-160-001", TEST_SEMESTER, 2)
        response = self.client.post(
            "/api/plan/schedules/",
            json.dumps(
                {
                    "semester": TEST_SEMESTER,
                    "name": "New Test Schedule",
                    "sections": [
                        {"id": "CIS-121-001", "semester": TEST_SEMESTER},
                        {"id": "CIS-160-001", "semester": TEST_SEMESTER},
                    ],
                }
            ),
            content_type="application/json",
        )
        self.assertEqual(response.status_code, 201)
        response = self.client.get("/api/plan/schedules/")
        self.assertEqual(200, response.status_code)
        self.assertEqual(2, len(response.data))
        self.assertEquals(sum([d["name"] == "New Test Schedule" for d in response.data]), 1)
        for d in response.data:
            if d["name"] == "New Test Schedule":
                sched = d
                break
        self.assertEqual(sched["semester"], TEST_SEMESTER)
        self.assertEqual(len(sched["sections"]), 2)
        self.assertEquals(1, sum([s["id"] == "CIS-121-001" for s in sched["sections"]]))
        self.assertEquals(1, sum([s["id"] == "CIS-160-001" for s in sched["sections"]]))
        for s in sched["sections"]:
            if s["id"] == "CIS-121-001":
                section_cis121 = s
            if s["id"] == "CIS-160-001":
                section_cis160 = s
        self.check_serialized_section(section_cis121, cis121, cis121_reviews, True)
        self.check_serialized_section(section_cis160, cis160, cis160_reviews, True)

    def test_create_schedule_no_semester(self):
        _, cis121, cis121_reviews = create_mock_data_with_reviews("CIS-121-001", TEST_SEMESTER, 2)
        _, cis160, cis160_reviews = create_mock_data_with_reviews("CIS-160-001", TEST_SEMESTER, 2)
        response = self.client.post(
            "/api/plan/schedules/",
            json.dumps(
                {
                    "name": "New Test Schedule",
                    "sections": [
                        {"id": "CIS-121-001", "semester": TEST_SEMESTER},
                        {"id": "CIS-160-001", "semester": TEST_SEMESTER},
                    ],
                }
            ),
            content_type="application/json",
        )
        self.assertEqual(201, response.status_code)
        response = self.client.get("/api/plan/schedules/")
        self.assertEqual(200, response.status_code)
        self.assertEqual(2, len(response.data))
        self.assertEquals(sum([d["name"] == "New Test Schedule" for d in response.data]), 1)
        for d in response.data:
            if d["name"] == "New Test Schedule":
                sched = d
                break
        self.assertEqual(sched["semester"], TEST_SEMESTER)
        self.assertEqual(len(sched["sections"]), 2)
        self.assertEquals(1, sum([s["id"] == "CIS-121-001" for s in sched["sections"]]))
        self.assertEquals(1, sum([s["id"] == "CIS-160-001" for s in sched["sections"]]))
        for s in sched["sections"]:
            if s["id"] == "CIS-121-001":
                section_cis121 = s
            if s["id"] == "CIS-160-001":
                section_cis160 = s
        self.check_serialized_section(section_cis121, cis121, cis121_reviews, True)
        self.check_serialized_section(section_cis160, cis160, cis160_reviews, True)
        response = self.client.get("/api/plan/schedules/" + str(self.s.id + 1) + "/")
        self.assertEqual(200, response.status_code)
        self.assertEqual(response.data["name"], "New Test Schedule")
        self.assertEqual(response.data["semester"], TEST_SEMESTER)
        self.check_serialized_section(response.data["sections"][0], cis121, cis121_reviews, True)
        self.check_serialized_section(response.data["sections"][1], cis160, cis160_reviews, True)

    def test_update_schedule_no_semester(self):
        _, cis121, cis121_reviews = create_mock_data_with_reviews("CIS-121-001", TEST_SEMESTER, 2)
        _, cis160, cis160_reviews = create_mock_data_with_reviews("CIS-160-001", TEST_SEMESTER, 2)
        response = self.client.put(
            "/api/plan/schedules/" + str(self.s.id) + "/",
            json.dumps(
                {
                    "name": "New Test Schedule",
                    "sections": [
                        {"id": "CIS-121-001", "semester": TEST_SEMESTER},
                        {"id": "CIS-160-001", "semester": TEST_SEMESTER},
                    ],
                }
            ),
            content_type="application/json",
        )
        self.assertEqual(response.status_code, 202)
        response = self.client.get("/api/plan/schedules/")
        self.assertEqual(200, response.status_code)
        self.assertEqual(1, len(response.data))
        self.assertEqual(response.data[0]["name"], "New Test Schedule")
        self.assertEqual(response.data[0]["semester"], TEST_SEMESTER)
        self.assertEqual(len(response.data[0]["sections"]), 2)
        self.assertEquals(1, sum([s["id"] == "CIS-121-001" for s in response.data[0]["sections"]]))
        self.assertEquals(1, sum([s["id"] == "CIS-160-001" for s in response.data[0]["sections"]]))
        for s in response.data[0]["sections"]:
            if s["id"] == "CIS-121-001":
                section_cis121 = s
            if s["id"] == "CIS-160-001":
                section_cis160 = s
        self.check_serialized_section(section_cis121, cis121, cis121_reviews, True)
        self.check_serialized_section(section_cis160, cis160, cis160_reviews, True)
        response = self.client.get("/api/plan/schedules/" + str(self.s.id) + "/")
        self.assertEqual(200, response.status_code)
        self.assertEqual(response.data["name"], "New Test Schedule")
        self.assertEqual(response.data["semester"], TEST_SEMESTER)
        self.assertEquals(1, sum([s["id"] == "CIS-121-001" for s in response.data["sections"]]))
        self.assertEquals(1, sum([s["id"] == "CIS-160-001" for s in response.data["sections"]]))
        for s in response.data["sections"]:
            if s["id"] == "CIS-121-001":
                section_cis121 = s
            if s["id"] == "CIS-160-001":
                section_cis160 = s
        self.check_serialized_section(section_cis121, cis121, cis121_reviews, True)
        self.check_serialized_section(section_cis160, cis160, cis160_reviews, True)

    def test_create_schedule_meetings(self):
        _, cis121, cis121_reviews = create_mock_data_with_reviews("CIS-121-001", TEST_SEMESTER, 2)
        _, cis160, cis160_reviews = create_mock_data_with_reviews("CIS-160-001", TEST_SEMESTER, 2)
        response = self.client.post(
            "/api/plan/schedules/",
            json.dumps(
                {
                    "semester": TEST_SEMESTER,
                    "name": "New Test Schedule",
                    "meetings": [
                        {"id": "CIS-121-001", "semester": TEST_SEMESTER},
                        {"id": "CIS-160-001", "semester": TEST_SEMESTER},
                    ],
                }
            ),
            content_type="application/json",
        )
        self.assertEqual(response.status_code, 201)
        response = self.client.get("/api/plan/schedules/")
        self.assertEqual(200, response.status_code)
        self.assertEqual(2, len(response.data))
        self.assertEquals(sum([d["name"] == "New Test Schedule" for d in response.data]), 1)
        for d in response.data:
            if d["name"] == "New Test Schedule":
                sched = d
                break
        self.assertEqual(sched["semester"], TEST_SEMESTER)
        self.assertEqual(len(sched["sections"]), 2)
        self.assertEquals(1, sum([s["id"] == "CIS-121-001" for s in sched["sections"]]))
        self.assertEquals(1, sum([s["id"] == "CIS-160-001" for s in sched["sections"]]))
        for s in sched["sections"]:
            if s["id"] == "CIS-121-001":
                section_cis121 = s
            if s["id"] == "CIS-160-001":
                section_cis160 = s
        self.check_serialized_section(section_cis121, cis121, cis121_reviews, True)
        self.check_serialized_section(section_cis160, cis160, cis160_reviews, True)

    def test_update_schedule_specific(self):
        _, cis121, cis121_reviews = create_mock_data_with_reviews("CIS-121-001", TEST_SEMESTER, 2)
        _, cis160, cis160_reviews = create_mock_data_with_reviews("CIS-160-001", TEST_SEMESTER, 2)
        response = self.client.put(
            "/api/plan/schedules/" + str(self.s.id) + "/",
            json.dumps(
                {
                    "semester": TEST_SEMESTER,
                    "name": "New Test Schedule",
                    "sections": [
                        {"id": "CIS-121-001", "semester": TEST_SEMESTER},
                        {"id": "CIS-160-001", "semester": TEST_SEMESTER},
                    ],
                }
            ),
            content_type="application/json",
        )
        self.assertEqual(response.status_code, 202)
        response = self.client.get("/api/plan/schedules/")
        self.assertEqual(200, response.status_code)
        self.assertEqual(1, len(response.data))
        self.assertEquals(sum([d["name"] == "New Test Schedule" for d in response.data]), 1)
        for d in response.data:
            if d["name"] == "New Test Schedule":
                sched = d
                break
        self.assertEqual(sched["semester"], TEST_SEMESTER)
        self.assertEqual(len(sched["sections"]), 2)
        self.assertEquals(1, sum([s["id"] == "CIS-121-001" for s in sched["sections"]]))
        self.assertEquals(1, sum([s["id"] == "CIS-160-001" for s in sched["sections"]]))
        for s in sched["sections"]:
            if s["id"] == "CIS-121-001":
                section_cis121 = s
            if s["id"] == "CIS-160-001":
                section_cis160 = s
        self.check_serialized_section(section_cis121, cis121, cis121_reviews, True)
        self.check_serialized_section(section_cis160, cis160, cis160_reviews, True)
        response = self.client.get("/api/plan/schedules/" + str(self.s.id) + "/")
        self.assertEqual(200, response.status_code)
        self.assertEqual(response.data["name"], "New Test Schedule")
        self.assertEqual(response.data["semester"], TEST_SEMESTER)
        self.assertEqual(len(response.data["sections"]), 2)
        self.assertEquals(1, sum([s["id"] == "CIS-121-001" for s in response.data["sections"]]))
        self.assertEquals(1, sum([s["id"] == "CIS-160-001" for s in response.data["sections"]]))
        for s in response.data["sections"]:
            if s["id"] == "CIS-121-001":
                section_cis121 = s
            if s["id"] == "CIS-160-001":
                section_cis160 = s
        self.check_serialized_section(section_cis121, cis121, cis121_reviews, True)
        self.check_serialized_section(section_cis160, cis160, cis160_reviews, True)

    def test_update_schedule_specific_meetings(self):
        _, cis121, cis121_reviews = create_mock_data_with_reviews("CIS-121-001", TEST_SEMESTER, 2)
        _, cis160, cis160_reviews = create_mock_data_with_reviews("CIS-160-001", TEST_SEMESTER, 2)
        response = self.client.put(
            "/api/plan/schedules/" + str(self.s.id) + "/",
            json.dumps(
                {
                    "semester": TEST_SEMESTER,
                    "name": "New Test Schedule",
                    "meetings": [
                        {"id": "CIS-121-001", "semester": TEST_SEMESTER},
                        {"id": "CIS-160-001", "semester": TEST_SEMESTER},
                    ],
                }
            ),
            content_type="application/json",
        )
        self.assertEqual(response.status_code, 202)
        response = self.client.get("/api/plan/schedules/")
        self.assertEqual(200, response.status_code)
        self.assertEqual(1, len(response.data))
        self.assertEquals(sum([d["name"] == "New Test Schedule" for d in response.data]), 1)
        for d in response.data:
            if d["name"] == "New Test Schedule":
                sched = d
                break
        self.assertEqual(sched["semester"], TEST_SEMESTER)
        self.assertEqual(len(sched["sections"]), 2)
        self.assertEquals(1, sum([s["id"] == "CIS-121-001" for s in sched["sections"]]))
        self.assertEquals(1, sum([s["id"] == "CIS-160-001" for s in sched["sections"]]))
        for s in sched["sections"]:
            if s["id"] == "CIS-121-001":
                section_cis121 = s
            if s["id"] == "CIS-160-001":
                section_cis160 = s
        self.check_serialized_section(section_cis121, cis121, cis121_reviews, True)
        self.check_serialized_section(section_cis160, cis160, cis160_reviews, True)
        response = self.client.get("/api/plan/schedules/" + str(self.s.id) + "/")
        self.assertEqual(200, response.status_code)
        self.assertEqual(response.data["name"], "New Test Schedule")
        self.assertEqual(response.data["semester"], TEST_SEMESTER)
        self.assertEqual(len(response.data["sections"]), 2)
        self.assertEquals(1, sum([s["id"] == "CIS-121-001" for s in response.data["sections"]]))
        self.assertEquals(1, sum([s["id"] == "CIS-160-001" for s in response.data["sections"]]))
        for s in response.data["sections"]:
            if s["id"] == "CIS-121-001":
                section_cis121 = s
            if s["id"] == "CIS-160-001":
                section_cis160 = s
        self.check_serialized_section(section_cis121, cis121, cis121_reviews, True)
        self.check_serialized_section(section_cis160, cis160, cis160_reviews, True)

    def test_update_schedule_specific_same_name(self):
        _, cis121, cis121_reviews = create_mock_data_with_reviews("CIS-121-001", TEST_SEMESTER, 2)
        _, cis160, cis160_reviews = create_mock_data_with_reviews("CIS-160-001", TEST_SEMESTER, 2)
        response = self.client.put(
            "/api/plan/schedules/" + str(self.s.id) + "/",
            json.dumps(
                {
                    "semester": TEST_SEMESTER,
                    "name": "My Test Schedule",
                    "sections": [
                        {"id": "CIS-121-001", "semester": TEST_SEMESTER},
                        {"id": "CIS-160-001", "semester": TEST_SEMESTER},
                    ],
                }
            ),
            content_type="application/json",
        )
        self.assertEqual(response.status_code, 202)
        response = self.client.get("/api/plan/schedules/")
        self.assertEqual(200, response.status_code)
        self.assertEqual(1, len(response.data))
        self.assertEqual(response.data[0]["name"], "My Test Schedule")
        self.assertEqual(response.data[0]["semester"], TEST_SEMESTER)
        self.assertEqual(len(response.data[0]["sections"]), 2)
        self.assertEquals(1, sum([s["id"] == "CIS-121-001" for s in response.data[0]["sections"]]))
        self.assertEquals(1, sum([s["id"] == "CIS-160-001" for s in response.data[0]["sections"]]))
        for s in response.data[0]["sections"]:
            if s["id"] == "CIS-121-001":
                section_cis121 = s
            if s["id"] == "CIS-160-001":
                section_cis160 = s
        self.check_serialized_section(section_cis121, cis121, cis121_reviews, True)
        self.check_serialized_section(section_cis160, cis160, cis160_reviews, True)
        response = self.client.get("/api/plan/schedules/" + str(self.s.id) + "/")
        self.assertEqual(200, response.status_code)
        self.assertEqual(response.data["name"], "My Test Schedule")
        self.assertEqual(response.data["semester"], TEST_SEMESTER)
        self.assertEqual(len(response.data["sections"]), 2)
        self.assertEquals(1, sum([s["id"] == "CIS-121-001" for s in response.data["sections"]]))
        self.assertEquals(1, sum([s["id"] == "CIS-160-001" for s in response.data["sections"]]))
        for s in response.data["sections"]:
            if s["id"] == "CIS-121-001":
                section_cis121 = s
            if s["id"] == "CIS-160-001":
                section_cis160 = s
        self.check_serialized_section(section_cis121, cis121, cis121_reviews, True)
        self.check_serialized_section(section_cis160, cis160, cis160_reviews, True)

    def test_update_schedule_general(self):
        _, cis121, cis121_reviews = create_mock_data_with_reviews("CIS-121-001", TEST_SEMESTER, 2)
        _, cis160, cis160_reviews = create_mock_data_with_reviews("CIS-160-001", TEST_SEMESTER, 2)
        response = self.client.post(
            "/api/plan/schedules/",
            json.dumps(
                {
                    "id": str(self.s.id),
                    "semester": TEST_SEMESTER,
                    "name": "New Test Schedule",
                    "sections": [
                        {"id": "CIS-121-001", "semester": TEST_SEMESTER},
                        {"id": "CIS-160-001", "semester": TEST_SEMESTER},
                    ],
                }
            ),
            content_type="application/json",
        )
        self.assertEqual(response.status_code, 202)
        response = self.client.get("/api/plan/schedules/")
        self.assertEqual(200, response.status_code)
        self.assertEqual(1, len(response.data))
        self.assertEqual(response.data[0]["name"], "New Test Schedule")
        self.assertEqual(response.data[0]["semester"], TEST_SEMESTER)
        self.assertEqual(len(response.data[0]["sections"]), 2)
        self.assertEquals(1, sum([s["id"] == "CIS-121-001" for s in response.data[0]["sections"]]))
        self.assertEquals(1, sum([s["id"] == "CIS-160-001" for s in response.data[0]["sections"]]))
        for s in response.data[0]["sections"]:
            if s["id"] == "CIS-121-001":
                section_cis121 = s
            if s["id"] == "CIS-160-001":
                section_cis160 = s
        self.check_serialized_section(section_cis121, cis121, cis121_reviews, True)
        self.check_serialized_section(section_cis160, cis160, cis160_reviews, True)

    def test_update_schedule_general_same_name(self):
        _, cis160, cis160_reviews = create_mock_data_with_reviews("CIS-160-001", TEST_SEMESTER, 2)
        response = self.client.post(
            "/api/plan/schedules/",
            json.dumps(
                {
                    "id": str(self.s.id),
                    "semester": TEST_SEMESTER,
                    "name": "My Test Schedule",
                    "sections": [
                        {"id": "CIS-120-001", "semester": TEST_SEMESTER},
                        {"id": "CIS-160-001", "semester": TEST_SEMESTER},
                    ],
                }
            ),
            content_type="application/json",
        )
        self.assertEqual(response.status_code, 202)
        response = self.client.get("/api/plan/schedules/")
        self.assertEqual(200, response.status_code)
        self.assertEqual(1, len(response.data))
        self.assertEqual(response.data[0]["name"], "My Test Schedule")
        self.assertEqual(response.data[0]["semester"], TEST_SEMESTER)
        self.assertEqual(2, len(response.data[0]["sections"]))
        self.assertEquals(1, sum([s["id"] == "CIS-120-001" for s in response.data[0]["sections"]]))
        self.assertEquals(1, sum([s["id"] == "CIS-160-001" for s in response.data[0]["sections"]]))
        for s in response.data[0]["sections"]:
            if s["id"] == "CIS-120-001":
                section_cis120 = s
            if s["id"] == "CIS-160-001":
                section_cis160 = s
        self.check_serialized_section(section_cis120, self.cis120, self.cis120_reviews, True)
        self.check_serialized_section(section_cis160, cis160, cis160_reviews, True)

    def test_delete(self):
        response = self.client.delete("/api/plan/schedules/" + str(self.s.id) + "/")
        self.assertEqual(response.status_code, 204)
        response = self.client.get("/api/plan/schedules/")
        self.assertEqual(200, response.status_code)
        self.assertEqual(0, len(response.data))

    def test_semesters_not_uniform(self):
        create_mock_data_with_reviews("CIS-121-001", "1739C", 2)
        create_mock_data_with_reviews("CIS-160-001", TEST_SEMESTER, 2)
        response = self.client.post(
            "/api/plan/schedules/",
            json.dumps(
                {
                    "semester": TEST_SEMESTER,
                    "name": "New Test Schedule",
                    "sections": [
                        {"id": "CIS-121-001", "semester": "1739C"},
                        {"id": "CIS-160-001", "semester": TEST_SEMESTER},
                    ],
                }
            ),
            content_type="application/json",
        )
        self.assertEqual(response.status_code, 400)
        self.assertEqual(response.data["detail"], "Semester uniformity invariant violated.")

    def test_semesters_not_uniform_update(self):
        create_mock_data_with_reviews("CIS-121-001", "1739C", 2)
        create_mock_data_with_reviews("CIS-160-001", TEST_SEMESTER, 2)
        response = self.client.post(
            "/api/plan/schedules/",
            json.dumps(
                {
                    "id": str(self.s.id),
                    "semester": TEST_SEMESTER,
                    "name": "New Test Schedule",
                    "sections": [
                        {"id": "CIS-121-001", "semester": "1739C"},
                        {"id": "CIS-160-001", "semester": TEST_SEMESTER},
                    ],
                }
            ),
            content_type="application/json",
        )
        self.assertEqual(response.status_code, 400)
        self.assertEqual(response.data["detail"], "Semester uniformity invariant violated.")

    def test_schedule_dne(self):
        response = self.client.get("/api/plan/schedules/1000/")
        self.assertEqual(response.status_code, 404)
        self.assertEqual(response.data["detail"], "Not found.")

    def test_name_already_exists(self):
        create_mock_data_with_reviews("CIS-121-001", TEST_SEMESTER, 2)
        create_mock_data_with_reviews("CIS-160-001", TEST_SEMESTER, 2)
        response = self.client.post(
            "/api/plan/schedules/",
            json.dumps(
                {
                    "semester": TEST_SEMESTER,
                    "name": "My Test Schedule",
                    "sections": [
                        {"id": "CIS-121-001", "semester": TEST_SEMESTER},
                        {"id": "CIS-160-001", "semester": TEST_SEMESTER},
                    ],
                }
            ),
            content_type="application/json",
        )
        self.assertEqual(400, response.status_code)

    def test_section_dne_one(self):
        create_mock_data_with_reviews("CIS-160-001", TEST_SEMESTER, 2)
        response = self.client.post(
            "/api/plan/schedules/",
            json.dumps(
                {
                    "semester": TEST_SEMESTER,
                    "name": "New Test Schedule",
                    "sections": [
                        {"id": "CIS-121-001", "semester": TEST_SEMESTER},
                        {"id": "CIS-160-001", "semester": TEST_SEMESTER},
                    ],
                }
            ),
            content_type="application/json",
        )
        self.assertEqual(response.status_code, 400)
        self.assertEqual(response.data["detail"], "One or more sections not found in database.")

    def test_section_dne_all(self):
        response = self.client.post(
            "/api/plan/schedules/",
            json.dumps(
                {
                    "semester": TEST_SEMESTER,
                    "name": "New Test Schedule",
                    "sections": [
                        {"id": "CIS-121-001", "semester": TEST_SEMESTER},
                        {"id": "CIS-160-001", "semester": TEST_SEMESTER},
                    ],
                }
            ),
            content_type="application/json",
        )
        self.assertEqual(response.status_code, 400)
        self.assertEqual(response.data["detail"], "One or more sections not found in database.")

    def test_user_not_logged_in(self):
        client2 = APIClient()
        response = client2.post(
            "/api/plan/schedules/",
            json.dumps(
                {
                    "semester": TEST_SEMESTER,
                    "name": "New Test Schedule",
                    "sections": [
                        {"id": "CIS-121-001", "semester": TEST_SEMESTER},
                        {"id": "CIS-160-001", "semester": TEST_SEMESTER},
                    ],
                }
            ),
            content_type="application/json",
        )
        self.assertEqual(403, response.status_code)
        response = client2.get("/api/plan/schedules/")
        self.assertEqual(403, response.status_code)
        response = client2.put(
            "/api/plan/schedules/" + str(self.s.id) + "/",
            json.dumps(
                {
                    "semester": TEST_SEMESTER,
                    "name": "New Test Schedule",
                    "meetings": [
                        {"id": "CIS-121-001", "semester": TEST_SEMESTER},
                        {"id": "CIS-160-001", "semester": TEST_SEMESTER},
                    ],
                }
            ),
            content_type="application/json",
        )
        self.assertEqual(403, response.status_code)

    def test_create_schedule_no_semester_no_courses(self):
        response = self.client.post(
            "/api/plan/schedules/",
            json.dumps({"name": "New Test Schedule", "sections": []}),
            content_type="application/json",
        )
        self.assertEqual(201, response.status_code)
        response = self.client.get("/api/plan/schedules/")
        self.assertEqual(200, response.status_code)
        self.assertEqual(2, len(response.data))
        self.assertEqual(response.data[1]["name"], "New Test Schedule")
        self.assertEqual(response.data[1]["semester"], TEST_SEMESTER)
        self.assertEqual(len(response.data[1]["sections"]), 0)
        response = self.client.get("/api/plan/schedules/" + str(self.s.id + 1) + "/")
        self.assertEqual(200, response.status_code)
        self.assertEqual(response.data["name"], "New Test Schedule")
        self.assertEqual(response.data["semester"], TEST_SEMESTER)
        self.assertEqual(len(response.data["sections"]), 0)

    def test_update_schedule_no_semester_no_courses(self):
        response = self.client.put(
            "/api/plan/schedules/" + str(self.s.id) + "/",
            json.dumps({"name": "New Test Schedule", "sections": []}),
            content_type="application/json",
        )
        self.assertEqual(response.status_code, 202)
        response = self.client.get("/api/plan/schedules/")
        self.assertEqual(200, response.status_code)
        self.assertEqual(1, len(response.data))
        self.assertEqual(response.data[0]["name"], "New Test Schedule")
        self.assertEqual(response.data[0]["semester"], TEST_SEMESTER)
        self.assertEqual(len(response.data[0]["sections"]), 0)
        response = self.client.get("/api/plan/schedules/" + str(self.s.id) + "/")
        self.assertEqual(200, response.status_code)
        self.assertEqual(response.data["name"], "New Test Schedule")
        self.assertEqual(response.data["semester"], TEST_SEMESTER)
        self.assertEqual(len(response.data["sections"]), 0)<|MERGE_RESOLUTION|>--- conflicted
+++ resolved
@@ -49,15 +49,12 @@
                 actual = serialized_section.get(field)
                 self.assertAlmostEqual(expected, actual, 3)
 
-<<<<<<< HEAD
-=======
     def test_semester_not_set(self):
         Option.objects.filter(key="SEMESTER").delete()
         response = self.client.get("/api/plan/schedules/")
         self.assertEqual(500, response.status_code)
         self.assertTrue("SEMESTER" in response.data["detail"])
 
->>>>>>> b34f192c
     def test_get_schedule(self):
         response = self.client.get("/api/plan/schedules/")
         self.assertEqual(200, response.status_code)
