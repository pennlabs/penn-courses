--- conflicted
+++ resolved
@@ -7,12 +7,6 @@
 from tests.alert.test_alert import TEST_SEMESTER, set_semester
 from tests.courses.util import create_mock_data_with_reviews
 
-<<<<<<< HEAD
-
-# # TODO: can't resolve the options.model.Option import for some reason
-# (also appears in other PCP Schedule tests)
-=======
->>>>>>> c80a76dc
 
 primary_schedule_url = "/api/plan/primary-schedules/"
 
@@ -48,16 +42,12 @@
         self.client = APIClient()
         self.client.login(username="jacobily", password="top_secret")
 
-<<<<<<< HEAD
-    #  TODO: create and test a way to remove a primary schedule for a user
-=======
         # TODO: write test cases for the following cases
         """
             - remove primary schedule (and check no other primary scheudles in the models)
                 - can't do this since we don't have a remove primary schedule feature. I think
                 it's fine that we don't have one for now.
         """
->>>>>>> c80a76dc
 
     def test_put_primary_schedule(self):
         response = self.client.put(primary_schedule_url, {"schedule_id": self.s.id})
