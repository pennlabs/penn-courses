import json
import os
from unittest.mock import patch

from django.contrib.auth.models import User
from django.core.management import call_command
from django.db.models.signals import post_save
from django.test import RequestFactory, TestCase
from django.urls import reverse
from options.models import Option
from rest_framework.test import APIClient

from alert.models import AddDropPeriod
from courses.models import (
    Attribute,
    Course,
    Department,
    Instructor,
    NGSSRestriction,
    PreNGSSRequirement,
)
from courses.search import TypedCourseSearchBackend
from courses.util import get_or_create_course, invalidate_current_semester_cache
from plan.models import Schedule
from tests import production_CourseListSearch_get_serializer_context
from tests.courses.util import create_mock_data, create_mock_data_with_reviews
from tests.plan.test_course_recs import CourseRecommendationsTestCase


TEST_SEMESTER = "2019A"


def set_semester():
    post_save.disconnect(
        receiver=invalidate_current_semester_cache,
        sender=Option,
        dispatch_uid="invalidate_current_semester_cache",
    )
    Option(key="SEMESTER", value=TEST_SEMESTER, value_type="TXT").save()
    AddDropPeriod(semester=TEST_SEMESTER).save()


class CourseListTestCase(TestCase):
    def setUp(self):
        set_semester()
        self.course, self.section = create_mock_data("CIS-120-001", TEST_SEMESTER)
        self.math, self.math1 = create_mock_data("MATH-114-001", TEST_SEMESTER)
        self.client = APIClient()

    def test_get_courses(self):
        response = self.client.get(reverse("courses-list", kwargs={"semester": "all"}))
        self.assertEqual(len(response.data), 2)
        course_codes = [d["id"] for d in response.data]
        self.assertTrue("CIS-120" in course_codes and "MATH-114" in course_codes)
        self.assertTrue(1, response.data[0]["num_sections"])
        self.assertTrue(1, response.data[1]["num_sections"])

    def test_semester_setting(self):
        new_sem = TEST_SEMESTER[:-1] + "Z"
        create_mock_data("MATH-104-001", new_sem)

        response = self.client.get(reverse("courses-list", kwargs={"semester": TEST_SEMESTER}))
        self.assertEqual(len(response.data), 2)

        response = self.client.get(reverse("courses-list", kwargs={"semester": new_sem}))
        self.assertEqual(len(response.data), 1)

        response = self.client.get(reverse("courses-list", kwargs={"semester": "all"}))
        self.assertEqual(len(response.data), 3)

    def test_current_semester(self):
        new_sem = TEST_SEMESTER[:-1] + "Z"
        response = self.client.get(reverse("courses-list", kwargs={"semester": "current"}))
        create_mock_data("MATH-104-001", new_sem)
        self.assertEqual(len(response.data), 2)

    def test_course_with_no_sections_not_in_list(self):
        self.math.sections.all().delete()
        response = self.client.get(reverse("courses-list", kwargs={"semester": "all"}))
        self.assertEqual(len(response.data), 1, response.data)

    def test_course_with_cancelled_sections_not_in_list(self):
        self.math1.status = "X"
        self.math1.save()
        response = self.client.get(reverse("courses-list", kwargs={"semester": "all"}))
        self.assertEqual(response.data[1]["num_sections"], 0, response.data)


class CourseDetailTestCase(TestCase):
    def setUp(self):
        set_semester()
        self.course, self.section = create_mock_data("CIS-120-001", TEST_SEMESTER)
        i = Instructor(name="Test Instructor")
        i.save()
        self.section.instructors.add(i)
        self.math, self.math1 = create_mock_data("MATH-114-001", TEST_SEMESTER)
        self.client = APIClient()

    def test_get_course(self):
        course, section = create_mock_data("CIS-120-201", TEST_SEMESTER)
        response = self.client.get(
            reverse("courses-detail", kwargs={"semester": "all", "full_code": "CIS-120"})
        )
        self.assertEqual(200, response.status_code)
        self.assertEqual(response.data["id"], "CIS-120")
        self.assertEqual(len(response.data["sections"]), 2)
        self.assertEqual("Test Instructor", response.data["sections"][0]["instructors"][0]["name"])

    def test_section_cancelled(self):
        course, section = create_mock_data("CIS-120-201", TEST_SEMESTER)
        section.credits = 1
        section.status = "X"
        section.save()
        response = self.client.get(
            reverse("courses-detail", kwargs={"semester": "all", "full_code": "CIS-120"})
        )
        self.assertEqual(200, response.status_code)
        self.assertEqual(response.data["id"], "CIS-120")
        self.assertEqual(len(response.data["sections"]), 1, response.data["sections"])

    def test_section_no_credits(self):
        course, section = create_mock_data("CIS-120-201", TEST_SEMESTER)
        section.credits = None
        section.save()
        response = self.client.get(
            reverse("courses-detail", kwargs={"semester": "all", "full_code": "CIS-120"})
        )
        self.assertEqual(200, response.status_code)
        self.assertEqual(response.data["id"], "CIS-120")
        self.assertEqual(len(response.data["sections"]), 1, response.data["sections"])

    def test_course_no_good_sections(self):
        self.section.status = "X"
        self.section.save()
        response = self.client.get(
            reverse("courses-detail", kwargs={"semester": "all", "full_code": "CIS-120"})
        )
        self.assertEqual(200, response.status_code)
        self.assertEqual(response.data["id"], "CIS-120")
        self.assertEqual(len(response.data["sections"]), 0)

    def test_not_get_course(self):
        response = self.client.get(
            reverse("courses-detail", kwargs={"semester": "all", "full_code": "CIS-160"})
        )
        self.assertEqual(response.status_code, 404)


class TypedSearchBackendTestCase(TestCase):
    def setUp(self):
        set_semester()
        self.factory = RequestFactory()
        self.search = TypedCourseSearchBackend()

    def test_type_course(self):
        req = self.factory.get("/", {"type": "course", "search": "ABC123"})
        terms = self.search.get_search_fields(None, req)
        self.assertEqual(["^full_code"], terms)

    def test_type_keyword(self):
        req = self.factory.get("/", {"type": "keyword", "search": "ABC123"})
        terms = self.search.get_search_fields(None, req)
        self.assertEqual(["title", "sections__instructors__name"], terms)

    def test_auto_course(self):
        courses = ["cis", "CIS", "cis120", "anch-027", "cis 121", "ling-140"]
        for course in courses:
            req = self.factory.get("/", {"type": "auto", "search": course})
            terms = self.search.get_search_fields(None, req)
            self.assertEqual(["^full_code"], terms, f"search:{course}")

    def test_auto_keyword_both(self):
        keywords = ["rajiv", "gandhi"]
        for kw in keywords:
            req = self.factory.get("/", {"type": "auto", "search": kw})
            terms = self.search.get_search_fields(None, req)
            self.assertEqual(
                ["^full_code", "title", "sections__instructors__name"],
                terms,
                f"search:{kw}",
            )

    def test_auto_keyword_only(self):
        keywords = ["hello world", "discrete math", "programming"]
        for kw in keywords:
            req = self.factory.get("/", {"type": "auto", "search": kw})
            terms = self.search.get_search_fields(None, req)
            self.assertEqual(["title", "sections__instructors__name"], terms, f"search:{kw}")


class CourseSearchTestCase(TestCase):
    def setUp(self):
        set_semester()
        self.course, self.section = create_mock_data("CIS-120-001", TEST_SEMESTER)
        self.math, self.math1 = create_mock_data("MATH-114-001", TEST_SEMESTER)
        self.client = APIClient()

    def test_search_by_dept(self):
        response = self.client.get(
            reverse("courses-search", args=["current"]),
            {"search": "math", "type": "auto"},
        )
        self.assertEqual(200, response.status_code)
        self.assertEqual(len(response.data), 1)
        course_codes = [d["id"] for d in response.data]
        self.assertTrue("CIS-120" not in course_codes and "MATH-114" in course_codes)

    def test_search_by_instructor(self):
        self.section.instructors.add(Instructor.objects.get_or_create(name="Tiffany Chang")[0])
        self.math1.instructors.add(Instructor.objects.get_or_create(name="Josh Doman")[0])
        searches = ["Tiffany", "Chang"]
        for search in searches:
            response = self.client.get(
                reverse("courses-search", args=["current"]),
                {"search": search, "type": "auto"},
            )
            self.assertEqual(200, response.status_code)
            self.assertEqual(len(response.data), 1)
            course_codes = [d["id"] for d in response.data]
            self.assertTrue(
                "CIS-120" in course_codes and "MATH-114" not in course_codes,
                f"search:{search}",
            )


class CourseSearchRecommendationScoreTestCase(TestCase):
    @classmethod
    def setUpTestData(cls):
        # Set up test data according to CourseRecommendationTestCase
        CourseRecommendationsTestCase.setUpTestData()
        cls.course_clusters = CourseRecommendationsTestCase.course_clusters

    def setUp(self):
        set_semester()
        self.username = "jacob"
        self.password = "top_secret"
        self.user = User.objects.create_user(username=self.username, password=self.password)
        self.client = APIClient()

    def test_recommendation_is_null_when_course_not_part_of_model_even_when_logged_in(
        self,
    ):
        self.client.login(username=self.username, password=self.password)

        self.course, self.section = create_mock_data("PSCI-437-001", TEST_SEMESTER)
        response = self.client.get(
            reverse("courses-search", args=["current"]),
            {"search": "PSCI-437", "type": "auto"},
        )

        self.assertEqual(200, response.status_code)
        self.assertEqual(len(response.data), 1)
        self.assertIsNone(response.data[0]["recommendation_score"])

    def test_recommendation_is_null_when_user_not_logged_in(self):
        response = self.client.get(
            reverse("courses-search", args=["current"]),
            {"search": "PSCI", "type": "auto"},
        )

        self.assertEqual(200, response.status_code)
        for course in response.data:
            self.assertEqual(course["recommendation_score"], None)

    @patch(
        "courses.views.CourseListSearch.get_serializer_context",
        new=production_CourseListSearch_get_serializer_context,
    )
    @patch("courses.views.retrieve_course_clusters")
    def test_recommendation_is_number_when_user_is_logged_in(self, course_clusters_mock):
        course_clusters_mock.return_value = self.course_clusters
        self.client.login(username=self.username, password=self.password)

        curr_semester_schedule = Schedule.objects.create(
            person=self.user, name="curr_semester_schedule", semester=TEST_SEMESTER
        )
        curr_semester_schedule.save()
        # NOTE: the `semester` of many of the sections in this schedule do not match up with
        # the `semester` of the schedule
        curr_semester_schedule.sections.add(
            Course.objects.get(full_code="PSCI-498", semester="2019A").sections.get(code="001")
        )

        prev_semester_schedule = Schedule.objects.create(
            person=self.user, name="prev_semester_schedule", semester="2018C"
        )
        prev_semester_schedule.save()
        prev_semester_schedule.sections.add(
            Course.objects.get(full_code="PSCI-181", semester="2019A").sections.get(code="001")
        )

        response = self.client.get(
            reverse("courses-search", args=["current"]),
            {"search": "PSCI", "type": "auto"},
        )

        self.assertEqual(200, response.status_code)
        for course in response.data:
            self.assertIsInstance(course["recommendation_score"], float)


class SectionSearchTestCase(TestCase):
    def setUp(self):
        set_semester()
        create_mock_data("CIS-1200-001", TEST_SEMESTER)
        create_mock_data("CIS-1600-001", TEST_SEMESTER)
        create_mock_data("CIS-1200-201", TEST_SEMESTER)
        create_mock_data("PSCI-1810-001", TEST_SEMESTER)
        self.client = APIClient()

    def test_match_exact(self):
        res = self.client.get(
            reverse("section-search", args=["current"]), {"search": "CIS-1200-001"}
        )
        self.assertEqual(res.status_code, 200)
        self.assertEqual(1, len(res.data))
        self.assertEqual("CIS-1200-001", res.data[0]["section_id"])

    def test_match_exact_spaces(self):
        res = self.client.get(
            reverse("section-search", args=["current"]), {"search": "CIS 1200 001"}
        )
        self.assertEqual(res.status_code, 200)

        self.assertEqual(1, len(res.data))
        self.assertEqual("CIS-1200-001", res.data[0]["section_id"])

    def test_match_exact_nosep(self):
        res = self.client.get(
            reverse("section-search", args=["current"]), {"search": "PSCI1810001"}
        )
        self.assertEqual(res.status_code, 200)

        self.assertEqual(1, len(res.data))
        self.assertEqual("PSCI-1810-001", res.data[0]["section_id"])

    def test_match_full_course_nosep(self):
        res = self.client.get(reverse("section-search", args=["current"]), {"search": "CIS1200"})
        self.assertEqual(res.status_code, 200)
        self.assertEqual(2, len(res.data))
        self.assertEqual("CIS-1200-001", res.data[0]["section_id"])

    def test_match_full_course_exact(self):
        res = self.client.get(reverse("section-search", args=["current"]), {"search": "CIS-1200"})
        self.assertEqual(res.status_code, 200)
        self.assertEqual(2, len(res.data))
        self.assertEqual("CIS-1200-001", res.data[0]["section_id"])

    def test_match_full_course_space(self):
        res = self.client.get(reverse("section-search", args=["current"]), {"search": "PSCI 1810"})
        self.assertEqual(res.status_code, 200)
        self.assertEqual(1, len(res.data))

    def test_match_department(self):
        res = self.client.get(reverse("section-search", args=["current"]), {"search": "CIS"})
        self.assertEqual(res.status_code, 200)
        self.assertEqual(3, len(res.data))

    def test_match_lowercase(self):
        res = self.client.get(reverse("section-search", args=["current"]), {"search": "cis1200"})
        self.assertEqual(res.status_code, 200)
        self.assertEqual(2, len(res.data))

    def test_nomatch(self):
        res = self.client.get(
            reverse("section-search", args=["current"]), {"search": "123bdfsh3wq!@#"}
        )
        self.assertEqual(res.status_code, 200)
        print(res.data)
        self.assertEqual(0, len(res.data))


class PreNGSSRequirementListTestCase(TestCase):
    def setUp(self):
        set_semester()
        get_or_create_course(
            "CIS", "120", "2012A"
        )  # dummy course to make sure we're filtering by semester
        self.course, _ = get_or_create_course("CIS", "120", TEST_SEMESTER)
        self.course2, _ = get_or_create_course("CIS", "125", TEST_SEMESTER)
        self.department = Department.objects.get(code="CIS")

        self.req1 = PreNGSSRequirement(
            semester=TEST_SEMESTER, school="SAS", code="TEST1", name="Test 1"
        )
        self.req2 = PreNGSSRequirement(
            semester=TEST_SEMESTER, school="SAS", code="TEST2", name="Test 2"
        )
        self.req3 = PreNGSSRequirement(semester="XXXXX", school="SAS", code="TEST1", name="Test 1+")

        self.req1.save()
        self.req2.save()
        self.req3.save()

        self.req1.departments.add(self.department)
        self.req1.overrides.add(self.course2)
        self.req2.courses.add(self.course)
        self.req2.courses.add(self.course2)
        self.req3.departments.add(self.department)

        self.client = APIClient()

    def test_requirement_route(self):
        response = self.client.get(reverse("requirements-list", kwargs={"semester": "current"}))
        self.assertEqual(response.status_code, 200)
        self.assertEqual(2, len(response.data))

    def test_requirement_route_other_sem(self):
        response = self.client.get(reverse("requirements-list", kwargs={"semester": "XXXXX"}))
        self.assertEqual(response.status_code, 200)
        self.assertEqual(1, len(response.data))


class RestrictionListTestCase(TestCase):
    def setUp(self):
        set_semester()
        self.course, _ = get_or_create_course("CIS", "120", TEST_SEMESTER)
        self.course2, _ = get_or_create_course("CIS", "125", TEST_SEMESTER)
        self.department = Department.objects.get(code="CIS")

        self.restriction1 = NGSSRestriction.objects.create(
            restriction_type="ATTR",
            code="EMCI",
            description="SEAS CIS NonCIS Elective",
            inclusive=True,
        )
        # Fake restriction
        self.restriction2 = NGSSRestriction.objects.create(
            restriction_type="CAMP",
            code="PHILA",
            description="Philadelphia Campus",
            inclusive=True,
        )

        self.restriction1.courses.add(self.course)
        self.restriction2.courses.add(self.course)
        self.restriction2.courses.add(self.course2)
        self.client = APIClient()

    def test_restriction_route(self):
        response = self.client.get(reverse("restrictions-list"))
        self.assertEqual(response.status_code, 200)
        self.assertEqual(2, len(response.data))


class AttributeListTestCase(TestCase):
    def setUp(self):
        set_semester()
        self.course, _ = get_or_create_course("CIS", "120", TEST_SEMESTER)
        self.course2, _ = get_or_create_course("CIS", "125", TEST_SEMESTER)
        self.department = Department.objects.get(code="CIS")

        self.attr1 = Attribute.objects.create(
            code="EMCI",
            description="SEAS CIS NonCIS Elective",
            school="SEAS",
        )
        self.attr2 = Attribute.objects.create(
            code="WUFN",
            description="Wharton Finance Majo",
            school="WH",
        )
        self.attr1.courses.add(self.course)
        self.attr2.courses.add(self.course)
        self.attr2.courses.add(self.course2)
        self.client = APIClient()

    def test_attribute_route(self):
        response = self.client.get(reverse("attributes-list"))
        self.assertEqual(response.status_code, 200)
        self.assertEqual(2, len(response.data))
        self.assertEqual({res["code"] for res in response.data}, {"EMCI", "WUFN"})


class AttributeFilterTestCase(TestCase):
    def setUp(self):
        set_semester()
        # Courses (4)
        self.cis_120, _ = create_mock_data("CIS-120-001", TEST_SEMESTER)
        self.mgmt_117, _ = create_mock_data("MGMT-117-001", TEST_SEMESTER)
        self.econ_001, _ = create_mock_data("ECON-001-001", TEST_SEMESTER)
        self.anth_001, _ = create_mock_data("ANTH-001-001", TEST_SEMESTER)

        # Attributes
        self.wuom = Attribute.objects.create(
            code="WUOM", description="Wharton OIDD Operation", school="WH"
        )
        self.emci = Attribute.objects.create(
            code="EMCI", description="SEAS CIS NonCIS Elective", school="SEAS"
        )

        # Attach courses to attributes
        self.wuom.courses.add(self.mgmt_117)
        self.wuom.courses.add(self.econ_001)
        self.emci.courses.add(self.cis_120)
        self.emci.courses.add(self.econ_001)

        self.all_codes = {"CIS-120", "MGMT-117", "ECON-001", "ANTH-001"}

        self.client = APIClient()

    def test_no_attributes(self):
        response = self.client.get(
            reverse("courses-search", args=[TEST_SEMESTER]), {"attributes": ""}
        )
        self.assertEqual(response.status_code, 200)
        self.assertEqual({res["id"] for res in response.data}, self.all_codes)

    def test_single_attribute(self):
        response = self.client.get(
            reverse("courses-search", args=[TEST_SEMESTER]), {"attributes": "WUOM"}
        )
        self.assertEqual(response.status_code, 200)
        self.assertEqual({res["id"] for res in response.data}, {"MGMT-117", "ECON-001"})

        response = self.client.get(
            reverse("courses-search", args=[TEST_SEMESTER]), {"attributes": "EMCI"}
        )
        self.assertEqual(response.status_code, 200)
        self.assertEqual({res["id"] for res in response.data}, {"CIS-120", "ECON-001"})

    def test_multiple_overlapping_attributes(self):
        response = self.client.get(
            reverse("courses-search", args=[TEST_SEMESTER]), {"attributes": "WUOM|EMCI"}
        )
        self.assertEqual(response.status_code, 200)
        self.assertEqual({res["id"] for res in response.data}, {"MGMT-117", "ECON-001", "CIS-120"})

    def test_nonexistent_attribute(self):
        response = self.client.get(
            reverse("courses-search", args=[TEST_SEMESTER]), {"attributes": "LLLL"}
        )
        self.assertEqual(response.status_code, 200)
        self.assertEqual(len(response.data), 0)
        self.assertEqual(len(response.data), 0)

    def test_existent_and_nonexistent_attributes(self):
        response = self.client.get(
            reverse("courses-search", args=[TEST_SEMESTER]), {"attributes": "EMCI|LLLL"}
        )
        self.assertEqual(response.status_code, 200)
        self.assertEqual({res["id"] for res in response.data}, {"CIS-120", "ECON-001"})

    def test_and(self):
        response = self.client.get(
            reverse("courses-search", args=[TEST_SEMESTER]), {"attributes": "EMCI*WUOM"}
        )
        self.assertEqual(response.status_code, 200)
        self.assertEqual({res["id"] for res in response.data}, {"ECON-001"})

    def test_and_nonexistent(self):
        response = self.client.get(
            reverse("courses-search", args=[TEST_SEMESTER]), {"attributes": "EMCI*LLLL"}
        )
        self.assertEqual(response.status_code, 200)
        self.assertEqual(len(response.data), 0)

    def test_and_or(self):
        response = self.client.get(
            reverse("courses-search", args=[TEST_SEMESTER]),
            {"attributes": "(EMCI*WUOM)|EMCI"},
        )
        self.assertEqual(response.status_code, 200)
        self.assertEqual({res["id"] for res in response.data}, {"CIS-120", "ECON-001"})

    def test_not(self):
        response = self.client.get(
            reverse("courses-search", args=[TEST_SEMESTER]), {"attributes": "~EMCI"}
        )
        self.assertEqual(response.status_code, 200)
        self.assertEqual({res["id"] for res in response.data}, {"MGMT-117", "ANTH-001"})

    def test_not_nonexistent(self):
        response = self.client.get(
            reverse("courses-search", args=[TEST_SEMESTER]), {"attributes": "~LLLL"}
        )
        self.assertEqual(response.status_code, 200)
        self.assertEqual({res["id"] for res in response.data}, self.all_codes)

    def test_and_not(self):
        response = self.client.get(
            reverse("courses-search", args=[TEST_SEMESTER]),
            {"attributes": "~EMCI*WUOM"},
        )
        self.assertEqual(response.status_code, 200)
        self.assertEqual({res["id"] for res in response.data}, {"MGMT-117"})

    def test_and_or_not(self):
        response = self.client.get(
            reverse("courses-search", args=[TEST_SEMESTER]),
            {"attributes": "(EMCI*WUOM)|~EMCI"},
        )
        self.assertEqual(response.status_code, 200)
        self.assertEqual({res["id"] for res in response.data}, {"ECON-001", "MGMT-117", "ANTH-001"})

    def test_and_or_nots(self):
        response = self.client.get(
            reverse("courses-search", args=[TEST_SEMESTER]),
            {"attributes": "(~EMCI*WUOM)|~WUOM"},
        )
        self.assertEqual(response.status_code, 200)
        self.assertEqual({res["id"] for res in response.data}, {"CIS-120", "MGMT-117", "ANTH-001"})

    def test_demorgan(self):
        response = self.client.get(
            reverse("courses-search", args=[TEST_SEMESTER]),
            {"attributes": "~EMCI*~WUOM"},
        )
        self.assertEqual(response.status_code, 200)
        self.assertEqual({res["id"] for res in response.data}, {"ANTH-001"})

    def test_empty_parens(self):
        response = self.client.get(
            reverse("courses-search", args=[TEST_SEMESTER]), {"attributes": "()"}
        )
        self.assertEqual(response.status_code, 400)

    def test_partial_binary_op(self):
        response = self.client.get(
            reverse("courses-search", args=[TEST_SEMESTER]), {"attributes": "EMCI|"}
        )
        self.assertEqual(response.status_code, 400)
        response = self.client.get(
            reverse("courses-search", args=[TEST_SEMESTER]), {"attributes": "|EMCI"}
        )
        self.assertEqual(response.status_code, 400)
        response = self.client.get(
            reverse("courses-search", args=[TEST_SEMESTER]), {"attributes": "EMCI*"}
        )
        self.assertEqual(response.status_code, 400)
        response = self.client.get(
            reverse("courses-search", args=[TEST_SEMESTER]), {"attributes": "*EMCI"}
        )
        self.assertEqual(response.status_code, 400)

    def test_partial_negation(self):
        response = self.client.get(
            reverse("courses-search", args=[TEST_SEMESTER]), {"attributes": "~"}
        )
        self.assertEqual(response.status_code, 400)
        response = self.client.get(
            reverse("courses-search", args=[TEST_SEMESTER]), {"attributes": "EMCI|~"}
        )
        self.assertEqual(response.status_code, 400)
        response = self.client.get(
            reverse("courses-search", args=[TEST_SEMESTER]), {"attributes": "EMCI~"}
        )
        self.assertEqual(response.status_code, 400)

    def test_unmatched_parens(self):
        response = self.client.get(
            reverse("courses-search", args=[TEST_SEMESTER]), {"attributes": "(EMCI"}
        )
        self.assertEqual(response.status_code, 400)
        response = self.client.get(
            reverse("courses-search", args=[TEST_SEMESTER]), {"attributes": "EMCI)"}
        )
        self.assertEqual(response.status_code, 400)
        response = self.client.get(
            reverse("courses-search", args=[TEST_SEMESTER]), {"attributes": ")EMCI("}
        )
        self.assertEqual(response.status_code, 400)
        response = self.client.get(
            reverse("courses-search", args=[TEST_SEMESTER]),
            {"attributes": "(EMCI*(WUOM|LLLL)"},
        )
        self.assertEqual(response.status_code, 400)

    def test_invalid_chars(self):
        response = self.client.get(
            reverse("courses-search", args=[TEST_SEMESTER]), {"attributes": "EMCI,LLLL"}
        )
        self.assertEqual(response.status_code, 400)
        response = self.client.get(
            reverse("courses-search", args=[TEST_SEMESTER]), {"attributes": "EMCI&LLLL"}
        )
        self.assertEqual(response.status_code, 400)
        response = self.client.get(
            reverse("courses-search", args=[TEST_SEMESTER]), {"attributes": "EMCI^LLLL"}
        )
        self.assertEqual(response.status_code, 400)
        response = self.client.get(
            reverse("courses-search", args=[TEST_SEMESTER]), {"attributes": "EMCI+LLLL"}
        )
        self.assertEqual(response.status_code, 400)


class SectionListTestCase(TestCase):
    def setUp(self):
        set_semester()
        self.course, self.section = create_mock_data("CIS-120-001", TEST_SEMESTER)
        self.math, self.math1 = create_mock_data("MATH-114-001", TEST_SEMESTER)
        self.client = APIClient()

    def test_sections_appear(self):
        response = self.client.get(
            reverse("section-search", args=["current"]),
            kwargs={"semester": TEST_SEMESTER},
        )
        course_codes = [d["section_id"] for d in response.data]
        self.assertTrue("CIS-120-001" in course_codes and "MATH-114-001" in course_codes)
        self.assertEqual(2, len(response.data))

    def test_section_without_(self):
        self.math1.activity = ""
        self.math1.save()
        response = self.client.get(
            reverse("section-search", args=["current"]),
            kwargs={"semester": TEST_SEMESTER},
        )
        self.assertEqual(1, len(response.data))
        self.assertEqual("CIS-120-001", response.data[0]["section_id"])


class UserTestCase(TestCase):
    def setUp(self):
        set_semester()
        User.objects.create_user(username="jacob", password="top_secret")
        self.client = APIClient()
        self.client.login(username="jacob", password="top_secret")

    def test_patch(self):
        response = self.client.patch(
            "/accounts/me/",
            json.dumps({"first_name": "new_name"}),
            content_type="application/json",
        )
        self.assertEqual(response.status_code, 200)
        response = self.client.get(reverse("user-view"))
        self.assertEqual(200, response.status_code)
        self.assertEqual(response.data["first_name"], "new_name")
        response = self.client.patch(
            "/accounts/me/",
            json.dumps({"profile": {"phone": "19178286431"}}),
            content_type="application/json",
        )
        self.assertEqual(response.status_code, 200)
        response = self.client.get(reverse("user-view"))
        self.assertEqual(200, response.status_code)
        self.assertEqual(response.data["first_name"], "new_name")
        self.assertEqual(response.data["profile"]["phone"], "+19178286431")

    def test_settings_before_create(self):
        response = self.client.get(reverse("user-view"))
        self.assertEqual(200, response.status_code)
        self.assertEqual("jacob", response.data["username"])
        self.assertEqual("", response.data["first_name"])
        self.assertEqual("", response.data["last_name"])
        self.assertEqual(None, response.data["profile"]["email"])
        self.assertEqual(None, response.data["profile"]["phone"])
        self.assertFalse(response.data["profile"]["push_notifications"])

    def test_update_settings(self):
        response = self.client.put(
            reverse("user-view"),
            json.dumps(
                {
                    "profile": {
                        "email": "example@email.com",
                        "phone": "19178286431",
                        "push_notifications": True,
                    }
                }
            ),
            content_type="application/json",
        )
        self.assertEqual(response.status_code, 200)
        self.assertEqual(response.data["profile"]["email"], "example@email.com")
        self.assertEqual(response.data["profile"]["phone"], "+19178286431")
        self.assertTrue(response.data["profile"]["push_notifications"])
        self.assertEqual(response.data["username"], "jacob")
        self.assertEqual(response.data["first_name"], "")
        self.assertEqual(response.data["last_name"], "")
        response = self.client.get(reverse("user-view"))
        self.assertEqual(200, response.status_code)
        self.assertEqual(response.data["profile"]["email"], "example@email.com")
        self.assertEqual(response.data["profile"]["phone"], "+19178286431")
        self.assertTrue(response.data["profile"]["push_notifications"])
        self.assertEqual(response.data["username"], "jacob")
        self.assertEqual(response.data["first_name"], "")
        self.assertEqual(response.data["last_name"], "")

    def test_update_settings_change_first_name(self):
        response = self.client.put(
            reverse("user-view"),
            json.dumps(
                {
                    "first_name": "newname",
                    "last_name": "",
                    "profile": {
                        "email": "example@email.com",
                        "phone": "19178286431",
                        "push_notifications": False,
                    },
                }
            ),
            content_type="application/json",
        )
        self.assertEqual(response.status_code, 200)
        self.assertEqual(response.data["profile"]["email"], "example@email.com")
        self.assertEqual(response.data["profile"]["phone"], "+19178286431")
        self.assertFalse(response.data["profile"]["push_notifications"])
        self.assertEqual(response.data["username"], "jacob")
        self.assertEqual(response.data["first_name"], "newname")
        self.assertEqual(response.data["last_name"], "")
        response = self.client.get(reverse("user-view"))
        self.assertEqual(200, response.status_code)
        self.assertEqual(response.data["profile"]["email"], "example@email.com")
        self.assertEqual(response.data["profile"]["phone"], "+19178286431")
        self.assertFalse(response.data["profile"]["push_notifications"])
        self.assertEqual(response.data["username"], "jacob")
        self.assertEqual(response.data["first_name"], "newname")
        self.assertEqual(response.data["last_name"], "")

    def test_update_settings_change_last_name(self):
        response = self.client.put(
            reverse("user-view"),
            json.dumps(
                {
                    "first_name": "",
                    "last_name": "newname",
                    "profile": {
                        "email": "example@email.com",
                        "phone": "19178286431",
                        "push_notifications": False,
                    },
                }
            ),
            content_type="application/json",
        )
        self.assertEqual(response.status_code, 200)
        self.assertEqual(response.data["profile"]["email"], "example@email.com")
        self.assertEqual(response.data["profile"]["phone"], "+19178286431")
        self.assertFalse(response.data["profile"]["push_notifications"])
        self.assertEqual(response.data["username"], "jacob")
        self.assertEqual(response.data["first_name"], "")
        self.assertEqual(response.data["last_name"], "newname")
        response = self.client.get(reverse("user-view"))
        self.assertEqual(200, response.status_code)
        self.assertEqual(response.data["profile"]["email"], "example@email.com")
        self.assertEqual(response.data["profile"]["phone"], "+19178286431")
        self.assertFalse(response.data["profile"]["push_notifications"])
        self.assertEqual(response.data["username"], "jacob")
        self.assertEqual(response.data["first_name"], "")
        self.assertEqual(response.data["last_name"], "newname")

    def test_update_settings_change_username(self):
        response = self.client.put(
            reverse("user-view"),
            json.dumps(
                {
                    "username": "newusername",
                    "first_name": "",
                    "last_name": "",
                    "profile": {
                        "email": "example@email.com",
                        "phone": "19178286431",
                        "push_notifications": False,
                    },
                }
            ),
            content_type="application/json",
        )
        self.assertEqual(200, response.status_code)
        self.assertEqual(response.data["profile"]["email"], "example@email.com")
        self.assertEqual(response.data["profile"]["phone"], "+19178286431")
        self.assertFalse(response.data["profile"]["push_notifications"])
        self.assertEqual(response.data["username"], "jacob")
        self.assertEqual(response.data["first_name"], "")
        self.assertEqual(response.data["last_name"], "")
        response = self.client.get(reverse("user-view"))
        self.assertEqual(200, response.status_code)
        self.assertEqual(response.data["profile"]["email"], "example@email.com")
        self.assertEqual(response.data["profile"]["phone"], "+19178286431")
        self.assertFalse(response.data["profile"]["push_notifications"])
        self.assertEqual(response.data["username"], "jacob")
        self.assertEqual(response.data["first_name"], "")
        self.assertEqual(response.data["last_name"], "")

    def test_add_fields(self):
        response = self.client.put(
            reverse("user-view"),
            json.dumps(
                {
                    "first_name": "",
                    "last_name": "",
                    "middle_name": "m",
                    "profile": {
                        "email": "example@email.com",
                        "phone": "19178286431",
                        "push_notifications": True,
                        "favorite_color": "blue",
                    },
                }
            ),
            content_type="application/json",
        )
        self.assertEqual(response.status_code, 200)
        self.assertEqual(response.data["profile"]["email"], "example@email.com")
        self.assertEqual(response.data["profile"]["phone"], "+19178286431")
        self.assertTrue(response.data["profile"]["push_notifications"])
        self.assertFalse("favorite_color" in response.data["profile"])
        self.assertEqual(response.data["username"], "jacob")
        self.assertEqual(response.data["first_name"], "")
        self.assertEqual(response.data["last_name"], "")
        self.assertFalse("middle_name" in response.data)
        response = self.client.get(reverse("user-view"))
        self.assertEqual(200, response.status_code)
        self.assertEqual(response.data["profile"]["email"], "example@email.com")
        self.assertEqual(response.data["profile"]["phone"], "+19178286431")
        self.assertTrue(response.data["profile"]["push_notifications"])
        self.assertFalse("favorite_color" in response.data["profile"])
        self.assertEqual(response.data["username"], "jacob")
        self.assertEqual(response.data["first_name"], "")
        self.assertEqual(response.data["last_name"], "")
        self.assertFalse("middle_name" in response.data)

    def test_ignore_fields_email_update(self):
        self.client.put(
            reverse("user-view"),
            json.dumps(
                {
                    "first_name": "fname",
                    "last_name": "lname",
                    "profile": {
                        "email": "example@email.com",
                        "phone": "19178286431",
                        "push_notifications": False,
                    },
                }
            ),
            content_type="application/json",
        )
        response = self.client.put(
            reverse("user-view"),
            json.dumps({"profile": {"email": "example2@email.com"}}),
            content_type="application/json",
        )
        self.assertEqual(response.status_code, 200)
        self.assertEqual(response.data["profile"]["email"], "example2@email.com")
        self.assertEqual(response.data["profile"]["phone"], "+19178286431")
        self.assertFalse(response.data["profile"]["push_notifications"])
        self.assertEqual(response.data["username"], "jacob")
        self.assertEqual(response.data["first_name"], "fname")
        self.assertEqual(response.data["last_name"], "lname")
        response = self.client.get(reverse("user-view"))
        self.assertEqual(200, response.status_code)
        self.assertEqual(response.data["profile"]["email"], "example2@email.com")
        self.assertEqual(response.data["profile"]["phone"], "+19178286431")
        self.assertFalse(response.data["profile"]["push_notifications"])
        self.assertEqual(response.data["username"], "jacob")
        self.assertEqual(response.data["first_name"], "fname")
        self.assertEqual(response.data["last_name"], "lname")

    def test_ignore_fields_phone_update(self):
        self.client.put(
            reverse("user-view"),
            json.dumps(
                {
                    "first_name": "fname",
                    "last_name": "lname",
                    "profile": {
                        "email": "example@email.com",
                        "phone": "9178286431",
                        "push_notifications": True,
                    },
                }
            ),
            content_type="application/json",
        )
        response = self.client.put(
            reverse("user-view"),
            json.dumps({"profile": {"phone": "2128289349"}}),
            content_type="application/json",
        )
        self.assertEqual(response.status_code, 200)
        self.assertEqual(response.data["profile"]["phone"], "+12128289349")
        self.assertEqual(response.data["profile"]["email"], "example@email.com")
        self.assertTrue(response.data["profile"]["push_notifications"])
        self.assertEqual(response.data["username"], "jacob")
        self.assertEqual(response.data["first_name"], "fname")
        self.assertEqual(response.data["last_name"], "lname")
        response = self.client.get(reverse("user-view"))
        self.assertEqual(200, response.status_code)
        self.assertEqual(response.data["profile"]["phone"], "+12128289349")
        self.assertEqual(response.data["profile"]["email"], "example@email.com")
        self.assertTrue(response.data["profile"]["push_notifications"])
        self.assertEqual(response.data["username"], "jacob")
        self.assertEqual(response.data["first_name"], "fname")
        self.assertEqual(response.data["last_name"], "lname")

    def test_ignore_fields_push_notifications_update(self):
        """
        Tests that you can update just the push notification setting without specifying any other
        settings, and those other settings will not be changed.
        """
        self.client.put(
            reverse("user-view"),
            json.dumps(
                {
                    "first_name": "fname",
                    "last_name": "lname",
                    "profile": {
                        "email": "example@email.com",
                        "phone": "19178286431",
                        "push_notifications": False,
                    },
                }
            ),
            content_type="application/json",
        )
        response = self.client.put(
            reverse("user-view"),
            json.dumps({"profile": {"push_notifications": True}}),
            content_type="application/json",
        )
        self.assertEqual(response.status_code, 200)
        self.assertEqual(response.data["profile"]["email"], "example@email.com")
        self.assertEqual(response.data["profile"]["phone"], "+19178286431")
        self.assertTrue(response.data["profile"]["push_notifications"])
        self.assertEqual(response.data["username"], "jacob")
        self.assertEqual(response.data["first_name"], "fname")
        self.assertEqual(response.data["last_name"], "lname")
        response = self.client.get(reverse("user-view"))
        self.assertEqual(200, response.status_code)
        self.assertEqual(response.data["profile"]["email"], "example@email.com")
        self.assertEqual(response.data["profile"]["phone"], "+19178286431")
        self.assertTrue(response.data["profile"]["push_notifications"])
        self.assertEqual(response.data["username"], "jacob")
        self.assertEqual(response.data["first_name"], "fname")
        self.assertEqual(response.data["last_name"], "lname")

    def test_invalid_phone(self):
        response = self.client.put(
            reverse("user-view"),
            json.dumps(
                {
                    "profile": {
                        "email": "example@email.com",
                        "phone": "abc",
                        "push_notifications": True,
                    }
                }
            ),
            content_type="application/json",
        )
        self.assertEqual(400, response.status_code)
        response = self.client.get(reverse("user-view"))
        self.assertEqual(200, response.status_code)
        self.assertEqual(None, response.data["profile"]["email"])
        self.assertEqual(None, response.data["profile"]["phone"])
        self.assertFalse(response.data["profile"]["push_notifications"])
        self.assertEqual("jacob", response.data["username"])
        self.assertEqual("", response.data["first_name"])
        self.assertEqual("", response.data["last_name"])

    def test_invalid_email(self):
        response = self.client.put(
            reverse("user-view"),
            json.dumps(
                {
                    "profile": {
                        "email": "example@",
                        "phone": "19178286431",
                        "push_notifications": True,
                    }
                }
            ),
            content_type="application/json",
        )
        self.assertEqual(400, response.status_code)
        response = self.client.get(reverse("user-view"))
        self.assertEqual(200, response.status_code)
        self.assertEqual(None, response.data["profile"]["email"])
        self.assertEqual(None, response.data["profile"]["phone"])
        self.assertFalse(response.data["profile"]["push_notifications"])
        self.assertEqual("jacob", response.data["username"])
        self.assertEqual("", response.data["first_name"])
        self.assertEqual("", response.data["last_name"])

    def test_null_email(self):
        response = self.client.put(
            reverse("user-view"),
            json.dumps(
<<<<<<< HEAD
                {
                    "profile": {
                        "email": None,
                        "phone": "3131234567",
                        "push_notifications": True,
                    }
                }
=======
                {"profile": {"email": None, "phone": "19178286431", "push_notifications": True}}
>>>>>>> 9f54efdf
            ),
            content_type="application/json",
        )
        self.assertEqual(response.status_code, 200)
        self.assertEqual(response.data["profile"]["email"], None)
        self.assertEqual(response.data["profile"]["phone"], "+19178286431")
        self.assertTrue(response.data["profile"]["push_notifications"])
        self.assertEqual(response.data["username"], "jacob")
        self.assertEqual(response.data["first_name"], "")
        self.assertEqual(response.data["last_name"], "")
        response = self.client.get(reverse("user-view"))
        self.assertEqual(200, response.status_code)
        self.assertEqual(response.data["profile"]["email"], None)
        self.assertEqual(response.data["profile"]["phone"], "+19178286431")
        self.assertTrue(response.data["profile"]["push_notifications"])
        self.assertEqual(response.data["username"], "jacob")
        self.assertEqual(response.data["first_name"], "")
        self.assertEqual(response.data["last_name"], "")

    def test_null_phone(self):
        response = self.client.put(
            reverse("user-view"),
            json.dumps(
                {
                    "profile": {
                        "email": "example@email.com",
                        "phone": None,
                        "push_notifications": True,
                    }
                }
            ),
            content_type="application/json",
        )
        self.assertEqual(response.status_code, 200)
        self.assertEqual(response.data["profile"]["email"], "example@email.com")
        self.assertEqual(response.data["profile"]["phone"], None)
        self.assertTrue(response.data["profile"]["push_notifications"])
        self.assertEqual(response.data["username"], "jacob")
        self.assertEqual(response.data["first_name"], "")
        self.assertEqual(response.data["last_name"], "")
        response = self.client.get(reverse("user-view"))
        self.assertEqual(200, response.status_code)
        self.assertEqual(response.data["profile"]["email"], "example@email.com")
        self.assertEqual(response.data["profile"]["phone"], None)
        self.assertTrue(response.data["profile"]["push_notifications"])
        self.assertEqual(response.data["username"], "jacob")
        self.assertEqual(response.data["first_name"], "")
        self.assertEqual(response.data["last_name"], "")

    def test_both_null(self):
        response = self.client.put(
            reverse("user-view"),
            json.dumps({"profile": {"email": None, "phone": None, "push_notifications": True}}),
            content_type="application/json",
        )
        self.assertEqual(response.status_code, 200)
        self.assertEqual(response.data["profile"]["email"], None)
        self.assertEqual(response.data["profile"]["phone"], None)
        self.assertTrue(response.data["profile"]["push_notifications"])
        self.assertEqual(response.data["username"], "jacob")
        self.assertEqual(response.data["first_name"], "")
        self.assertEqual(response.data["last_name"], "")
        response = self.client.get(reverse("user-view"))
        self.assertEqual(200, response.status_code)
        self.assertEqual(response.data["profile"]["email"], None)
        self.assertEqual(response.data["profile"]["phone"], None)
        self.assertTrue(response.data["profile"]["push_notifications"])
        self.assertEqual(response.data["username"], "jacob")
        self.assertEqual(response.data["first_name"], "")
        self.assertEqual(response.data["last_name"], "")

    def test_push_notifications_non_boolean(self):
        response = self.client.put(
            reverse("user-view"),
            json.dumps(
                {
                    "username": "newusername",
                    "first_name": "",
                    "last_name": "",
                    "profile": {
                        "email": "example@email.com",
                        "phone": "19178286431",
                        "push_notifications": "Rand",
                    },
                }
            ),
            content_type="application/json",
        )
        self.assertEqual(400, response.status_code)
        response = self.client.get(reverse("user-view"))
        self.assertEqual(200, response.status_code)
        self.assertEqual(None, response.data["profile"]["email"])
        self.assertEqual(None, response.data["profile"]["phone"])
        self.assertFalse(response.data["profile"]["push_notifications"])
        self.assertEqual("jacob", response.data["username"])
        self.assertEqual("", response.data["first_name"])
        self.assertEqual("", response.data["last_name"])

    def test_multiple_users_independent(self):
        User.objects.create_user(username="murey", password="top_secret")
        client2 = APIClient()
        client2.login(username="murey", password="top_secret")
        response = self.client.put(
            reverse("user-view"),
            json.dumps(
                {
                    "profile": {
                        "email": "example@email.com",
                        "phone": "19178286431",
                        "push_notifications": "True",
                    }
                }
            ),
            content_type="application/json",
        )
        self.assertEqual(response.status_code, 200)
        self.assertEqual(response.data["profile"]["email"], "example@email.com")
        self.assertEqual(response.data["profile"]["phone"], "+19178286431")
        self.assertTrue(response.data["profile"]["push_notifications"])
        self.assertEqual(response.data["username"], "jacob")
        self.assertEqual(response.data["first_name"], "")
        self.assertEqual(response.data["last_name"], "")
        response = self.client.get(reverse("user-view"))
        self.assertEqual(200, response.status_code)
        self.assertEqual(response.data["profile"]["email"], "example@email.com")
        self.assertEqual(response.data["profile"]["phone"], "+19178286431")
        self.assertTrue(response.data["profile"]["push_notifications"])
        self.assertEqual(response.data["username"], "jacob")
        self.assertEqual(response.data["first_name"], "")
        self.assertEqual(response.data["last_name"], "")
        response = client2.put(
            reverse("user-view"),
            json.dumps(
                {
                    "profile": {
                        "email": "example2@email.com",
                        "phone": "2128289349",
                        "push_notifications": "False",
                    }
                }
            ),
            content_type="application/json",
        )
        self.assertEqual(response.status_code, 200)
        self.assertEqual(response.data["profile"]["email"], "example2@email.com")
        self.assertEqual(response.data["profile"]["phone"], "+12128289349")
        self.assertFalse(response.data["profile"]["push_notifications"])
        self.assertEqual(response.data["username"], "murey")
        self.assertEqual(response.data["first_name"], "")
        self.assertEqual(response.data["last_name"], "")
        response = client2.get(reverse("user-view"))
        self.assertEqual(200, response.status_code)
        self.assertEqual(response.data["profile"]["email"], "example2@email.com")
        self.assertEqual(response.data["profile"]["phone"], "+12128289349")
        self.assertFalse(response.data["profile"]["push_notifications"])
        self.assertEqual(response.data["username"], "murey")
        self.assertEqual(response.data["first_name"], "")
        self.assertEqual(response.data["last_name"], "")

    def test_user_not_logged_in(self):
        client2 = APIClient()
        response = client2.put(
            reverse("user-view"),
            json.dumps(
                {
                    "profile": {
                        "email": "example2@email.com",
                        "phone": "2128289349",
                        "push_notifications": "True",
                    }
                }
            ),
            content_type="application/json",
        )
        self.assertEqual(403, response.status_code)
        response = client2.get(reverse("user-view"))
        self.assertEqual(403, response.status_code)


class DocumentationTestCase(TestCase):
    def setUp(self):
        set_semester()
        self.client = APIClient()

    def test_no_error(self):
        response = self.client.get(reverse("documentation"))
        self.assertEqual(response.status_code, 200)

    def test_no_error_multiple_times(self):
        response = self.client.get(reverse("documentation"))
        self.assertEqual(response.status_code, 200)
        response = self.client.get(reverse("documentation"))
        self.assertEqual(response.status_code, 200)
        response = self.client.get(reverse("documentation"))
        self.assertEqual(response.status_code, 200)


class ExportTestCoursesDataTestCase(TestCase):
    def setUp(self):
        set_semester()
        create_mock_data_with_reviews("CIS-121-001", TEST_SEMESTER, 2)
        create_mock_data_with_reviews("COGS-001-001", TEST_SEMESTER, 2)
        create_mock_data_with_reviews("STAT-430-001", TEST_SEMESTER, 3)

    def test_export_script(self):
        call_command(
            "export_test_courses_data",
            courses_query="C",
            path=os.devnull,
            upload_to_s3=False,
            semesters=TEST_SEMESTER,
        )<|MERGE_RESOLUTION|>--- conflicted
+++ resolved
@@ -1082,17 +1082,7 @@
         response = self.client.put(
             reverse("user-view"),
             json.dumps(
-<<<<<<< HEAD
-                {
-                    "profile": {
-                        "email": None,
-                        "phone": "3131234567",
-                        "push_notifications": True,
-                    }
-                }
-=======
                 {"profile": {"email": None, "phone": "19178286431", "push_notifications": True}}
->>>>>>> 9f54efdf
             ),
             content_type="application/json",
         )
