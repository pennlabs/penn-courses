import json

from django.contrib.auth.models import User
from django.db.models.signals import post_save
from django.forms import ValidationError
from django.test import TestCase
from django.urls import reverse
from options.models import Option
from rest_framework.test import APIClient

from alert.models import AddDropPeriod
<<<<<<< HEAD
from courses.models import (
    Course,
    Department,
    PreNGSSRequirement,
    Section,
    Topic,
    UserProfile,
)
=======
from courses.management.commands.recompute_soft_state import recompute_precomputed_fields
from courses.models import Course, Department, PreNGSSRequirement, Section, Topic, UserProfile
>>>>>>> 7e7a0e42
from courses.util import (
    get_or_create_course,
    get_or_create_course_and_section,
    invalidate_current_semester_cache,
    record_update,
    separate_course_code,
    set_crosslistings,
    update_course_from_record,
)
from tests.courses.util import create_mock_data, fill_course_soft_state


TEST_SEMESTER = "2022A"


def set_semester():
    post_save.disconnect(
        receiver=invalidate_current_semester_cache,
        sender=Option,
        dispatch_uid="invalidate_current_semester_cache",
    )
    Option(key="SEMESTER", value=TEST_SEMESTER, value_type="TXT").save()
    AddDropPeriod(semester=TEST_SEMESTER).save()


class SepCourseCodeTest(TestCase):
    def test_four_letter_dept_code(self):
        self.assertEqual(("ANTH", "3610", "401"), separate_course_code("ANTH3610401"))

    def test_three_letter_dept_code(self):
        self.assertEqual(("CIS", "1200", "001"), separate_course_code("CIS 1200001"))

    def test_two_letter_dept_code(self):
        self.assertEqual(("WH", "1100", "001"), separate_course_code("WH  1100001"))

    def test_four_letter_with_dashes(self):
        self.assertEqual(("PSCI", "110", "001"), separate_course_code("PSCI-110-001"))

    def test_three_letter_with_dashes(self):
        self.assertEqual(("CIS", "110", "001"), separate_course_code("CIS -110-001"))

    def test_two_letter_with_dashes(self):
        self.assertEqual(("WH", "110", "001"), separate_course_code("WH  -110-001"))

    def test_section_characters(self):
        self.assertEqual(("INTL", "2980", "BKC"), separate_course_code("INTL2980BKC"))

    def test_course_code_ends_in_character(self):
        self.assertEqual(("CRIM", "6004A", "301"), separate_course_code("CRIM6004A301"))

    def test_course_code_3_chars(self):
        self.assertEqual(("INTL", "BUL", "001"), separate_course_code("INTLBUL001"))

    def test_invalid_course(self):
        with self.assertRaises(ValueError):
            separate_course_code("BLAH BLAH BLAH")


class GetCourseSectionTest(TestCase):
    def setUp(self):
        self.c = Course(
            department=Department.objects.get_or_create(code="PSCI")[0],
            code="131",
            semester=TEST_SEMESTER,
            title="American Foreign Policy",
        )
        self.c.save()
        self.s = Section(code="001", course=self.c)
        self.s.save()

    def assertCourseSame(self, s):
        course, section, _, _ = get_or_create_course_and_section(s, TEST_SEMESTER)
        self.assertEqual(course, self.c, s)
        self.assertEqual(section, self.s, s)

    def test_get_course_exists_nodash(self):
        test_valid = [
            "PSCI131001",
            "PSCI 131 001",
            "PSCI 131001",
            "PSCI-131-001",
            "psci131001",
            "psci-131-001",
            "psci 131 001",
        ]
        for test in test_valid:
            self.assertCourseSame(test)

    def test_create_course(self):
        course, section, _, _ = get_or_create_course_and_section("CIS 120 001", TEST_SEMESTER)
        self.assertEqual("CIS-120-001", section.full_code)
        self.assertEqual(Course.objects.count(), 2)
        self.assertEqual(course.department.code, "CIS")
        self.assertEqual(course.code, "120")
        self.assertEqual(section.code, "001")


class CourseSaveAutoPrimaryListingTest(TestCase):
    def test_new(self):
        a, _ = get_or_create_course("CIS", "120", TEST_SEMESTER)
        a_db = Course.objects.get(full_code="CIS-120")
        self.assertEqual(a.primary_listing, a)
        self.assertEqual(a_db.primary_listing, a_db)

    def test_delete_max_id(self):
        get_or_create_course("CIS", "120", TEST_SEMESTER)
        get_or_create_course("CIS", "160", TEST_SEMESTER)
        c, _ = get_or_create_course("CIS", "121", TEST_SEMESTER)
        c.delete()
        d, _ = get_or_create_course("CIS", "240", TEST_SEMESTER)
        d_db = Course.objects.get(full_code="CIS-240")
        self.assertEqual(d.primary_listing, d)
        self.assertEqual(d_db.primary_listing, d_db)

    def test_delete_min_id(self):
        a, _ = get_or_create_course("CIS", "120", TEST_SEMESTER)
        get_or_create_course("CIS", "160", TEST_SEMESTER)
        get_or_create_course("CIS", "121", TEST_SEMESTER)
        a.delete()
        d, _ = get_or_create_course("CIS", "240", TEST_SEMESTER)
        d_db = Course.objects.get(full_code="CIS-240")
        self.assertEqual(d.primary_listing, d)
        self.assertEqual(d_db.primary_listing, d_db)

    def test_delete_all(self):
        a, _ = get_or_create_course("CIS", "120", TEST_SEMESTER)
        b, _ = get_or_create_course("CIS", "160", TEST_SEMESTER)
        c, _ = get_or_create_course("CIS", "121", TEST_SEMESTER)
        a.delete()
        b.delete()
        c.delete()
        d, _ = get_or_create_course("CIS", "240", TEST_SEMESTER)
        d_db = Course.objects.get(full_code="CIS-240")
        self.assertEqual(d.primary_listing, d)
        self.assertEqual(d_db.primary_listing, d_db)

    def test_set_primary_listing(self):
        get_or_create_course("CIS", "120", TEST_SEMESTER)
        b, _ = get_or_create_course("OIDD", "291", TEST_SEMESTER)
        c, _ = get_or_create_course("LGST", "291", TEST_SEMESTER, defaults={"primary_listing": b})
        b_db = Course.objects.get(full_code="OIDD-291")
        c_db = Course.objects.get(full_code="LGST-291")
        self.assertEqual(b.primary_listing, b)
        self.assertEqual(c.primary_listing, b)
        self.assertEqual(b_db.primary_listing, b_db)
        self.assertEqual(c_db.primary_listing, b_db)

    def test_set_primary_listing_id(self):
        get_or_create_course("CIS", "120", TEST_SEMESTER)
        b, _ = get_or_create_course("OIDD", "291", TEST_SEMESTER)
        c, _ = get_or_create_course(
            "LGST", "291", TEST_SEMESTER, defaults={"primary_listing_id": b.id}
        )
        b_db = Course.objects.get(full_code="OIDD-291")
        c_db = Course.objects.get(full_code="LGST-291")
        self.assertEqual(b.primary_listing, b)
        self.assertEqual(c.primary_listing, b)
        self.assertEqual(b_db.primary_listing, b_db)
        self.assertEqual(c_db.primary_listing, b_db)


class CourseTopicTestCase(TestCase):
    def test_new(self):
        a, _ = get_or_create_course("CIS", "120", TEST_SEMESTER)
        fill_course_soft_state()
        a_db = Course.objects.get(full_code="CIS-120")
        t = Topic.objects.get()
        self.assertEqual(a_db.topic, t)
        self.assertEqual(t.most_recent, a_db)

    def test_existing_full_code(self):
        a, _ = get_or_create_course("CIS", "120", "2020C")
        b, _ = get_or_create_course("CIS", "120", TEST_SEMESTER)
        fill_course_soft_state()
        a_db = Course.objects.get(full_code="CIS-120", semester="2020C")
        b_db = Course.objects.get(full_code="CIS-120", semester=TEST_SEMESTER)
        t = Topic.objects.get(most_recent=b_db)
        self.assertEqual(a_db.topic, t)
        self.assertEqual(b_db.topic, t)
        self.assertEqual(t.most_recent, b_db)

    def test_crosslistings(self):
        a, _ = get_or_create_course("CIS", "120", TEST_SEMESTER)
        b, _ = get_or_create_course("OIDD", "291", TEST_SEMESTER)
        c, _ = get_or_create_course("LGST", "291", TEST_SEMESTER, defaults={"primary_listing": b})
        fill_course_soft_state()
        a_db = Course.objects.get(full_code="CIS-120")
        b_db = Course.objects.get(full_code="OIDD-291")
        c_db = Course.objects.get(full_code="LGST-291")
        t1 = Topic.objects.get(courses__full_code="CIS-120")
        t2 = Topic.objects.get(courses__full_code="OIDD-291")
        t3 = Topic.objects.get(courses__full_code="LGST-291")
        self.assertEqual(a_db.topic, t1)
        self.assertEqual(b_db.topic, t2)
        self.assertEqual(c_db.topic, t3)
        self.assertEqual(t1.most_recent, a_db)
        self.assertEqual(t2.most_recent, b_db)
        self.assertEqual(t3.most_recent, c_db)


class CourseStatusUpdateTestCase(TestCase):
    def setUp(self):
        set_semester()
        self.course, self.section = create_mock_data("CIS-120-001", TEST_SEMESTER)

    def test_update_status(self):
        self.section.status = "C"
        self.section.save()
        up = record_update(self.section, TEST_SEMESTER, "C", "O", True, "JSON")
        up.save()
        update_course_from_record(up)
        _, section = create_mock_data(self.section.full_code, TEST_SEMESTER)
        self.assertEqual("O", section.status)


class SectionHasStatusUpdateTestCase(TestCase):
    def setUp(self):
        set_semester()
        self.course, self.section = create_mock_data("CIS-120-001", TEST_SEMESTER)

    def test_no_updates(self):
        recompute_precomputed_fields()
        self.assertFalse(Section.objects.get(full_code="CIS-120-001").has_status_updates)

    def test_one_update(self):
        up = record_update(self.section, TEST_SEMESTER, "C", "O", True, "JSON")
        up.save()
        recompute_precomputed_fields()
        self.assertTrue(Section.objects.get(full_code="CIS-120-001").has_status_updates)

    def test_two_updates(self):
        up = record_update(self.section, TEST_SEMESTER, "C", "O", True, "JSON")
        up.save()
        up = record_update(self.section, TEST_SEMESTER, "O", "C", True, "JSON")
        up.save()
        recompute_precomputed_fields()
        self.assertTrue(Section.objects.get(full_code="CIS-120-001").has_status_updates)


class CrosslistingTestCase(TestCase):
    def setUp(self):
        self.anch, _ = create_mock_data("ANCH-027-401", TEST_SEMESTER)
        self.clst, _ = create_mock_data("CLST-027-401", TEST_SEMESTER)

    def test_add_primary_listing(self):
        set_crosslistings(self.anch, [])
        self.anch.save()
        self.assertEqual(self.anch, self.anch.primary_listing)

    def test_add_existing_class(self):
        set_crosslistings(
            self.clst,
            [
                {
                    "subject_code": "CLST",
                    "course_number": "027",
                    "is_primary_section": False,
                },
                {
                    "subject_code": "ANCH",
                    "course_number": "027",
                    "is_primary_section": True,
                },
            ],
        )
        self.clst.save()
        self.assertEqual(self.anch, self.clst.primary_listing)
        self.assertEqual(2, Course.objects.count())

    def test_crosslisting_set(self):
        set_crosslistings(
            self.clst,
            [
                {
                    "subject_code": "CLST",
                    "course_number": "027",
                    "is_primary_section": False,
                },
                {
                    "subject_code": "ANCH",
                    "course_number": "027",
                    "is_primary_section": True,
                },
            ],
        )
        set_crosslistings(self.anch, [])
        self.clst.save()
        self.anch.save()
        self.assertTrue(self.anch in self.clst.crosslistings.all())
        self.assertTrue(self.clst in self.anch.crosslistings.all())

    def test_crosslisting_newsection(self):
        set_crosslistings(
            self.anch,
            [
                {
                    "subject_code": "CLST",
                    "course_number": "027",
                    "is_primary_section": False,
                },
                {
                    "subject_code": "ANCH",
                    "course_number": "027",
                    "is_primary_section": False,
                },
                {
                    "subject_code": "HIST",
                    "course_number": "027",
                    "is_primary_section": True,
                },
            ],
        )
        self.anch.save()
        self.assertEqual(3, Course.objects.count())


class PreNGSSRequirementTestCase(TestCase):
    def setUp(self):
        set_semester()
        get_or_create_course(
            "CIS", "120", "2012A"
        )  # dummy course to make sure we're filtering by semester
        self.course, _ = get_or_create_course("CIS", "120", TEST_SEMESTER)
        self.course2, _ = get_or_create_course("CIS", "125", TEST_SEMESTER)
        self.department = Department.objects.get(code="CIS")

        self.req1 = PreNGSSRequirement(
            semester=TEST_SEMESTER, school="SAS", code="TEST1", name="Test 1"
        )
        self.req2 = PreNGSSRequirement(
            semester=TEST_SEMESTER, school="SAS", code="TEST2", name="Test 2"
        )
        self.req3 = PreNGSSRequirement(semester="XXXXX", school="SAS", code="TEST1", name="Test 1+")

        self.req1.save()
        self.req2.save()
        self.req3.save()

        self.req1.departments.add(self.department)
        self.req1.overrides.add(self.course2)
        self.req2.courses.add(self.course)
        self.req2.courses.add(self.course2)
        self.req3.departments.add(self.department)

        self.client = APIClient()

    def assertCoursesEqual(self, expected, actual):
        def get_codes(x):
            sorted([f"{c.department.code}-{c.code}" for c in x])

        self.assertEqual(get_codes(expected), get_codes(actual))

    def test_requirements_nooverride(self):
        reqs = self.course.pre_ngss_requirements
        self.assertTrue(2, len(reqs))

    def test_requirements_override(self):
        reqs = self.course2.pre_ngss_requirements
        self.assertEqual(1, len(reqs))
        self.assertEqual(self.req2, reqs[0])

    def test_satisfying_courses(self):
        # make it so req1 has one department-level requirement, one course-level one,
        # and one override.
        c1, _ = get_or_create_course("MEAM", "101", TEST_SEMESTER)
        self.req1.courses.add(c1)
        courses = self.req1.satisfying_courses.all()
        self.assertEqual(2, len(courses))

        self.assertCoursesEqual([self.course, c1], courses)

    def test_override_precedent(self):
        # even if a course is in the list of courses, don't include it if it's in the
        # list of overrides
        self.req1.courses.add(self.course2)
        courses = self.req1.satisfying_courses.all()
        self.assertEqual(1, len(courses))
        self.assertCoursesEqual([self.course], courses)
        reqs = self.course2.pre_ngss_requirements
        self.assertEqual(1, len(reqs))
        self.assertEqual(self.req2, reqs[0])


class UserProfileTestCase(TestCase):
    def setUp(self):
        self.user = User.objects.create_user(
            username="test", password="top_secret", email="test@example.com"
        )
        self.user_profile = UserProfile.objects.get(user=self.user)

    def test_profile_created(self):
        self.assertTrue(self.user_profile)
        self.assertEqual(self.user.email, self.user_profile.email)

    def test_phone_valid1(self):
        self.user_profile.phone = "+1 (917)-567-8901"
        self.user_profile.save()

    def test_phone_valid2(self):
        self.user_profile.phone = "19178286431"
        self.user_profile.save()

    def test_phone_invalid(self):
        self.user_profile.phone = "917828643"
        with self.assertRaises(ValidationError):
            self.user_profile.full_clean()
            self.user_profile.save()

    def test_phone_invalid_response_400(self):
        set_semester()
        User.objects.create_user(username="jacob", password="top_secret")
        self.client = APIClient()
        self.client.login(username="jacob", password="top_secret")
        response = self.client.put(
            reverse("user-view"),
            json.dumps(
                {
                    "profile": {
                        "email": "example@email.com",
                        "phone": "91782864",
                        "push_notifications": True,
                    }
                }
            ),
            content_type="application/json",
        )
        self.assertEqual(response.status_code, 400)<|MERGE_RESOLUTION|>--- conflicted
+++ resolved
@@ -9,19 +9,8 @@
 from rest_framework.test import APIClient
 
 from alert.models import AddDropPeriod
-<<<<<<< HEAD
-from courses.models import (
-    Course,
-    Department,
-    PreNGSSRequirement,
-    Section,
-    Topic,
-    UserProfile,
-)
-=======
 from courses.management.commands.recompute_soft_state import recompute_precomputed_fields
 from courses.models import Course, Department, PreNGSSRequirement, Section, Topic, UserProfile
->>>>>>> 7e7a0e42
 from courses.util import (
     get_or_create_course,
     get_or_create_course_and_section,
