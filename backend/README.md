Welcome to the Penn Courses Backend (PCX)!

## Setting up Your Development Environment

### Prerequisites

- Python 3.10 ([`pyenv`](https://github.com/pyenv/pyenv) is recommended)
- [`pipenv`](https://pipenv.pypa.io/en/latest/)
- [`docker` and `docker-compose`](https://docs.docker.com/get-docker/)

### Running the Backend with Docker-Compose

1. Build the docker image (the `[sudo]` part means try running without sudo first)
```sh
cd backend
[sudo] docker-compose down
[sudo] docker-compose build --no-cache development
```
> :warning: Depending on your system configuration, you may have to start `docker` manually. If this is the case (ie, if you cannot get `docker-compose run` to work due to a docker connection error) try this:
>
> - linux `[sudo] systemctl start docker`
> - WSL `[sudo] service docker start`
2. Run shell inside the container
```sh
[sudo] docker-compose run --service-ports development /bin/bash # launch shell inside container
pipenv shell # activate shell with python packages
python manage.py makemigrations
python manage.py migrate # database migrations
python manage.py test # run tests
python manage.py test tests.review.test_api.OneReviewTestCase.test_course # re-run a specific test
runserver # optionally, run the server from within the shell
exit # leave pipenv shell 
exit # leave docker shell
```
3. Run the server on `127.0.0.1:8000` (use `CTRL+C` to stop running this)
```
[sudo] docker-compose --profile dev up
```

**If you're a frontend developer** you'll want to use #2 from now on (only re-running #2 or #1 when you see a problem)

**If you're a backend developer** you'll often want to open the shell as we did in #2 (you'll only need to re-run #1 if you see a problem).

> *If you want to run the backend natively (ie, outside of docker-compose), see the [Running the Backend Natively](#running-the-backend-natively) section. You might want to do this if, for example, you really like your local shell set up*

### Attaching to Docker from IDE

Many IDEs allow attachment to running docker containers, which allows for nice features like intellisense.
1. [VSCode](https://code.visualstudio.com/docs/devcontainers/attach-container)
  1. `CTRL-SHIFT-P` and type "Attach to Running Container"
  2. Select the `backend_development_1` container (or a similarly named one). This should open a new VSCode window attached to the container
  3. Open the `/backend` folder within the container
2. [PyCharm](https://www.jetbrains.com/help/pycharm/using-docker-as-a-remote-interpreter.html#config-docker)


## Environment Variables

If you are in Penn Labs, reach out to a Penn Courses team lead for a .env file to
put in your `backend` directory. This will contain some sensitive credentials (which is why the file contents are not
pasted in this public README). If you are not in Penn Labs, see the "Loading Course Data on Demand" section below for instructions on how to get your own credentials.

NOTE: when using `pipenv`, environment variables are only refreshed when you exit your shell and rerun `pipenv shell` (this is a common source of confusing behavior, so it's good to know about).

## Loading Courses Data 

### Via Database Dump (Penn Labs members)

- To get going quickly with a local database loaded with lots of test data,
   you can download this [pcx_test.sql](https://files.slack.com/files-pri/T4EM1119V-F04FPSTNF46/download/pcx_test_12_2022.sql) SQL dump file. You will only be able to access this if you are a member of labs; if you still need access to data, read on. 
- Clear the existing contents of your local database with `psql template1 -c 'drop database postgres;' -h localhost -U penn-courses` (the password is `postgres`)
- Create a new database with `psql template1 -c 'create database postgres with owner "penn-courses";' -h localhost -U penn-courses` (same password).
   
   > :warning: NOTE: If this is giving you permission denied, try running `psql template1` and enter the following query `CREATE DATABASE postgres WITH OWNER "penn-courses"`.
- Finally, run `psql -h localhost -d postgres -U penn-courses -f pcx_test.sql` (replacing `pcx_test.sql` with the full path to that file on your computer) to load
   the contents of the test database (this might take a while).
- For accessing the Django admin site, the admin username is `admin` and the password is `admin` if you use this test db.


### On Demand

PCX gets its data from two primary sources: the Penn Registrar for the
current semester's data (via the [OpenData API](https://app.swaggerhub.com/apis-docs/UPennISC/open-data/prod)),
and ISC data dumps containing review statistics (from Terry Weber, [weberte@isc.upenn.edu](mailto:weberte@isc.upenn.edu)).

#### Registrar

To load in course data for a certain semester, set the environment variables
`OPEN_DATA_CLIENT_ID` and `OPEN_DATA_OIDC_SECRET` to the corresponding credentials you
receive from the OpenData API. These credentials are already included in the .env file you should receive from a team lead if you are in Labs. Otherwise, you can register for prod OpenData API credentials [here](https://hosted.apps.upenn.edu/PennOpenshiftCommandCenter_UI/PublicRestAccounts.aspx).
After your environment variables have been set (remember to refresh your pipenv shell), run

`python manage.py registrarimport --semester=<semester> --query=<query>`

Let `semester` be the desired semester (for example, `2022C` represents
Fall 2022), and let `query` be the prefix of all courses you would like to
load in (no dashes). If you're just interested in the CIS department, put `CIS`. If
you'd like to load in **ALL** courses, omit the query parameter. Note
that this will take a long time, as all sections in Penn's course catalog,
along with rooms, buildings, and instructors will be loaded in.

#### ISC Review Data

The ISC import script has a lot of options depending on what exactly you want to do.
It can import all historical data, or just data from a specific semester. It can use
a zip file or an unzipped directory. Run `./manage.py iscimport --help` for all the
options.

If you have an ISC data dump in a ZIP format and want to import the most recent semester's (e.g. 2022A)
data, run `./manage.py iscimport --current --semester 2022A path/to/dump.zip`.

You'll be prompted for confirmation at different times in the script. If you want to skip these
prompts, add the `--force` flag.

# Appendix

## Running the Backend Natively

If you don't want to use docker, you can also set up and run the dev environment natively.

1. `cd backend`
2. Compiling postgres (`psycopg2`)

   - **Mac**
     > :warning: NOTE: If your computer runs on Apple silicon and you use Rosetta to run Python as an x86 program, use `arch -x86_64 brew <rest of command>` for all `brew` commands.

     1. `brew install postgresql`
     2. `brew install openssl`
     3. `brew unlink openssl && brew link openssl --force`
     4. Follow the instructions printed by the previous command to add openssl to your PATH and export flags for compilers, e.g.:
        - `echo 'export PATH="/usr/local/opt/openssl@3/bin:$PATH"' >> ~/.zshrc`
        - `export LDFLAGS="-L/usr/local/opt/openssl@3/lib"`
        - `export CPPFLAGS="-I/usr/local/opt/openssl@3/include"`

   - **Windows (WSL) or Linux:**
     - `apt-get install gcc python3-dev libpq-dev`

3. Running Docker
   1. Open a new terminal window (also in the `backend` directory) and run `docker-compose up`
      > :warning: Depending on your system configuration, you may have to start `docker` manually. If this is the case (ie, if you cannot get `docker-compose up` to work due to a docker connection error) try this:
      >
      > - (linux) `[sudo] systemctl start docker`
      > - (WSL) `[sudo] service docker start`

4. Setting up your Penn Courses development environment

   1. `pipenv install --dev`
   2. `pipenv shell`
   3. `python manage.py migrate`

5. Loading test data (if you are a member of Penn Labs). If you are not a member of Penn Labs, you can skip this section and load in course data from the registrar, as explained below.


6. Running the backend

   - Run the backend in development mode with the command `python manage.py runserver`. This will start the server at port `8000`.
   - Once the server is running, you can access the admin console at `localhost:8000/admin`, browse auto-generated API documentation from the code on your branch at `localhost:8000/api/documentation`, or use any of the other routes supported by this backend (comprehensively described by the API documentation), usually of the form `localhost:8000/api/...`
     
      > :warning: NOTE: if you don't need documentation specific to your branch, it is usually more convenient to browse the API docs at [penncoursereview.com/api/documentation](https://penncoursereview.com/api/documentation)
   - With the backend server running, you can also run the frontend for any of our PCX products by following the instructions in the `frontend` README.
     
      > :warning: NOTE: If you have not loaded the test data from the previous step (Step 4), ensure that you have created a local user named "Penn-Courses" with the password "postgres" in your PostgreSQL. To add the user, navigate to your pgAdmin, and follow the path of Object -> Create -> Login/Group Role and create the appropriate user.
      
      > :warning: NOTE: If you ever encounter a `pg_hba.conf` entry error, open the `~/var/lib/postgresql/data/pg_hba.conf` file in your docker container and append the line `host  all  all 0.0.0.0/0 md5` into the file.

7. Running tests
   - Run `python manage.py test` to run our test suite.
<<<<<<< HEAD
   - To run a specific test, you can use the format `python manage.py test tests.review.test_api.OneReviewTestCase.test_course` (also note that in this example, you can use any prefix of that path to run a larger set of tests).
=======
   - To run a specific test, you can use the format `python manage.py test tests.review.test_api.OneReviewTestCase.test_course` (also note that in this example, you can use any prefix of that path to run a larger set of tests).

### Trouble Installing Packages (Apple Silicon)

1. Always run `docker-compose --profile=dev up` instead of just `docker-compose up`.
   - To alias this command, run `echo "alias courses-compose='cd "$PWD"; docker-compose up'" >> ~/.zshrc; source ~/.zshrc` (replacing `~/.zshrc` with `~/.bashrc` or whatever configuration file your shell uses, if you don't use zsh).
   - This will spin up a container from which you can run the server (with all required packages preinstalled).
2. In a separate terminal (from any directory), run `docker exec -it backend-development-1 /bin/bash` to open a shell in the container (if this says "no such container", run `docker container ls` and use the name of whatever container most closely matches the `backend_development` image). Just like exiting a Pipenv shell, you can exit the container by pressing `Ctrl+D` (which sends the "end of transmission" / EOF character).
   - You might want to add an alias for this command so it is easier to run (e.g. `echo 'alias courses-backend="docker exec -it backend_development_1 /bin/bash"' >> ~/.zshrc && source ~/.zshrc`). Then you can just run `courses-backend` from any directory to connect to the Docker container from which you will run the server (assuming `courses-compose` is already running in another terminal).
3. Once you have a shell open in the container, you can continue running the rest of the commands in this README (except you can skip `pipenv install --dev` since that has already been done for you).
   1. Remember to run `pipenv shell` (to open a [Pipenv] shell inside of a [docker container] shell inside of your computer's shell!). Note that the `/backend` directory inside the container is automatically synced with the `backend` directory on your host machine (from which you ran `docker-compose --profile=dev up`).
4. There's just one last complication. Due to some annoying details of Docker networking, you have to expose the server on IP address `0.0.0.0` inside the container, rather than `127.0.0.1` or `localhost` as is default (otherwise the server won't be accessible from outside of the container). To do this, instead of running `python manage.py runserver`, run `python manage.py runserver 0.0.0.0:8000`. In `Dockerfile.dev`, we automatically alias the command `runserver` to the latter, so in the container shell (in `/backend`, as is default) you can simply run the command `runserver` (no `python manage.py` necessary).

## Loading Course Data on Demand

PCX gets its data from two primary sources: the Penn Registrar for the
current semester's data (via the [OpenData API](https://app.swaggerhub.com/apis-docs/UPennISC/open-data/prod)),
and ISC data dumps containing review statistics (from Terry Weber, [weberte@isc.upenn.edu](mailto:weberte@isc.upenn.edu)).

### API Credentials

Interacting with the OpenData API requires credentials, `OPEN_DATA_CLIENT_ID` (`CLIENT-ID`) and `OPEN_DATA_OIDC_SECRET` (`OIDC-SECRET`). These credentials are already included in the .env file you should receive from a team lead if you are in Labs. Otherwise, you can register for prod OpenData API credentials [here](https://hosted.apps.upenn.edu/PennOpenshiftCommandCenter_UI/PublicRestAccounts.aspx).

### Exploring the OpenData API via Postman

While the OpenData API docs are OK, sometimes it's easiest to explore the data via requests to the API (although if you want to explore PCX data specifically, I recommend using the Django admin console, available at e.g. [penncoursereview.com/admin](https://penncoursereview.com/admin)).

OpenData uses [OAuth2](https://oauth.net/2/) for authentication (I highly recommend the official video course on OAuth2 for anyone interested in better understanding this industry-standard authentication flow - this is also the basis of the [auth flow](https://penncoursereview.com/api/documentation/#section/Authentication) used by Labs / PCX apps). Specifically, OpenData uses [client credentials](https://aaronparecki.com/oauth-2-simplified/#client-credentials) as its OAuth2 "grant type" (this is pretty standard for server-to-server/userless API access). Basically, this means you need to use your client credentials (client ID / secret) to get a temporary "access token" from the authorization server.

To receive an access token, you can send a POST request to `https://sso.apps.k8s.upenn.edu/auth/realms/master/protocol/openid-connect/token` (or whatever your `OIDC-TOKEN-URL` is, if you registered for your own credentials). The body should be x-www-form-urlencoded with the key/value pairs:
   - `grant_type`: `client_credentials`
   - `client_id`: `YOUR_CLIENT_ID`
   - `client_secret`: `YOUR_CLIENT_SECRET`

You then can make authenticated requests to the API by providing a request header of the form key/value: `Authorization`: `Bearer ACCESS_TOKEN` (where `ACCESS_TOKEN` is the token you received from the authorization server).

See [courses/registrar.py](https://github.com/pennlabs/penn-courses/blob/master/backend/courses/registrar.py) to understand which OpenData API endpoints are used by PCX, and how.

For example, you can try out: `https://3scale-public-prod-open-data.apps.k8s.upenn.edu/api/v1/course_section_search?section_id=CIS&term=2023C&page_number=1&number_of_results_per_page=100` (remember to set the `Authorization` header).

### Registrar

To load in course data for a certain semester, set the environment variables
`OPEN_DATA_CLIENT_ID` and `OPEN_DATA_OIDC_SECRET` to the corresponding OpenData credentials.
After your environment variables have been set (remember to refresh your pipenv shell), run

`python manage.py registrarimport --semester=<semester> --query=<query>`

Let `semester` be the desired semester (for example, `2022C` represents
Fall 2022), and let `query` be the prefix of all courses you would like to
load in (no dashes). If you're just interested in the CIS department, put `CIS`. If
you'd like to load in **ALL** courses, omit the query parameter. Note
that this will take a long time, as all sections in Penn's course catalog,
along with rooms, buildings, and instructors will be loaded in.

### ISC Review Data

The ISC import script has a lot of options depending on what exactly you want to do.
It can import all historical data, or just data from a specific semester. It can use
a zip file or an unzipped directory. Run `./manage.py iscimport --help` for all the
options.

If you have an ISC data dump in a ZIP format and want to import the most recent semester's (e.g. 2022A)
data, run `./manage.py iscimport --current --semester 2022A path/to/dump.zip`.

You'll be prompted for confirmation at different times in the script. If you want to skip these
prompts, add the `--force` flag.
>>>>>>> 0749c4c1
<|MERGE_RESOLUTION|>--- conflicted
+++ resolved
@@ -82,6 +82,27 @@
 current semester's data (via the [OpenData API](https://app.swaggerhub.com/apis-docs/UPennISC/open-data/prod)),
 and ISC data dumps containing review statistics (from Terry Weber, [weberte@isc.upenn.edu](mailto:weberte@isc.upenn.edu)).
 
+#### API Credentials
+
+Interacting with the OpenData API requires credentials, `OPEN_DATA_CLIENT_ID` (`CLIENT-ID`) and `OPEN_DATA_OIDC_SECRET` (`OIDC-SECRET`). These credentials are already included in the .env file you should receive from a team lead if you are in Labs. Otherwise, you can register for prod OpenData API credentials [here](https://hosted.apps.upenn.edu/PennOpenshiftCommandCenter_UI/PublicRestAccounts.aspx).
+
+#### Exploring the OpenData API via Postman
+
+While the OpenData API docs are OK, sometimes it's easiest to explore the data via requests to the API (although if you want to explore PCX data specifically, I recommend using the Django admin console, available at e.g. [penncoursereview.com/admin](https://penncoursereview.com/admin)).
+
+OpenData uses [OAuth2](https://oauth.net/2/) for authentication (I highly recommend the official video course on OAuth2 for anyone interested in better understanding this industry-standard authentication flow - this is also the basis of the [auth flow](https://penncoursereview.com/api/documentation/#section/Authentication) used by Labs / PCX apps). Specifically, OpenData uses [client credentials](https://aaronparecki.com/oauth-2-simplified/#client-credentials) as its OAuth2 "grant type" (this is pretty standard for server-to-server/userless API access). Basically, this means you need to use your client credentials (client ID / secret) to get a temporary "access token" from the authorization server.
+
+To receive an access token, you can send a POST request to `https://sso.apps.k8s.upenn.edu/auth/realms/master/protocol/openid-connect/token` (or whatever your `OIDC-TOKEN-URL` is, if you registered for your own credentials). The body should be x-www-form-urlencoded with the key/value pairs:
+   - `grant_type`: `client_credentials`
+   - `client_id`: `YOUR_CLIENT_ID`
+   - `client_secret`: `YOUR_CLIENT_SECRET`
+
+You then can make authenticated requests to the API by providing a request header of the form key/value: `Authorization`: `Bearer ACCESS_TOKEN` (where `ACCESS_TOKEN` is the token you received from the authorization server).
+
+See [courses/registrar.py](https://github.com/pennlabs/penn-courses/blob/master/backend/courses/registrar.py) to understand which OpenData API endpoints are used by PCX, and how.
+
+For example, you can try out: `https://3scale-public-prod-open-data.apps.k8s.upenn.edu/api/v1/course_section_search?section_id=CIS&term=2023C&page_number=1&number_of_results_per_page=100` (remember to set the `Authorization` header).
+
 #### Registrar
 
 To load in course data for a certain semester, set the environment variables
@@ -164,74 +185,4 @@
 
 7. Running tests
    - Run `python manage.py test` to run our test suite.
-<<<<<<< HEAD
-   - To run a specific test, you can use the format `python manage.py test tests.review.test_api.OneReviewTestCase.test_course` (also note that in this example, you can use any prefix of that path to run a larger set of tests).
-=======
-   - To run a specific test, you can use the format `python manage.py test tests.review.test_api.OneReviewTestCase.test_course` (also note that in this example, you can use any prefix of that path to run a larger set of tests).
-
-### Trouble Installing Packages (Apple Silicon)
-
-1. Always run `docker-compose --profile=dev up` instead of just `docker-compose up`.
-   - To alias this command, run `echo "alias courses-compose='cd "$PWD"; docker-compose up'" >> ~/.zshrc; source ~/.zshrc` (replacing `~/.zshrc` with `~/.bashrc` or whatever configuration file your shell uses, if you don't use zsh).
-   - This will spin up a container from which you can run the server (with all required packages preinstalled).
-2. In a separate terminal (from any directory), run `docker exec -it backend-development-1 /bin/bash` to open a shell in the container (if this says "no such container", run `docker container ls` and use the name of whatever container most closely matches the `backend_development` image). Just like exiting a Pipenv shell, you can exit the container by pressing `Ctrl+D` (which sends the "end of transmission" / EOF character).
-   - You might want to add an alias for this command so it is easier to run (e.g. `echo 'alias courses-backend="docker exec -it backend_development_1 /bin/bash"' >> ~/.zshrc && source ~/.zshrc`). Then you can just run `courses-backend` from any directory to connect to the Docker container from which you will run the server (assuming `courses-compose` is already running in another terminal).
-3. Once you have a shell open in the container, you can continue running the rest of the commands in this README (except you can skip `pipenv install --dev` since that has already been done for you).
-   1. Remember to run `pipenv shell` (to open a [Pipenv] shell inside of a [docker container] shell inside of your computer's shell!). Note that the `/backend` directory inside the container is automatically synced with the `backend` directory on your host machine (from which you ran `docker-compose --profile=dev up`).
-4. There's just one last complication. Due to some annoying details of Docker networking, you have to expose the server on IP address `0.0.0.0` inside the container, rather than `127.0.0.1` or `localhost` as is default (otherwise the server won't be accessible from outside of the container). To do this, instead of running `python manage.py runserver`, run `python manage.py runserver 0.0.0.0:8000`. In `Dockerfile.dev`, we automatically alias the command `runserver` to the latter, so in the container shell (in `/backend`, as is default) you can simply run the command `runserver` (no `python manage.py` necessary).
-
-## Loading Course Data on Demand
-
-PCX gets its data from two primary sources: the Penn Registrar for the
-current semester's data (via the [OpenData API](https://app.swaggerhub.com/apis-docs/UPennISC/open-data/prod)),
-and ISC data dumps containing review statistics (from Terry Weber, [weberte@isc.upenn.edu](mailto:weberte@isc.upenn.edu)).
-
-### API Credentials
-
-Interacting with the OpenData API requires credentials, `OPEN_DATA_CLIENT_ID` (`CLIENT-ID`) and `OPEN_DATA_OIDC_SECRET` (`OIDC-SECRET`). These credentials are already included in the .env file you should receive from a team lead if you are in Labs. Otherwise, you can register for prod OpenData API credentials [here](https://hosted.apps.upenn.edu/PennOpenshiftCommandCenter_UI/PublicRestAccounts.aspx).
-
-### Exploring the OpenData API via Postman
-
-While the OpenData API docs are OK, sometimes it's easiest to explore the data via requests to the API (although if you want to explore PCX data specifically, I recommend using the Django admin console, available at e.g. [penncoursereview.com/admin](https://penncoursereview.com/admin)).
-
-OpenData uses [OAuth2](https://oauth.net/2/) for authentication (I highly recommend the official video course on OAuth2 for anyone interested in better understanding this industry-standard authentication flow - this is also the basis of the [auth flow](https://penncoursereview.com/api/documentation/#section/Authentication) used by Labs / PCX apps). Specifically, OpenData uses [client credentials](https://aaronparecki.com/oauth-2-simplified/#client-credentials) as its OAuth2 "grant type" (this is pretty standard for server-to-server/userless API access). Basically, this means you need to use your client credentials (client ID / secret) to get a temporary "access token" from the authorization server.
-
-To receive an access token, you can send a POST request to `https://sso.apps.k8s.upenn.edu/auth/realms/master/protocol/openid-connect/token` (or whatever your `OIDC-TOKEN-URL` is, if you registered for your own credentials). The body should be x-www-form-urlencoded with the key/value pairs:
-   - `grant_type`: `client_credentials`
-   - `client_id`: `YOUR_CLIENT_ID`
-   - `client_secret`: `YOUR_CLIENT_SECRET`
-
-You then can make authenticated requests to the API by providing a request header of the form key/value: `Authorization`: `Bearer ACCESS_TOKEN` (where `ACCESS_TOKEN` is the token you received from the authorization server).
-
-See [courses/registrar.py](https://github.com/pennlabs/penn-courses/blob/master/backend/courses/registrar.py) to understand which OpenData API endpoints are used by PCX, and how.
-
-For example, you can try out: `https://3scale-public-prod-open-data.apps.k8s.upenn.edu/api/v1/course_section_search?section_id=CIS&term=2023C&page_number=1&number_of_results_per_page=100` (remember to set the `Authorization` header).
-
-### Registrar
-
-To load in course data for a certain semester, set the environment variables
-`OPEN_DATA_CLIENT_ID` and `OPEN_DATA_OIDC_SECRET` to the corresponding OpenData credentials.
-After your environment variables have been set (remember to refresh your pipenv shell), run
-
-`python manage.py registrarimport --semester=<semester> --query=<query>`
-
-Let `semester` be the desired semester (for example, `2022C` represents
-Fall 2022), and let `query` be the prefix of all courses you would like to
-load in (no dashes). If you're just interested in the CIS department, put `CIS`. If
-you'd like to load in **ALL** courses, omit the query parameter. Note
-that this will take a long time, as all sections in Penn's course catalog,
-along with rooms, buildings, and instructors will be loaded in.
-
-### ISC Review Data
-
-The ISC import script has a lot of options depending on what exactly you want to do.
-It can import all historical data, or just data from a specific semester. It can use
-a zip file or an unzipped directory. Run `./manage.py iscimport --help` for all the
-options.
-
-If you have an ISC data dump in a ZIP format and want to import the most recent semester's (e.g. 2022A)
-data, run `./manage.py iscimport --current --semester 2022A path/to/dump.zip`.
-
-You'll be prompted for confirmation at different times in the script. If you want to skip these
-prompts, add the `--force` flag.
->>>>>>> 0749c4c1
+   - To run a specific test, you can use the format `python manage.py test tests.review.test_api.OneReviewTestCase.test_course` (also note that in this example, you can use any prefix of that path to run a larger set of tests).