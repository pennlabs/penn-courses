--- conflicted
+++ resolved
@@ -1,207 +1,3 @@
-<<<<<<< HEAD
-   Welcome to the Penn Courses Backend (PCX)!
-
-   ## Setting up Your Development Environment
-
-   ### Prerequisites
-
-   - [`docker` and `docker-compose`](https://docs.docker.com/get-docker/)
-   - `psql` (usually packaged as `postgresql-client`)
-
-   ### Running the Backend with Docker-Compose
-
-   1. Build the docker image (the `[sudo]` part means try running without sudo first)
-   ```sh
-   cd backend
-   [sudo] docker-compose down
-   [sudo] docker-compose build --no-cache development
-   ```
-   > :warning: Depending on your system configuration, you may have to start `docker` manually. If this is the case (ie, if you cannot get `docker-compose run` to work due to a docker connection error) try this:
-   >
-   > - linux `[sudo] systemctl start docker`
-   > - WSL `[sudo] service docker start`
-   2. Run shell inside the container
-   ```sh
-   [sudo] docker-compose run --service-ports development /bin/bash # launch shell inside container
-   pipenv shell # activate shell with python packages
-   python manage.py makemigrations
-   python manage.py migrate # database migrations
-   python manage.py test # run tests
-   python manage.py test tests.review.test_api.OneReviewTestCase.test_course # re-run a specific test
-   runserver # optionally, run the server from within the shell
-   exit # leave pipenv shell 
-   exit # leave docker shell
-   ```
-   3. Run the server on `127.0.0.1:8000` (use `CTRL+C` to stop running this)
-   ```
-   [sudo] docker-compose --profile dev up
-   ```
-
-   **If you're a frontend developer** you'll want to use #2 from now on (only re-running #2 or #1 when you see a problem)
-
-   **If you're a backend developer** you'll often want to open the shell as we did in #2 (you'll only need to re-run #1 if you see a problem).
-
-   > *If you want to run the backend natively (ie, outside of docker-compose), see the [Running the Backend Natively](#running-the-backend-natively) section. You might want to do this if, for example, you really like your local shell set up*
-
-   ### Attaching to Docker from IDE
-
-   Many IDEs allow attachment to running docker containers, which allows for nice features like intellisense.
-   1. [VSCode](https://code.visualstudio.com/docs/devcontainers/attach-container)
-   >  1. `CTRL-SHIFT-P` and type "Attach to Running Container"
-   >  2. Select the `backend_development_1` container (or a similarly named one). This should open a new VSCode window attached to the container
-   >  3. Open the `/backend` folder within the container
-   2. [PyCharm](https://www.jetbrains.com/help/pycharm/using-docker-as-a-remote-interpreter.html#config-docker)
-
-
-   ## Environment Variables
-
-   If you are in Penn Labs, reach out to a Penn Courses team lead for a .env file to
-   put in your `backend` directory. This will contain some sensitive credentials (which is why the file contents are not
-   pasted in this public README). If you are not in Penn Labs, see the "Loading Course Data on Demand" section below for instructions on how to get your own credentials.
-
-   NOTE: when using `pipenv`, environment variables are only refreshed when you exit your shell and rerun `pipenv shell` (this is a common source of confusing behavior, so it's good to know about).
-
-   ## Linting
-
-   We use `black`, `flake8`, and 'isort' to lint our code. Once you are in the `backend` directory, you can run the following commands to lint:
-   1. `pipenv run black`
-   2. `pipenv run isort`
-   3. `pipenv run flake8`
-
-   ## Loading Courses Data 
-
-   ### Via Database Dump (Penn Labs members)
-
-   - To get going quickly with a local database loaded with lots of test data,
-      you can download this [pcx_test.sql](https://files.slack.com/files-pri/T4EM1119V-F04FPSTNF46/download/pcx_test_12_2022.sql) SQL dump file. You will only be able to access this if you are a member of labs; if you still need access to data, read on.
-   - First you'll need to install `psql` (see [Prerequisites](#prerequisites))
-   - Clear the existing contents of your local database with `psql template1 -c 'drop database postgres;' -h localhost -U penn-courses` (the password is `postgres`)
-   - Create a new database with `psql template1 -c 'create database postgres with owner "penn-courses";' -h localhost -U penn-courses` (same password).
-      
-      > :warning: NOTE: If this is giving you permission denied, try running `psql template1` and enter the following query `CREATE DATABASE postgres WITH OWNER "penn-courses"`.
-   - Finally, run `psql -h localhost -d postgres -U penn-courses -f pcx_test.sql` (replacing `pcx_test.sql` with the full path to that file on your computer) to load
-      the contents of the test database (this might take a while).
-   - For accessing the Django admin site, the admin username is `admin` and the password is `admin` if you use this test db.
-
-
-   ### On Demand
-
-   PCX gets its data from two primary sources: the Penn Registrar for the
-   current semester's data (via the [OpenData API](https://app.swaggerhub.com/apis-docs/UPennISC/open-data/prod)),
-   and ISC data dumps containing review statistics (from Terry Weber, [weberte@isc.upenn.edu](mailto:weberte@isc.upenn.edu)).
-
-   #### API Credentials
-
-   Interacting with the OpenData API requires credentials, `OPEN_DATA_CLIENT_ID` (`CLIENT-ID`) and `OPEN_DATA_OIDC_SECRET` (`OIDC-SECRET`). These credentials are already included in the .env file you should receive from a team lead if you are in Labs. Otherwise, you can register for prod OpenData API credentials [here](https://hosted.apps.upenn.edu/PennOpenshiftCommandCenter_UI/PublicRestAccounts.aspx).
-
-   #### Exploring the OpenData API via Postman
-
-   While the OpenData API docs are OK, sometimes it's easiest to explore the data via requests to the API (although if you want to explore PCX data specifically, I recommend using the Django admin console, available at e.g. [penncoursereview.com/admin](https://penncoursereview.com/admin)).
-
-   OpenData uses [OAuth2](https://oauth.net/2/) for authentication (I highly recommend the official video course on OAuth2 for anyone interested in better understanding this industry-standard authentication flow - this is also the basis of the [auth flow](https://penncoursereview.com/api/documentation/#section/Authentication) used by Labs / PCX apps). Specifically, OpenData uses [client credentials](https://aaronparecki.com/oauth-2-simplified/#client-credentials) as its OAuth2 "grant type" (this is pretty standard for server-to-server/userless API access). Basically, this means you need to use your client credentials (client ID / secret) to get a temporary "access token" from the authorization server.
-
-   To receive an access token, you can send a POST request to `https://sso.apps.k8s.upenn.edu/auth/realms/master/protocol/openid-connect/token` (or whatever your `OIDC-TOKEN-URL` is, if you registered for your own credentials). The body should be x-www-form-urlencoded with the key/value pairs:
-      - `grant_type`: `client_credentials`
-      - `client_id`: `YOUR_CLIENT_ID`
-      - `client_secret`: `YOUR_CLIENT_SECRET`
-
-   You then can make authenticated requests to the API by providing a request header of the form key/value: `Authorization`: `Bearer ACCESS_TOKEN` (where `ACCESS_TOKEN` is the token you received from the authorization server).
-
-   See [courses/registrar.py](https://github.com/pennlabs/penn-courses/blob/master/backend/courses/registrar.py) to understand which OpenData API endpoints are used by PCX, and how.
-
-   For example, you can try out: `https://3scale-public-prod-open-data.apps.k8s.upenn.edu/api/v1/course_section_search?section_id=CIS&term=202410&page_number=1&number_of_results_per_page=100` (remember to set the `Authorization` header).
-
-   #### Registrar
-
-   To load in course data for a certain semester, set the environment variables
-   `OPEN_DATA_CLIENT_ID` and `OPEN_DATA_OIDC_SECRET` to the corresponding credentials you
-   receive from the OpenData API. These credentials are already included in the .env file you should receive from a team lead if you are in Labs. Otherwise, you can register for prod OpenData API credentials [here](https://hosted.apps.upenn.edu/PennOpenshiftCommandCenter_UI/PublicRestAccounts.aspx).
-   After your environment variables have been set (remember to refresh your pipenv shell), run
-
-   `python manage.py registrarimport --semester=<semester> --query=<query>`
-
-   Let `semester` be the desired semester (for example, `2022C` represents
-   Fall 2022), and let `query` be the prefix of all courses you would like to
-   load in (no dashes). If you're just interested in the CIS department, put `CIS`. If
-   you'd like to load in **ALL** courses, omit the query parameter. Note
-   that this will take a long time, as all sections in Penn's course catalog,
-   along with rooms, buildings, and instructors will be loaded in.
-
-   #### ISC Review Data
-
-   The ISC import script has a lot of options depending on what exactly you want to do.
-   It can import all historical data, or just data from a specific semester. It can use
-   a zip file or an unzipped directory. Run `./manage.py iscimport --help` for all the
-   options.
-
-   If you have an ISC data dump in a ZIP format and want to import the most recent semester's (e.g. 2022A)
-   data, run `./manage.py iscimport --current --semester 2022A path/to/dump.zip`.
-
-   You'll be prompted for confirmation at different times in the script. If you want to skip these
-   prompts, add the `--force` flag.
-
-   # Appendix
-
-   ## Running the Backend Natively
-
-   If you don't want to use docker alone, you can also set up and run the dev environment more natively.
-
-   ### Prerequisites
-   - Python 3.10 ([`pyenv`](https://github.com/pyenv/pyenv) is recommended)
-   - [`pipenv`](https://pipenv.pypa.io/en/latest/)
-   - [`docker` and `docker-compose`](https://docs.docker.com/get-docker/)
-
-   `psql` is required to load data into the db, but it should be installed when you install `postgres`/`psycopg2`.
-
-   1. `cd backend`
-   2. Compiling postgres (`psycopg2`)
-
-      - **Mac**
-      > :warning: NOTE: If your computer runs on Apple silicon and you use Rosetta to run Python as an x86 program, use `arch -x86_64 brew <rest of command>` for all `brew` commands.
-
-      1. `brew install postgresql`
-      2. `brew install openssl`
-      3. `brew unlink openssl && brew link openssl --force`
-      4. Follow the instructions printed by the previous command to add openssl to your PATH and export flags for compilers, e.g.:
-         - `echo 'export PATH="/usr/local/opt/openssl@3/bin:$PATH"' >> ~/.zshrc`
-         - `export LDFLAGS="-L/usr/local/opt/openssl@3/lib"`
-         - `export CPPFLAGS="-I/usr/local/opt/openssl@3/include"`
-
-      - **Windows (WSL) or Linux:**
-      - `apt-get install gcc python3-dev libpq-dev`
-
-   3. Running Docker
-      1. Open a new terminal window (also in the `backend` directory) and run `docker-compose up`
-         > :warning: Depending on your system configuration, you may have to start `docker` manually. If this is the case (ie, if you cannot get `docker-compose up` to work due to a docker connection error) try this:
-         >
-         > - (linux) `[sudo] systemctl start docker`
-         > - (WSL) `[sudo] service docker start`
-
-   4. Setting up your Penn Courses development environment
-
-      1. `pipenv install --dev`
-      2. `pipenv shell`
-      3. `python manage.py migrate`
-
-   5. Loading test data (if you are a member of Penn Labs). If you are not a member of Penn Labs, you can skip this section and load in course data from the registrar, as explained below.
-
-
-   6. Running the backend
-
-      - Run the backend in development mode with the command `python manage.py runserver`. This will start the server at port `8000`.
-      - Once the server is running, you can access the admin console at `localhost:8000/admin`, browse auto-generated API documentation from the code on your branch at `localhost:8000/api/documentation`, or use any of the other routes supported by this backend (comprehensively described by the API documentation), usually of the form `localhost:8000/api/...`
-      
-         > :warning: NOTE: if you don't need documentation specific to your branch, it is usually more convenient to browse the API docs at [penncoursereview.com/api/documentation](https://penncoursereview.com/api/documentation)
-      - With the backend server running, you can also run the frontend for any of our PCX products by following the instructions in the `frontend` README.
-      
-         > :warning: NOTE: If you have not loaded the test data from the previous step (Step 4), ensure that you have created a local user named "Penn-Courses" with the password "postgres" in your PostgreSQL. To add the user, navigate to your pgAdmin, and follow the path of Object -> Create -> Login/Group Role and create the appropriate user.
-         
-         > :warning: NOTE: If you ever encounter a `pg_hba.conf` entry error, open the `~/var/lib/postgresql/data/pg_hba.conf` file in your docker container and append the line `host  all  all 0.0.0.0/0 md5` into the file.
-
-   7. Running tests
-      - Run `python manage.py test` to run our test suite.
-      - To run a specific test, you can use the format `python manage.py test tests.review.test_api.OneReviewTestCase.test_course` (also note that in this example, you can use any prefix of that path to run a larger set of tests).
-=======
 Welcome to the Penn Courses Backend (PCX)!
 
 ## Setting up Your Development Environment
@@ -403,5 +199,4 @@
 
 7. Running tests
    - Run `python manage.py test` to run our test suite.
-   - To run a specific test, you can use the format `python manage.py test tests.review.test_api.OneReviewTestCase.test_course` (also note that in this example, you can use any prefix of that path to run a larger set of tests).
->>>>>>> ca1f19f3
+   - To run a specific test, you can use the format `python manage.py test tests.review.test_api.OneReviewTestCase.test_course` (also note that in this example, you can use any prefix of that path to run a larger set of tests).