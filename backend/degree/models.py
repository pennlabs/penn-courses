--- conflicted
+++ resolved
@@ -100,10 +100,7 @@
             """
         ),
     )
-<<<<<<< HEAD
-
-=======
->>>>>>> 640d5d35
+
     credits = models.DecimalField(
         decimal_places=2,
         max_digits=4,
