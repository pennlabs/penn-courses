{
    "_meta": {
        "hash": {
<<<<<<< HEAD
            "sha256": "d4090a037c6aae1bcab5e7e9bf063f1c9675ad9cea7377fa8f8a805e354b4e4a"
=======
            "sha256": "1b06d1a21bf05fd115df4f581b2b927d10ab9a65f99325f7a5aa304914f89066"
>>>>>>> e087f874
        },
        "pipfile-spec": 6,
        "requires": {
            "python_full_version": "3.10"
        },
        "sources": [
            {
                "name": "pypi",
                "url": "https://pypi.org/simple",
                "verify_ssl": true
            }
        ]
    },
    "default": {
        "aiohttp": {
            "hashes": [
                "sha256:03543dcf98a6619254b409be2d22b51f21ec66272be4ebda7b04e6412e4b2e14",
                "sha256:03baa76b730e4e15a45f81dfe29a8d910314143414e528737f8589ec60cf7391",
                "sha256:0a63f03189a6fa7c900226e3ef5ba4d3bd047e18f445e69adbd65af433add5a2",
                "sha256:10c8cefcff98fd9168cdd86c4da8b84baaa90bf2da2269c6161984e6737bf23e",
                "sha256:147ae376f14b55f4f3c2b118b95be50a369b89b38a971e80a17c3fd623f280c9",
                "sha256:176a64b24c0935869d5bbc4c96e82f89f643bcdf08ec947701b9dbb3c956b7dd",
                "sha256:17b79c2963db82086229012cff93ea55196ed31f6493bb1ccd2c62f1724324e4",
                "sha256:1a45865451439eb320784918617ba54b7a377e3501fb70402ab84d38c2cd891b",
                "sha256:1b3ea7edd2d24538959c1c1abf97c744d879d4e541d38305f9bd7d9b10c9ec41",
                "sha256:22f6eab15b6db242499a16de87939a342f5a950ad0abaf1532038e2ce7d31567",
                "sha256:3032dcb1c35bc330134a5b8a5d4f68c1a87252dfc6e1262c65a7e30e62298275",
                "sha256:33587f26dcee66efb2fff3c177547bd0449ab7edf1b73a7f5dea1e38609a0c54",
                "sha256:34ce9f93a4a68d1272d26030655dd1b58ff727b3ed2a33d80ec433561b03d67a",
                "sha256:3a80464982d41b1fbfe3154e440ba4904b71c1a53e9cd584098cd41efdb188ef",
                "sha256:3b90467ebc3d9fa5b0f9b6489dfb2c304a1db7b9946fa92aa76a831b9d587e99",
                "sha256:3d89efa095ca7d442a6d0cbc755f9e08190ba40069b235c9886a8763b03785da",
                "sha256:3d8ef1a630519a26d6760bc695842579cb09e373c5f227a21b67dc3eb16cfea4",
                "sha256:3f43255086fe25e36fd5ed8f2ee47477408a73ef00e804cb2b5cba4bf2ac7f5e",
                "sha256:40653609b3bf50611356e6b6554e3a331f6879fa7116f3959b20e3528783e699",
                "sha256:41a86a69bb63bb2fc3dc9ad5ea9f10f1c9c8e282b471931be0268ddd09430b04",
                "sha256:493f5bc2f8307286b7799c6d899d388bbaa7dfa6c4caf4f97ef7521b9cb13719",
                "sha256:4a6cadebe132e90cefa77e45f2d2f1a4b2ce5c6b1bfc1656c1ddafcfe4ba8131",
                "sha256:4c745b109057e7e5f1848c689ee4fb3a016c8d4d92da52b312f8a509f83aa05e",
                "sha256:4d347a172f866cd1d93126d9b239fcbe682acb39b48ee0873c73c933dd23bd0f",
                "sha256:4dac314662f4e2aa5009977b652d9b8db7121b46c38f2073bfeed9f4049732cd",
                "sha256:4ddaae3f3d32fc2cb4c53fab020b69a05c8ab1f02e0e59665c6f7a0d3a5be54f",
                "sha256:5393fb786a9e23e4799fec788e7e735de18052f83682ce2dfcabaf1c00c2c08e",
                "sha256:59f029a5f6e2d679296db7bee982bb3d20c088e52a2977e3175faf31d6fb75d1",
                "sha256:5a7bdf9e57126dc345b683c3632e8ba317c31d2a41acd5800c10640387d193ed",
                "sha256:5b3f2e06a512e94722886c0827bee9807c86a9f698fac6b3aee841fab49bbfb4",
                "sha256:5ce45967538fb747370308d3145aa68a074bdecb4f3a300869590f725ced69c1",
                "sha256:5e14f25765a578a0a634d5f0cd1e2c3f53964553a00347998dfdf96b8137f777",
                "sha256:618c901dd3aad4ace71dfa0f5e82e88b46ef57e3239fc7027773cb6d4ed53531",
                "sha256:652b1bff4f15f6287550b4670546a2947f2a4575b6c6dff7760eafb22eacbf0b",
                "sha256:6c08e8ed6fa3d477e501ec9db169bfac8140e830aa372d77e4a43084d8dd91ab",
                "sha256:6ddb2a2026c3f6a68c3998a6c47ab6795e4127315d2e35a09997da21865757f8",
                "sha256:6e601588f2b502c93c30cd5a45bfc665faaf37bbe835b7cfd461753068232074",
                "sha256:6e74dd54f7239fcffe07913ff8b964e28b712f09846e20de78676ce2a3dc0bfc",
                "sha256:7235604476a76ef249bd64cb8274ed24ccf6995c4a8b51a237005ee7a57e8643",
                "sha256:7ab43061a0c81198d88f39aaf90dae9a7744620978f7ef3e3708339b8ed2ef01",
                "sha256:7c7837fe8037e96b6dd5cfcf47263c1620a9d332a87ec06a6ca4564e56bd0f36",
                "sha256:80575ba9377c5171407a06d0196b2310b679dc752d02a1fcaa2bc20b235dbf24",
                "sha256:80a37fe8f7c1e6ce8f2d9c411676e4bc633a8462844e38f46156d07a7d401654",
                "sha256:8189c56eb0ddbb95bfadb8f60ea1b22fcfa659396ea36f6adcc521213cd7b44d",
                "sha256:854f422ac44af92bfe172d8e73229c270dc09b96535e8a548f99c84f82dde241",
                "sha256:880e15bb6dad90549b43f796b391cfffd7af373f4646784795e20d92606b7a51",
                "sha256:8b631e26df63e52f7cce0cce6507b7a7f1bc9b0c501fcde69742130b32e8782f",
                "sha256:8c29c77cc57e40f84acef9bfb904373a4e89a4e8b74e71aa8075c021ec9078c2",
                "sha256:91f6d540163f90bbaef9387e65f18f73ffd7c79f5225ac3d3f61df7b0d01ad15",
                "sha256:92c0cea74a2a81c4c76b62ea1cac163ecb20fb3ba3a75c909b9fa71b4ad493cf",
                "sha256:9bcb89336efa095ea21b30f9e686763f2be4478f1b0a616969551982c4ee4c3b",
                "sha256:a1f4689c9a1462f3df0a1f7e797791cd6b124ddbee2b570d34e7f38ade0e2c71",
                "sha256:a3fec6a4cb5551721cdd70473eb009d90935b4063acc5f40905d40ecfea23e05",
                "sha256:a5d794d1ae64e7753e405ba58e08fcfa73e3fad93ef9b7e31112ef3c9a0efb52",
                "sha256:a86d42d7cba1cec432d47ab13b6637bee393a10f664c425ea7b305d1301ca1a3",
                "sha256:adfbc22e87365a6e564c804c58fc44ff7727deea782d175c33602737b7feadb6",
                "sha256:aeb29c84bb53a84b1a81c6c09d24cf33bb8432cc5c39979021cc0f98c1292a1a",
                "sha256:aede4df4eeb926c8fa70de46c340a1bc2c6079e1c40ccf7b0eae1313ffd33519",
                "sha256:b744c33b6f14ca26b7544e8d8aadff6b765a80ad6164fb1a430bbadd593dfb1a",
                "sha256:b7a00a9ed8d6e725b55ef98b1b35c88013245f35f68b1b12c5cd4100dddac333",
                "sha256:bb96fa6b56bb536c42d6a4a87dfca570ff8e52de2d63cabebfd6fb67049c34b6",
                "sha256:bbcf1a76cf6f6dacf2c7f4d2ebd411438c275faa1dc0c68e46eb84eebd05dd7d",
                "sha256:bca5f24726e2919de94f047739d0a4fc01372801a3672708260546aa2601bf57",
                "sha256:bf2e1a9162c1e441bf805a1fd166e249d574ca04e03b34f97e2928769e91ab5c",
                "sha256:c4eb3b82ca349cf6fadcdc7abcc8b3a50ab74a62e9113ab7a8ebc268aad35bb9",
                "sha256:c6cc15d58053c76eacac5fa9152d7d84b8d67b3fde92709195cb984cfb3475ea",
                "sha256:c6cd05ea06daca6ad6a4ca3ba7fe7dc5b5de063ff4daec6170ec0f9979f6c332",
                "sha256:c844fd628851c0bc309f3c801b3a3d58ce430b2ce5b359cd918a5a76d0b20cb5",
                "sha256:c9cb1565a7ad52e096a6988e2ee0397f72fe056dadf75d17fa6b5aebaea05622",
                "sha256:cab9401de3ea52b4b4c6971db5fb5c999bd4260898af972bf23de1c6b5dd9d71",
                "sha256:cd468460eefef601ece4428d3cf4562459157c0f6523db89365202c31b6daebb",
                "sha256:d1e6a862b76f34395a985b3cd39a0d949ca80a70b6ebdea37d3ab39ceea6698a",
                "sha256:d1f9282c5f2b5e241034a009779e7b2a1aa045f667ff521e7948ea9b56e0c5ff",
                "sha256:d265f09a75a79a788237d7f9054f929ced2e69eb0bb79de3798c468d8a90f945",
                "sha256:db3fc6120bce9f446d13b1b834ea5b15341ca9ff3f335e4a951a6ead31105480",
                "sha256:dbf3a08a06b3f433013c143ebd72c15cac33d2914b8ea4bea7ac2c23578815d6",
                "sha256:de04b491d0e5007ee1b63a309956eaed959a49f5bb4e84b26c8f5d49de140fa9",
                "sha256:e4b09863aae0dc965c3ef36500d891a3ff495a2ea9ae9171e4519963c12ceefd",
                "sha256:e595432ac259af2d4630008bf638873d69346372d38255774c0e286951e8b79f",
                "sha256:e75b89ac3bd27d2d043b234aa7b734c38ba1b0e43f07787130a0ecac1e12228a",
                "sha256:ea9eb976ffdd79d0e893869cfe179a8f60f152d42cb64622fca418cd9b18dc2a",
                "sha256:eafb3e874816ebe2a92f5e155f17260034c8c341dad1df25672fb710627c6949",
                "sha256:ee3c36df21b5714d49fc4580247947aa64bcbe2939d1b77b4c8dcb8f6c9faecc",
                "sha256:f352b62b45dff37b55ddd7b9c0c8672c4dd2eb9c0f9c11d395075a84e2c40f75",
                "sha256:fabb87dd8850ef0f7fe2b366d44b77d7e6fa2ea87861ab3844da99291e81e60f",
                "sha256:fe11310ae1e4cd560035598c3f29d86cef39a83d244c7466f95c27ae04850f10",
                "sha256:fe7ba4a51f33ab275515f66b0a236bcde4fb5561498fe8f898d4e549b2e4509f"
            ],
            "markers": "python_version >= '3.6'",
            "version": "==3.8.4"
        },
        "aiohttp-retry": {
            "hashes": [
                "sha256:3aeeead8f6afe48272db93ced9440cf4eda8b6fd7ee2abb25357b7eb28525b45",
                "sha256:9a8e637e31682ad36e1ff9f8bcba912fcfc7d7041722bc901a4b948da4d71ea9"
            ],
            "markers": "python_version >= '3.7'",
            "version": "==2.8.3"
        },
        "aiosignal": {
            "hashes": [
                "sha256:54cd96e15e1649b75d6c87526a6ff0b6c1b0dd3459f43d9ca11d48c339b68cfc",
                "sha256:f8376fb07dd1e86a584e4fcdec80b36b7f81aac666ebc724e2c090300dd83b17"
            ],
            "markers": "python_version >= '3.7'",
            "version": "==1.3.1"
        },
        "amqp": {
            "hashes": [
                "sha256:70cdb10628468ff14e57ec2f751c7aa9e48e7e3651cfd62d431213c0c4e58f21",
                "sha256:aa7f313fb887c91f15474c1229907a04dac0b8135822d6603437803424c0aa59"
            ],
            "markers": "python_version >= '2.7' and python_version not in '3.0, 3.1, 3.2, 3.3, 3.4'",
            "version": "==2.6.1"
        },
        "anyio": {
            "hashes": [
                "sha256:25ea0d673ae30af41a0c442f81cf3b38c7e79fdc7b60335a4c14e05eb0947421",
                "sha256:fbbe32bd270d2a2ef3ed1c5d45041250284e31fc0a4df4a5a6071842051a51e3"
            ],
            "markers": "python_full_version >= '3.6.2'",
            "version": "==3.6.2"
        },
        "arrow": {
            "hashes": [
                "sha256:3934b30ca1b9f292376d9db15b19446088d12ec58629bc3f0da28fd55fb633a1",
                "sha256:5a49ab92e3b7b71d96cd6bfcc4df14efefc9dfa96ea19045815914a6ab6b1fe2"
            ],
            "markers": "python_version >= '3.6'",
            "version": "==1.2.3"
        },
        "arrow": {
            "hashes": [
                "sha256:3934b30ca1b9f292376d9db15b19446088d12ec58629bc3f0da28fd55fb633a1",
                "sha256:5a49ab92e3b7b71d96cd6bfcc4df14efefc9dfa96ea19045815914a6ab6b1fe2"
            ],
            "markers": "python_version >= '3.6'",
            "version": "==1.2.3"
        },
        "asgiref": {
            "hashes": [
                "sha256:71e68008da809b957b7ee4b43dbccff33d1b23519fb8344e33f049897077afac",
                "sha256:9567dfe7bd8d3c8c892227827c41cce860b368104c3431da67a0c5a65a949506"
            ],
            "markers": "python_version >= '3.7'",
            "version": "==3.6.0"
        },
        "asttokens": {
            "hashes": [
                "sha256:4622110b2a6f30b77e1473affaa97e711bc2f07d3f10848420ff1898edbe94f3",
                "sha256:6b0ac9e93fb0335014d382b8fa9b3afa7df546984258005da0b9e7095b3deb1c"
            ],
            "version": "==2.2.1"
        },
        "async-timeout": {
            "hashes": [
                "sha256:2163e1640ddb52b7a8c80d0a67a08587e5d245cc9c553a74a847056bc2976b15",
                "sha256:8ca1e4fcf50d07413d66d1a5e416e42cfdf5851c981d679a09851a6853383b3c"
            ],
            "markers": "python_version <= '3.11.2'",
            "version": "==4.0.2"
        },
        "asyncio": {
            "hashes": [
                "sha256:83360ff8bc97980e4ff25c964c7bd3923d333d177aa4f7fb736b019f26c7cb41",
                "sha256:b62c9157d36187eca799c378e572c969f0da87cd5fc42ca372d92cdb06e7e1de",
                "sha256:c46a87b48213d7464f22d9a497b9eef8c1928b68320a2fa94240f969f6fec08c",
                "sha256:c4d18b22701821de07bd6aea8b53d21449ec0ec5680645e5317062ea21817d2d"
            ],
            "version": "==3.4.3"
        },
        "attrs": {
            "hashes": [
                "sha256:29e95c7f6778868dbd49170f98f8818f78f3dc5e0e37c0b1f474e3561b240836",
                "sha256:c9227bfc2f01993c03f68db37d1d15c9690188323c067c641f1a35ca58185f99"
            ],
            "markers": "python_version >= '3.6'",
            "version": "==22.2.0"
        },
<<<<<<< HEAD
        "autobahn": {
            "hashes": [
                "sha256:c5ef8ca7422015a1af774a883b8aef73d4954c9fcd182c9b5244e08e973f7c3a"
            ],
            "markers": "python_version >= '3.7'",
            "version": "==23.1.2"
        },
        "automat": {
            "hashes": [
                "sha256:c3164f8742b9dc440f3682482d32aaff7bb53f71740dd018533f9de286b64180",
                "sha256:e56beb84edad19dcc11d30e8d9b895f75deeb5ef5e96b84a467066b3b84bb04e"
            ],
            "version": "==22.10.0"
        },
=======
>>>>>>> e087f874
        "backcall": {
            "hashes": [
                "sha256:5cbdbf27be5e7cfadb448baf0aa95508f91f2bbc6c6437cd9cd06e2a4c215e1e",
                "sha256:fbbce6a29f263178a1f7915c1940bde0ec2b2a967566fe1c65c1dfb7422bd255"
            ],
            "version": "==0.2.0"
        },
        "beautifulsoup4": {
            "hashes": [
                "sha256:492bbc69dca35d12daac71c4db1bfff0c876c00ef4a2ffacce226d4638eb72da",
                "sha256:bd2520ca0d9d7d12694a53d44ac482d181b4ec1888909b035a3dbf40d0f57d4a"
            ],
            "index": "pypi",
            "version": "==4.12.2"
        },
        "billiard": {
            "hashes": [
                "sha256:299de5a8da28a783d51b197d496bef4f1595dd023a93a4f59dde1886ae905547",
                "sha256:87103ea78fa6ab4d5c751c4909bcff74617d985de7fa8b672cf8618afd5a875b"
            ],
            "version": "==3.6.4.0"
        },
        "boto3": {
            "hashes": [
<<<<<<< HEAD
                "sha256:b10324d452fe677d6e1005b650ae11158cf21310e0c0062b00d184b352f4196b",
                "sha256:e32977256470b4de3a25a43acdf6c8e6375e762656ace292ad2ceba446203615"
            ],
            "index": "pypi",
            "version": "==1.26.114"
        },
        "botocore": {
            "hashes": [
                "sha256:aeacb03303d6babb0490247158647346d27900fcf89bfb9713db41f1ce1cc93f",
                "sha256:dd61f445eb53fe906dbde86405915cce61ffa13824a1bb7b826bfc7869a3e628"
            ],
            "markers": "python_version >= '3.7'",
            "version": "==1.29.114"
=======
                "sha256:a1c48674c2ff25ddced599c51d14ba7a6dbe9fd51641e8d63a6887bebd9712d7",
                "sha256:d388cb7f54f1a3056f91ffcfb5cf18b226454204e5df7a5c10774718c3fbb166"
            ],
            "index": "pypi",
            "version": "==1.26.109"
        },
        "botocore": {
            "hashes": [
                "sha256:2e449525f0ccedb31fdb962a77caac48b4c486c23515b84c5989a39a1823a024",
                "sha256:cf43dddb7e2ba5425fe19fad68b10043307b61d9103d06566f1ab6034e38b8db"
            ],
            "markers": "python_version >= '3.7'",
            "version": "==1.29.109"
>>>>>>> e087f874
        },
        "celery": {
            "hashes": [
                "sha256:a92e1d56e650781fb747032a3997d16236d037c8199eacd5217d1a72893bca45",
                "sha256:d220b13a8ed57c78149acf82c006785356071844afe0b27012a4991d44026f9f"
            ],
            "index": "pypi",
            "version": "==4.4.7"
        },
        "certifi": {
            "hashes": [
                "sha256:35824b4c3a97115964b408844d64aa14db1cc518f6562e8d7261699d1350a9e3",
                "sha256:4ad3232f5e926d6718ec31cfc1fcadfde020920e278684144551c91769c7bc18"
            ],
            "markers": "python_version >= '3.6'",
            "version": "==2022.12.7"
        },
        "cffi": {
            "hashes": [
                "sha256:00a9ed42e88df81ffae7a8ab6d9356b371399b91dbdf0c3cb1e84c03a13aceb5",
                "sha256:03425bdae262c76aad70202debd780501fabeaca237cdfddc008987c0e0f59ef",
                "sha256:04ed324bda3cda42b9b695d51bb7d54b680b9719cfab04227cdd1e04e5de3104",
                "sha256:0e2642fe3142e4cc4af0799748233ad6da94c62a8bec3a6648bf8ee68b1c7426",
                "sha256:173379135477dc8cac4bc58f45db08ab45d228b3363adb7af79436135d028405",
                "sha256:198caafb44239b60e252492445da556afafc7d1e3ab7a1fb3f0584ef6d742375",
                "sha256:1e74c6b51a9ed6589199c787bf5f9875612ca4a8a0785fb2d4a84429badaf22a",
                "sha256:2012c72d854c2d03e45d06ae57f40d78e5770d252f195b93f581acf3ba44496e",
                "sha256:21157295583fe8943475029ed5abdcf71eb3911894724e360acff1d61c1d54bc",
                "sha256:2470043b93ff09bf8fb1d46d1cb756ce6132c54826661a32d4e4d132e1977adf",
                "sha256:285d29981935eb726a4399badae8f0ffdff4f5050eaa6d0cfc3f64b857b77185",
                "sha256:30d78fbc8ebf9c92c9b7823ee18eb92f2e6ef79b45ac84db507f52fbe3ec4497",
                "sha256:320dab6e7cb2eacdf0e658569d2575c4dad258c0fcc794f46215e1e39f90f2c3",
                "sha256:33ab79603146aace82c2427da5ca6e58f2b3f2fb5da893ceac0c42218a40be35",
                "sha256:3548db281cd7d2561c9ad9984681c95f7b0e38881201e157833a2342c30d5e8c",
                "sha256:3799aecf2e17cf585d977b780ce79ff0dc9b78d799fc694221ce814c2c19db83",
                "sha256:39d39875251ca8f612b6f33e6b1195af86d1b3e60086068be9cc053aa4376e21",
                "sha256:3b926aa83d1edb5aa5b427b4053dc420ec295a08e40911296b9eb1b6170f6cca",
                "sha256:3bcde07039e586f91b45c88f8583ea7cf7a0770df3a1649627bf598332cb6984",
                "sha256:3d08afd128ddaa624a48cf2b859afef385b720bb4b43df214f85616922e6a5ac",
                "sha256:3eb6971dcff08619f8d91607cfc726518b6fa2a9eba42856be181c6d0d9515fd",
                "sha256:40f4774f5a9d4f5e344f31a32b5096977b5d48560c5592e2f3d2c4374bd543ee",
                "sha256:4289fc34b2f5316fbb762d75362931e351941fa95fa18789191b33fc4cf9504a",
                "sha256:470c103ae716238bbe698d67ad020e1db9d9dba34fa5a899b5e21577e6d52ed2",
                "sha256:4f2c9f67e9821cad2e5f480bc8d83b8742896f1242dba247911072d4fa94c192",
                "sha256:50a74364d85fd319352182ef59c5c790484a336f6db772c1a9231f1c3ed0cbd7",
                "sha256:54a2db7b78338edd780e7ef7f9f6c442500fb0d41a5a4ea24fff1c929d5af585",
                "sha256:5635bd9cb9731e6d4a1132a498dd34f764034a8ce60cef4f5319c0541159392f",
                "sha256:59c0b02d0a6c384d453fece7566d1c7e6b7bae4fc5874ef2ef46d56776d61c9e",
                "sha256:5d598b938678ebf3c67377cdd45e09d431369c3b1a5b331058c338e201f12b27",
                "sha256:5df2768244d19ab7f60546d0c7c63ce1581f7af8b5de3eb3004b9b6fc8a9f84b",
                "sha256:5ef34d190326c3b1f822a5b7a45f6c4535e2f47ed06fec77d3d799c450b2651e",
                "sha256:6975a3fac6bc83c4a65c9f9fcab9e47019a11d3d2cf7f3c0d03431bf145a941e",
                "sha256:6c9a799e985904922a4d207a94eae35c78ebae90e128f0c4e521ce339396be9d",
                "sha256:70df4e3b545a17496c9b3f41f5115e69a4f2e77e94e1d2a8e1070bc0c38c8a3c",
                "sha256:7473e861101c9e72452f9bf8acb984947aa1661a7704553a9f6e4baa5ba64415",
                "sha256:8102eaf27e1e448db915d08afa8b41d6c7ca7a04b7d73af6514df10a3e74bd82",
                "sha256:87c450779d0914f2861b8526e035c5e6da0a3199d8f1add1a665e1cbc6fc6d02",
                "sha256:8b7ee99e510d7b66cdb6c593f21c043c248537a32e0bedf02e01e9553a172314",
                "sha256:91fc98adde3d7881af9b59ed0294046f3806221863722ba7d8d120c575314325",
                "sha256:94411f22c3985acaec6f83c6df553f2dbe17b698cc7f8ae751ff2237d96b9e3c",
                "sha256:98d85c6a2bef81588d9227dde12db8a7f47f639f4a17c9ae08e773aa9c697bf3",
                "sha256:9ad5db27f9cabae298d151c85cf2bad1d359a1b9c686a275df03385758e2f914",
                "sha256:a0b71b1b8fbf2b96e41c4d990244165e2c9be83d54962a9a1d118fd8657d2045",
                "sha256:a0f100c8912c114ff53e1202d0078b425bee3649ae34d7b070e9697f93c5d52d",
                "sha256:a591fe9e525846e4d154205572a029f653ada1a78b93697f3b5a8f1f2bc055b9",
                "sha256:a5c84c68147988265e60416b57fc83425a78058853509c1b0629c180094904a5",
                "sha256:a66d3508133af6e8548451b25058d5812812ec3798c886bf38ed24a98216fab2",
                "sha256:a8c4917bd7ad33e8eb21e9a5bbba979b49d9a97acb3a803092cbc1133e20343c",
                "sha256:b3bbeb01c2b273cca1e1e0c5df57f12dce9a4dd331b4fa1635b8bec26350bde3",
                "sha256:cba9d6b9a7d64d4bd46167096fc9d2f835e25d7e4c121fb2ddfc6528fb0413b2",
                "sha256:cc4d65aeeaa04136a12677d3dd0b1c0c94dc43abac5860ab33cceb42b801c1e8",
                "sha256:ce4bcc037df4fc5e3d184794f27bdaab018943698f4ca31630bc7f84a7b69c6d",
                "sha256:cec7d9412a9102bdc577382c3929b337320c4c4c4849f2c5cdd14d7368c5562d",
                "sha256:d400bfb9a37b1351253cb402671cea7e89bdecc294e8016a707f6d1d8ac934f9",
                "sha256:d61f4695e6c866a23a21acab0509af1cdfd2c013cf256bbf5b6b5e2695827162",
                "sha256:db0fbb9c62743ce59a9ff687eb5f4afbe77e5e8403d6697f7446e5f609976f76",
                "sha256:dd86c085fae2efd48ac91dd7ccffcfc0571387fe1193d33b6394db7ef31fe2a4",
                "sha256:e00b098126fd45523dd056d2efba6c5a63b71ffe9f2bbe1a4fe1716e1d0c331e",
                "sha256:e229a521186c75c8ad9490854fd8bbdd9a0c9aa3a524326b55be83b54d4e0ad9",
                "sha256:e263d77ee3dd201c3a142934a086a4450861778baaeeb45db4591ef65550b0a6",
                "sha256:ed9cb427ba5504c1dc15ede7d516b84757c3e3d7868ccc85121d9310d27eed0b",
                "sha256:fa6693661a4c91757f4412306191b6dc88c1703f780c8234035eac011922bc01",
                "sha256:fcd131dd944808b5bdb38e6f5b53013c5aa4f334c5cad0c72742f6eba4b73db0"
            ],
            "version": "==1.15.1"
        },
        "channels": {
            "hashes": [
                "sha256:08e756406d7165cb32f6fc3090c0643f41ca9f7e0f7fada0b31194662f20f414",
                "sha256:80a5ad1962ae039a3dcc0a5cb5212413e66e2f11ad9e9db8004834436daf3400"
            ],
            "index": "pypi",
            "version": "==2.4.0"
        },
        "channels-redis": {
            "hashes": [
                "sha256:3696f5b9fe367ea495d402ba83d7c3c99e8ca0e1354ff8d913535976ed0abf73",
                "sha256:6bd4f75f4ab4a7db17cee495593ace886d7e914c66f8214a1f247ff6659c073a"
            ],
            "index": "pypi",
            "version": "==4.1.0"
        },
        "charset-normalizer": {
            "hashes": [
                "sha256:04afa6387e2b282cf78ff3dbce20f0cc071c12dc8f685bd40960cc68644cfea6",
                "sha256:04eefcee095f58eaabe6dc3cc2262f3bcd776d2c67005880894f447b3f2cb9c1",
                "sha256:0be65ccf618c1e7ac9b849c315cc2e8a8751d9cfdaa43027d4f6624bd587ab7e",
                "sha256:0c95f12b74681e9ae127728f7e5409cbbef9cd914d5896ef238cc779b8152373",
                "sha256:0ca564606d2caafb0abe6d1b5311c2649e8071eb241b2d64e75a0d0065107e62",
                "sha256:10c93628d7497c81686e8e5e557aafa78f230cd9e77dd0c40032ef90c18f2230",
                "sha256:11d117e6c63e8f495412d37e7dc2e2fff09c34b2d09dbe2bee3c6229577818be",
                "sha256:11d3bcb7be35e7b1bba2c23beedac81ee893ac9871d0ba79effc7fc01167db6c",
                "sha256:12a2b561af122e3d94cdb97fe6fb2bb2b82cef0cdca131646fdb940a1eda04f0",
                "sha256:12d1a39aa6b8c6f6248bb54550efcc1c38ce0d8096a146638fd4738e42284448",
                "sha256:1435ae15108b1cb6fffbcea2af3d468683b7afed0169ad718451f8db5d1aff6f",
                "sha256:1c60b9c202d00052183c9be85e5eaf18a4ada0a47d188a83c8f5c5b23252f649",
                "sha256:1e8fcdd8f672a1c4fc8d0bd3a2b576b152d2a349782d1eb0f6b8e52e9954731d",
                "sha256:20064ead0717cf9a73a6d1e779b23d149b53daf971169289ed2ed43a71e8d3b0",
                "sha256:21fa558996782fc226b529fdd2ed7866c2c6ec91cee82735c98a197fae39f706",
                "sha256:22908891a380d50738e1f978667536f6c6b526a2064156203d418f4856d6e86a",
                "sha256:3160a0fd9754aab7d47f95a6b63ab355388d890163eb03b2d2b87ab0a30cfa59",
                "sha256:322102cdf1ab682ecc7d9b1c5eed4ec59657a65e1c146a0da342b78f4112db23",
                "sha256:34e0a2f9c370eb95597aae63bf85eb5e96826d81e3dcf88b8886012906f509b5",
                "sha256:3573d376454d956553c356df45bb824262c397c6e26ce43e8203c4c540ee0acb",
                "sha256:3747443b6a904001473370d7810aa19c3a180ccd52a7157aacc264a5ac79265e",
                "sha256:38e812a197bf8e71a59fe55b757a84c1f946d0ac114acafaafaf21667a7e169e",
                "sha256:3a06f32c9634a8705f4ca9946d667609f52cf130d5548881401f1eb2c39b1e2c",
                "sha256:3a5fc78f9e3f501a1614a98f7c54d3969f3ad9bba8ba3d9b438c3bc5d047dd28",
                "sha256:3d9098b479e78c85080c98e1e35ff40b4a31d8953102bb0fd7d1b6f8a2111a3d",
                "sha256:3dc5b6a8ecfdc5748a7e429782598e4f17ef378e3e272eeb1340ea57c9109f41",
                "sha256:4155b51ae05ed47199dc5b2a4e62abccb274cee6b01da5b895099b61b1982974",
                "sha256:49919f8400b5e49e961f320c735388ee686a62327e773fa5b3ce6721f7e785ce",
                "sha256:53d0a3fa5f8af98a1e261de6a3943ca631c526635eb5817a87a59d9a57ebf48f",
                "sha256:5f008525e02908b20e04707a4f704cd286d94718f48bb33edddc7d7b584dddc1",
                "sha256:628c985afb2c7d27a4800bfb609e03985aaecb42f955049957814e0491d4006d",
                "sha256:65ed923f84a6844de5fd29726b888e58c62820e0769b76565480e1fdc3d062f8",
                "sha256:6734e606355834f13445b6adc38b53c0fd45f1a56a9ba06c2058f86893ae8017",
                "sha256:6baf0baf0d5d265fa7944feb9f7451cc316bfe30e8df1a61b1bb08577c554f31",
                "sha256:6f4f4668e1831850ebcc2fd0b1cd11721947b6dc7c00bf1c6bd3c929ae14f2c7",
                "sha256:6f5c2e7bc8a4bf7c426599765b1bd33217ec84023033672c1e9a8b35eaeaaaf8",
                "sha256:6f6c7a8a57e9405cad7485f4c9d3172ae486cfef1344b5ddd8e5239582d7355e",
                "sha256:7381c66e0561c5757ffe616af869b916c8b4e42b367ab29fedc98481d1e74e14",
                "sha256:73dc03a6a7e30b7edc5b01b601e53e7fc924b04e1835e8e407c12c037e81adbd",
                "sha256:74db0052d985cf37fa111828d0dd230776ac99c740e1a758ad99094be4f1803d",
                "sha256:75f2568b4189dda1c567339b48cba4ac7384accb9c2a7ed655cd86b04055c795",
                "sha256:78cacd03e79d009d95635e7d6ff12c21eb89b894c354bd2b2ed0b4763373693b",
                "sha256:80d1543d58bd3d6c271b66abf454d437a438dff01c3e62fdbcd68f2a11310d4b",
                "sha256:830d2948a5ec37c386d3170c483063798d7879037492540f10a475e3fd6f244b",
                "sha256:891cf9b48776b5c61c700b55a598621fdb7b1e301a550365571e9624f270c203",
                "sha256:8f25e17ab3039b05f762b0a55ae0b3632b2e073d9c8fc88e89aca31a6198e88f",
                "sha256:9a3267620866c9d17b959a84dd0bd2d45719b817245e49371ead79ed4f710d19",
                "sha256:a04f86f41a8916fe45ac5024ec477f41f886b3c435da2d4e3d2709b22ab02af1",
                "sha256:aaf53a6cebad0eae578f062c7d462155eada9c172bd8c4d250b8c1d8eb7f916a",
                "sha256:abc1185d79f47c0a7aaf7e2412a0eb2c03b724581139193d2d82b3ad8cbb00ac",
                "sha256:ac0aa6cd53ab9a31d397f8303f92c42f534693528fafbdb997c82bae6e477ad9",
                "sha256:ac3775e3311661d4adace3697a52ac0bab17edd166087d493b52d4f4f553f9f0",
                "sha256:b06f0d3bf045158d2fb8837c5785fe9ff9b8c93358be64461a1089f5da983137",
                "sha256:b116502087ce8a6b7a5f1814568ccbd0e9f6cfd99948aa59b0e241dc57cf739f",
                "sha256:b82fab78e0b1329e183a65260581de4375f619167478dddab510c6c6fb04d9b6",
                "sha256:bd7163182133c0c7701b25e604cf1611c0d87712e56e88e7ee5d72deab3e76b5",
                "sha256:c36bcbc0d5174a80d6cccf43a0ecaca44e81d25be4b7f90f0ed7bcfbb5a00909",
                "sha256:c3af8e0f07399d3176b179f2e2634c3ce9c1301379a6b8c9c9aeecd481da494f",
                "sha256:c84132a54c750fda57729d1e2599bb598f5fa0344085dbde5003ba429a4798c0",
                "sha256:cb7b2ab0188829593b9de646545175547a70d9a6e2b63bf2cd87a0a391599324",
                "sha256:cca4def576f47a09a943666b8f829606bcb17e2bc2d5911a46c8f8da45f56755",
                "sha256:cf6511efa4801b9b38dc5546d7547d5b5c6ef4b081c60b23e4d941d0eba9cbeb",
                "sha256:d16fd5252f883eb074ca55cb622bc0bee49b979ae4e8639fff6ca3ff44f9f854",
                "sha256:d2686f91611f9e17f4548dbf050e75b079bbc2a82be565832bc8ea9047b61c8c",
                "sha256:d7fc3fca01da18fbabe4625d64bb612b533533ed10045a2ac3dd194bfa656b60",
                "sha256:dd5653e67b149503c68c4018bf07e42eeed6b4e956b24c00ccdf93ac79cdff84",
                "sha256:de5695a6f1d8340b12a5d6d4484290ee74d61e467c39ff03b39e30df62cf83a0",
                "sha256:e0ac8959c929593fee38da1c2b64ee9778733cdf03c482c9ff1d508b6b593b2b",
                "sha256:e1b25e3ad6c909f398df8921780d6a3d120d8c09466720226fc621605b6f92b1",
                "sha256:e633940f28c1e913615fd624fcdd72fdba807bf53ea6925d6a588e84e1151531",
                "sha256:e89df2958e5159b811af9ff0f92614dabf4ff617c03a4c1c6ff53bf1c399e0e1",
                "sha256:ea9f9c6034ea2d93d9147818f17c2a0860d41b71c38b9ce4d55f21b6f9165a11",
                "sha256:f645caaf0008bacf349875a974220f1f1da349c5dbe7c4ec93048cdc785a3326",
                "sha256:f8303414c7b03f794347ad062c0516cee0e15f7a612abd0ce1e25caf6ceb47df",
                "sha256:fca62a8301b605b954ad2e9c3666f9d97f63872aa4efcae5492baca2056b74ab"
            ],
            "markers": "python_full_version >= '3.7.0'",
            "version": "==3.1.0"
        },
        "click": {
            "hashes": [
                "sha256:6a7a62563bbfabfda3a38f3023a1db4a35978c0abd76f6c9605ecd6554d6d9b1",
                "sha256:8458d7b1287c5fb128c90e23381cf99dcde74beaf6c7ff6384ce84d6fe090adb"
            ],
            "index": "pypi",
            "version": "==8.0.4"
        },
        "constantly": {
            "hashes": [
                "sha256:586372eb92059873e29eba4f9dec8381541b4d3834660707faf8ba59146dfc35",
                "sha256:dd2fa9d6b1a51a83f0d7dd76293d734046aa176e384bf6e33b7e44880eb37c5d"
            ],
            "version": "==15.1.0"
        },
        "coreapi": {
            "hashes": [
                "sha256:46145fcc1f7017c076a2ef684969b641d18a2991051fddec9458ad3f78ffc1cb",
                "sha256:bf39d118d6d3e171f10df9ede5666f63ad80bba9a29a8ec17726a66cf52ee6f3"
            ],
            "index": "pypi",
            "version": "==2.3.3"
        },
        "coreschema": {
            "hashes": [
                "sha256:5e6ef7bf38c1525d5e55a895934ab4273548629f16aed5c0a6caa74ebf45551f",
                "sha256:9503506007d482ab0867ba14724b93c18a33b22b6d19fb419ef2d239dd4a1607"
            ],
            "version": "==0.0.4"
        },
        "cryptography": {
            "hashes": [
                "sha256:05dc219433b14046c476f6f09d7636b92a1c3e5808b9a6536adf4932b3b2c440",
                "sha256:0dcca15d3a19a66e63662dc8d30f8036b07be851a8680eda92d079868f106288",
                "sha256:142bae539ef28a1c76794cca7f49729e7c54423f615cfd9b0b1fa90ebe53244b",
                "sha256:3daf9b114213f8ba460b829a02896789751626a2a4e7a43a28ee77c04b5e4958",
                "sha256:48f388d0d153350f378c7f7b41497a54ff1513c816bcbbcafe5b829e59b9ce5b",
                "sha256:4df2af28d7bedc84fe45bd49bc35d710aede676e2a4cb7fc6d103a2adc8afe4d",
                "sha256:4f01c9863da784558165f5d4d916093737a75203a5c5286fde60e503e4276c7a",
                "sha256:7a38250f433cd41df7fcb763caa3ee9362777fdb4dc642b9a349721d2bf47404",
                "sha256:8f79b5ff5ad9d3218afb1e7e20ea74da5f76943ee5edb7f76e56ec5161ec782b",
                "sha256:956ba8701b4ffe91ba59665ed170a2ebbdc6fc0e40de5f6059195d9f2b33ca0e",
                "sha256:a04386fb7bc85fab9cd51b6308633a3c271e3d0d3eae917eebab2fac6219b6d2",
                "sha256:a95f4802d49faa6a674242e25bfeea6fc2acd915b5e5e29ac90a32b1139cae1c",
                "sha256:adc0d980fd2760c9e5de537c28935cc32b9353baaf28e0814df417619c6c8c3b",
                "sha256:aecbb1592b0188e030cb01f82d12556cf72e218280f621deed7d806afd2113f9",
                "sha256:b12794f01d4cacfbd3177b9042198f3af1c856eedd0a98f10f141385c809a14b",
                "sha256:c0764e72b36a3dc065c155e5b22f93df465da9c39af65516fe04ed3c68c92636",
                "sha256:c33c0d32b8594fa647d2e01dbccc303478e16fdd7cf98652d5b3ed11aa5e5c99",
                "sha256:cbaba590180cba88cb99a5f76f90808a624f18b169b90a4abb40c1fd8c19420e",
                "sha256:d5a1bd0e9e2031465761dfa920c16b0065ad77321d8a8c1f5ee331021fda65e9"
            ],
            "markers": "python_version >= '3.6'",
            "version": "==40.0.2"
        },
        "daphne": {
            "hashes": [
                "sha256:1ca46d7419103958bbc9576fb7ba3b25b053006e22058bc97084ee1a7d44f4ba",
                "sha256:aa64840015709bbc9daa3c4464a4a4d437937d6cda10a9b51e913eb319272553"
            ],
            "version": "==2.5.0"
        },
        "ddt": {
            "hashes": [
                "sha256:e3c93b961a108b4f4d5a6c7f2263513d928baf3bb5b32af8e1c804bfb041141d",
                "sha256:f71b348731b8c78c3100bffbd951a769fbd439088d1fdbb3841eee019af80acd"
            ],
            "index": "pypi",
            "version": "==1.6.0"
        },
        "decorator": {
            "hashes": [
                "sha256:637996211036b6385ef91435e4fae22989472f9d571faba8927ba8253acbc330",
                "sha256:b8c3f85900b9dc423225913c5aace94729fe1fa9763b38939a95226f02d37186"
            ],
            "markers": "python_version >= '3.5'",
            "version": "==5.1.1"
        },
        "deprecated": {
            "hashes": [
                "sha256:43ac5335da90c31c24ba028af536a91d41d53f9e6901ddb021bcc572ce44e38d",
                "sha256:64756e3e14c8c5eea9795d93c524551432a0be75629f8f29e67ab8caf076c76d"
            ],
            "markers": "python_version >= '2.7' and python_version not in '3.0, 3.1, 3.2, 3.3'",
            "version": "==1.2.13"
        },
        "dj-database-url": {
            "hashes": [
                "sha256:80a115bd7675c9fe14a900b2f8b5c8b1822b5a279b333bf9b2804de681656c7c",
                "sha256:87be5f7c4c83d9b3d8ce94b834f96cea14b3986f3629aac097afdd9318d7b098"
            ],
            "index": "pypi",
            "version": "==1.3.0"
        },
        "django": {
            "hashes": [
                "sha256:08208dfe892eb64fff073ca743b3b952311104f939e7f6dae954fe72dcc533ba",
                "sha256:4d492d9024c7b3dfababf49f94511ab6a58e2c9c3c7207786f1ba4eb77750706"
            ],
            "index": "pypi",
            "version": "==3.2.18"
        },
        "django-auto-prefetching": {
            "hashes": [
                "sha256:a61cfe95f0c8bd1212016d6242dd09278f47483d91fc65ab745921908f494e53",
                "sha256:b095748adcf2f5c2358301044959e5cffd38dce28943b86f5a95778fd62de52c"
            ],
            "index": "pypi",
            "version": "==0.2.12"
        },
        "django-cors-headers": {
            "hashes": [
                "sha256:5fbd58a6fb4119d975754b2bc090f35ec160a8373f276612c675b00e8a138739",
                "sha256:684180013cc7277bdd8702b80a3c5a4b3fcae4abb2bf134dceb9f5dfe300228e"
            ],
            "index": "pypi",
            "version": "==3.14.0"
        },
        "django-extensions": {
            "hashes": [
                "sha256:2a4f4d757be2563cd1ff7cfdf2e57468f5f931cc88b23cf82ca75717aae504a4",
                "sha256:421464be390289513f86cb5e18eb43e5dc1de8b4c27ba9faa3b91261b0d67e09"
            ],
            "index": "pypi",
            "version": "==3.2.1"
        },
        "django-filter": {
            "hashes": [
                "sha256:dee5dcf2cea4d7f767e271b6d01f767fce7500676d5e5dc58dac8154000b87df",
                "sha256:e3c52ad83c32fb5882125105efb5fea2a1d6a85e7dc64b04ef52edbf14451b6c"
            ],
            "index": "pypi",
            "version": "==23.1"
        },
        "django-labs-accounts": {
            "hashes": [
                "sha256:59e90ad8cb5201da5bbdbf68fab99eb25ca9a5d1ab577e0772ecbffcb470e15f",
                "sha256:d360e13776a56998871289a66e855637ca740873f540da6923195e79d098491d"
            ],
            "index": "pypi",
            "version": "==0.9.2"
        },
        "django-redis": {
            "hashes": [
                "sha256:1d037dc02b11ad7aa11f655d26dac3fb1af32630f61ef4428860a2e29ff92026",
                "sha256:8a99e5582c79f894168f5865c52bd921213253b7fd64d16733ae4591564465de"
            ],
            "index": "pypi",
            "version": "==5.2.0"
        },
        "django-runtime-options": {
            "hashes": [
                "sha256:85f76608b83bd4d2894c534569e0302449ce776974131a18b50ab07a9f983f5b",
                "sha256:edb34dc27d5558cda19caf8650b93b2fec4753f9955a545bf75f2785bbf40e55"
            ],
            "index": "pypi",
            "version": "==0.1.3"
        },
        "djangorestframework": {
            "hashes": [
                "sha256:579a333e6256b09489cbe0a067e66abe55c6595d8926be6b99423786334350c8",
                "sha256:eb63f58c9f218e1a7d064d17a70751f528ed4e1d35547fdade9aaf4cd103fd08"
            ],
            "index": "pypi",
            "version": "==3.14.0"
        },
        "docutils": {
            "hashes": [
                "sha256:33995a6753c30b7f577febfc2c50411fec6aac7f7ffeb7c4cfe5991072dcf9e6",
                "sha256:5e1de4d849fee02c63b040a4a3fd567f4ab104defd8a5511fbbc24a8a017efbc"
            ],
            "index": "pypi",
            "version": "==0.19"
        },
        "drf-nested-routers": {
            "hashes": [
                "sha256:01aa556b8c08608bb74fb34f6ca065a5183f2cda4dc0478192cc17a2581d71b0",
                "sha256:996b77f3f4dfaf64569e7b8f04e3919945f90f95366838ca5b8bed9dd709d6c5"
            ],
            "index": "pypi",
            "version": "==0.93.4"
        },
        "executing": {
            "hashes": [
                "sha256:0314a69e37426e3608aada02473b4161d4caf5a4b244d1d0c48072b8fee7bacc",
                "sha256:19da64c18d2d851112f09c287f8d3dbbdf725ab0e569077efb6cdcbd3497c107"
            ],
            "version": "==1.2.0"
        },
        "frozenlist": {
            "hashes": [
                "sha256:008a054b75d77c995ea26629ab3a0c0d7281341f2fa7e1e85fa6153ae29ae99c",
                "sha256:02c9ac843e3390826a265e331105efeab489ffaf4dd86384595ee8ce6d35ae7f",
                "sha256:034a5c08d36649591be1cbb10e09da9f531034acfe29275fc5454a3b101ce41a",
                "sha256:05cdb16d09a0832eedf770cb7bd1fe57d8cf4eaf5aced29c4e41e3f20b30a784",
                "sha256:0693c609e9742c66ba4870bcee1ad5ff35462d5ffec18710b4ac89337ff16e27",
                "sha256:0771aed7f596c7d73444c847a1c16288937ef988dc04fb9f7be4b2aa91db609d",
                "sha256:0af2e7c87d35b38732e810befb9d797a99279cbb85374d42ea61c1e9d23094b3",
                "sha256:14143ae966a6229350021384870458e4777d1eae4c28d1a7aa47f24d030e6678",
                "sha256:180c00c66bde6146a860cbb81b54ee0df350d2daf13ca85b275123bbf85de18a",
                "sha256:1841e200fdafc3d51f974d9d377c079a0694a8f06de2e67b48150328d66d5483",
                "sha256:23d16d9f477bb55b6154654e0e74557040575d9d19fe78a161bd33d7d76808e8",
                "sha256:2b07ae0c1edaa0a36339ec6cce700f51b14a3fc6545fdd32930d2c83917332cf",
                "sha256:2c926450857408e42f0bbc295e84395722ce74bae69a3b2aa2a65fe22cb14b99",
                "sha256:2e24900aa13212e75e5b366cb9065e78bbf3893d4baab6052d1aca10d46d944c",
                "sha256:303e04d422e9b911a09ad499b0368dc551e8c3cd15293c99160c7f1f07b59a48",
                "sha256:352bd4c8c72d508778cf05ab491f6ef36149f4d0cb3c56b1b4302852255d05d5",
                "sha256:3843f84a6c465a36559161e6c59dce2f2ac10943040c2fd021cfb70d58c4ad56",
                "sha256:394c9c242113bfb4b9aa36e2b80a05ffa163a30691c7b5a29eba82e937895d5e",
                "sha256:3bbdf44855ed8f0fbcd102ef05ec3012d6a4fd7c7562403f76ce6a52aeffb2b1",
                "sha256:40de71985e9042ca00b7953c4f41eabc3dc514a2d1ff534027f091bc74416401",
                "sha256:41fe21dc74ad3a779c3d73a2786bdf622ea81234bdd4faf90b8b03cad0c2c0b4",
                "sha256:47df36a9fe24054b950bbc2db630d508cca3aa27ed0566c0baf661225e52c18e",
                "sha256:4ea42116ceb6bb16dbb7d526e242cb6747b08b7710d9782aa3d6732bd8d27649",
                "sha256:58bcc55721e8a90b88332d6cd441261ebb22342e238296bb330968952fbb3a6a",
                "sha256:5c11e43016b9024240212d2a65043b70ed8dfd3b52678a1271972702d990ac6d",
                "sha256:5cf820485f1b4c91e0417ea0afd41ce5cf5965011b3c22c400f6d144296ccbc0",
                "sha256:5d8860749e813a6f65bad8285a0520607c9500caa23fea6ee407e63debcdbef6",
                "sha256:6327eb8e419f7d9c38f333cde41b9ae348bec26d840927332f17e887a8dcb70d",
                "sha256:65a5e4d3aa679610ac6e3569e865425b23b372277f89b5ef06cf2cdaf1ebf22b",
                "sha256:66080ec69883597e4d026f2f71a231a1ee9887835902dbe6b6467d5a89216cf6",
                "sha256:783263a4eaad7c49983fe4b2e7b53fa9770c136c270d2d4bbb6d2192bf4d9caf",
                "sha256:7f44e24fa70f6fbc74aeec3e971f60a14dde85da364aa87f15d1be94ae75aeef",
                "sha256:7fdfc24dcfce5b48109867c13b4cb15e4660e7bd7661741a391f821f23dfdca7",
                "sha256:810860bb4bdce7557bc0febb84bbd88198b9dbc2022d8eebe5b3590b2ad6c842",
                "sha256:841ea19b43d438a80b4de62ac6ab21cfe6827bb8a9dc62b896acc88eaf9cecba",
                "sha256:84610c1502b2461255b4c9b7d5e9c48052601a8957cd0aea6ec7a7a1e1fb9420",
                "sha256:899c5e1928eec13fd6f6d8dc51be23f0d09c5281e40d9cf4273d188d9feeaf9b",
                "sha256:8bae29d60768bfa8fb92244b74502b18fae55a80eac13c88eb0b496d4268fd2d",
                "sha256:8df3de3a9ab8325f94f646609a66cbeeede263910c5c0de0101079ad541af332",
                "sha256:8fa3c6e3305aa1146b59a09b32b2e04074945ffcfb2f0931836d103a2c38f936",
                "sha256:924620eef691990dfb56dc4709f280f40baee568c794b5c1885800c3ecc69816",
                "sha256:9309869032abb23d196cb4e4db574232abe8b8be1339026f489eeb34a4acfd91",
                "sha256:9545a33965d0d377b0bc823dcabf26980e77f1b6a7caa368a365a9497fb09420",
                "sha256:9ac5995f2b408017b0be26d4a1d7c61bce106ff3d9e3324374d66b5964325448",
                "sha256:9bbbcedd75acdfecf2159663b87f1bb5cfc80e7cd99f7ddd9d66eb98b14a8411",
                "sha256:a4ae8135b11652b08a8baf07631d3ebfe65a4c87909dbef5fa0cdde440444ee4",
                "sha256:a6394d7dadd3cfe3f4b3b186e54d5d8504d44f2d58dcc89d693698e8b7132b32",
                "sha256:a97b4fe50b5890d36300820abd305694cb865ddb7885049587a5678215782a6b",
                "sha256:ae4dc05c465a08a866b7a1baf360747078b362e6a6dbeb0c57f234db0ef88ae0",
                "sha256:b1c63e8d377d039ac769cd0926558bb7068a1f7abb0f003e3717ee003ad85530",
                "sha256:b1e2c1185858d7e10ff045c496bbf90ae752c28b365fef2c09cf0fa309291669",
                "sha256:b4395e2f8d83fbe0c627b2b696acce67868793d7d9750e90e39592b3626691b7",
                "sha256:b756072364347cb6aa5b60f9bc18e94b2f79632de3b0190253ad770c5df17db1",
                "sha256:ba64dc2b3b7b158c6660d49cdb1d872d1d0bf4e42043ad8d5006099479a194e5",
                "sha256:bed331fe18f58d844d39ceb398b77d6ac0b010d571cba8267c2e7165806b00ce",
                "sha256:c188512b43542b1e91cadc3c6c915a82a5eb95929134faf7fd109f14f9892ce4",
                "sha256:c21b9aa40e08e4f63a2f92ff3748e6b6c84d717d033c7b3438dd3123ee18f70e",
                "sha256:ca713d4af15bae6e5d79b15c10c8522859a9a89d3b361a50b817c98c2fb402a2",
                "sha256:cd4210baef299717db0a600d7a3cac81d46ef0e007f88c9335db79f8979c0d3d",
                "sha256:cfe33efc9cb900a4c46f91a5ceba26d6df370ffddd9ca386eb1d4f0ad97b9ea9",
                "sha256:d5cd3ab21acbdb414bb6c31958d7b06b85eeb40f66463c264a9b343a4e238642",
                "sha256:dfbac4c2dfcc082fcf8d942d1e49b6aa0766c19d3358bd86e2000bf0fa4a9cf0",
                "sha256:e235688f42b36be2b6b06fc37ac2126a73b75fb8d6bc66dd632aa35286238703",
                "sha256:eb82dbba47a8318e75f679690190c10a5e1f447fbf9df41cbc4c3afd726d88cb",
                "sha256:ebb86518203e12e96af765ee89034a1dbb0c3c65052d1b0c19bbbd6af8a145e1",
                "sha256:ee78feb9d293c323b59a6f2dd441b63339a30edf35abcb51187d2fc26e696d13",
                "sha256:eedab4c310c0299961ac285591acd53dc6723a1ebd90a57207c71f6e0c2153ab",
                "sha256:efa568b885bca461f7c7b9e032655c0c143d305bf01c30caf6db2854a4532b38",
                "sha256:efce6ae830831ab6a22b9b4091d411698145cb9b8fc869e1397ccf4b4b6455cb",
                "sha256:f163d2fd041c630fed01bc48d28c3ed4a3b003c00acd396900e11ee5316b56bb",
                "sha256:f20380df709d91525e4bee04746ba612a4df0972c1b8f8e1e8af997e678c7b81",
                "sha256:f30f1928162e189091cf4d9da2eac617bfe78ef907a761614ff577ef4edfb3c8",
                "sha256:f470c92737afa7d4c3aacc001e335062d582053d4dbe73cda126f2d7031068dd",
                "sha256:ff8bf625fe85e119553b5383ba0fb6aa3d0ec2ae980295aaefa552374926b3f4"
            ],
            "markers": "python_version >= '3.7'",
            "version": "==1.3.3"
        },
        "gunicorn": {
            "hashes": [
                "sha256:9dcc4547dbb1cb284accfb15ab5667a0e5d1881cc443e0677b4882a4067a807e",
                "sha256:e0a968b5ba15f8a328fdfd7ab1fcb5af4470c28aaf7e55df02a99bc13138e6e8"
            ],
            "index": "pypi",
            "version": "==20.1.0"
        },
        "h11": {
            "hashes": [
                "sha256:8f19fbbe99e72420ff35c00b27a34cb9937e902a8b810e2c88300c6f0a3b699d",
                "sha256:e3fe4ac4b851c468cc8363d500db52c2ead036020723024a109d37346efaa761"
            ],
            "markers": "python_version >= '3.7'",
            "version": "==0.14.0"
        },
        "httptools": {
            "hashes": [
                "sha256:0297822cea9f90a38df29f48e40b42ac3d48a28637368f3ec6d15eebefd182f9",
                "sha256:1af91b3650ce518d226466f30bbba5b6376dbd3ddb1b2be8b0658c6799dd450b",
                "sha256:1f90cd6fd97c9a1b7fe9215e60c3bd97336742a0857f00a4cb31547bc22560c2",
                "sha256:24bb4bb8ac3882f90aa95403a1cb48465de877e2d5298ad6ddcfdebec060787d",
                "sha256:295874861c173f9101960bba332429bb77ed4dcd8cdf5cee9922eb00e4f6bc09",
                "sha256:3625a55886257755cb15194efbf209584754e31d336e09e2ffe0685a76cb4b60",
                "sha256:3a47a34f6015dd52c9eb629c0f5a8a5193e47bf2a12d9a3194d231eaf1bc451a",
                "sha256:3cb8acf8f951363b617a8420768a9f249099b92e703c052f9a51b66342eea89b",
                "sha256:4b098e4bb1174096a93f48f6193e7d9aa7071506a5877da09a783509ca5fff42",
                "sha256:4d9ebac23d2de960726ce45f49d70eb5466725c0087a078866043dad115f850f",
                "sha256:50d4613025f15f4b11f1c54bbed4761c0020f7f921b95143ad6d58c151198142",
                "sha256:5230a99e724a1bdbbf236a1b58d6e8504b912b0552721c7c6b8570925ee0ccde",
                "sha256:54465401dbbec9a6a42cf737627fb0f014d50dc7365a6b6cd57753f151a86ff0",
                "sha256:550059885dc9c19a072ca6d6735739d879be3b5959ec218ba3e013fd2255a11b",
                "sha256:557be7fbf2bfa4a2ec65192c254e151684545ebab45eca5d50477d562c40f986",
                "sha256:5b65be160adcd9de7a7e6413a4966665756e263f0d5ddeffde277ffeee0576a5",
                "sha256:64eba6f168803a7469866a9c9b5263a7463fa8b7a25b35e547492aa7322036b6",
                "sha256:72ad589ba5e4a87e1d404cc1cb1b5780bfcb16e2aec957b88ce15fe879cc08ca",
                "sha256:7d0c1044bce274ec6711f0770fd2d5544fe392591d204c68328e60a46f88843b",
                "sha256:7e5eefc58d20e4c2da82c78d91b2906f1a947ef42bd668db05f4ab4201a99f49",
                "sha256:850fec36c48df5a790aa735417dca8ce7d4b48d59b3ebd6f83e88a8125cde324",
                "sha256:85b392aba273566c3d5596a0a490978c085b79700814fb22bfd537d381dd230c",
                "sha256:8c2a56b6aad7cc8f5551d8e04ff5a319d203f9d870398b94702300de50190f63",
                "sha256:8f470c79061599a126d74385623ff4744c4e0f4a0997a353a44923c0b561ee51",
                "sha256:8ffce9d81c825ac1deaa13bc9694c0562e2840a48ba21cfc9f3b4c922c16f372",
                "sha256:9423a2de923820c7e82e18980b937893f4aa8251c43684fa1772e341f6e06887",
                "sha256:9b571b281a19762adb3f48a7731f6842f920fa71108aff9be49888320ac3e24d",
                "sha256:a04fe458a4597aa559b79c7f48fe3dceabef0f69f562daf5c5e926b153817281",
                "sha256:aa47ffcf70ba6f7848349b8a6f9b481ee0f7637931d91a9860a1838bfc586901",
                "sha256:bede7ee075e54b9a5bde695b4fc8f569f30185891796b2e4e09e2226801d09bd",
                "sha256:c1d2357f791b12d86faced7b5736dea9ef4f5ecdc6c3f253e445ee82da579449",
                "sha256:c6eeefd4435055a8ebb6c5cc36111b8591c192c56a95b45fe2af22d9881eee25",
                "sha256:ca1b7becf7d9d3ccdbb2f038f665c0f4857e08e1d8481cbcc1a86a0afcfb62b2",
                "sha256:e67d4f8734f8054d2c4858570cc4b233bf753f56e85217de4dfb2495904cf02e",
                "sha256:e8a34e4c0ab7b1ca17b8763613783e2458e77938092c18ac919420ab8655c8c1",
                "sha256:e90491a4d77d0cb82e0e7a9cb35d86284c677402e4ce7ba6b448ccc7325c5421",
                "sha256:ef1616b3ba965cd68e6f759eeb5d34fbf596a79e84215eeceebf34ba3f61fdc7",
                "sha256:f222e1e9d3f13b68ff8a835574eda02e67277d51631d69d7cf7f8e07df678c86",
                "sha256:f5e3088f4ed33947e16fd865b8200f9cfae1144f41b64a8cf19b599508e096bc",
                "sha256:f659d7a48401158c59933904040085c200b4be631cb5f23a7d561fbae593ec1f",
                "sha256:fe9c766a0c35b7e3d6b6939393c8dfdd5da3ac5dec7f971ec9134f284c6c36d6"
            ],
            "index": "pypi",
            "version": "==0.5.0"
        },
<<<<<<< HEAD
        "hyperlink": {
            "hashes": [
                "sha256:427af957daa58bc909471c6c40f74c5450fa123dd093fc53efd2e91d2705a56b",
                "sha256:e6b14c37ecb73e89c77d78cdb4c2cc8f3fb59a885c5b3f819ff4ed80f25af1b4"
            ],
            "version": "==21.0.0"
        },
=======
>>>>>>> e087f874
        "ics": {
            "hashes": [
                "sha256:5fcf4d29ec6e7dfcb84120abd617bbba632eb77b097722b7df70e48dbcf26103",
                "sha256:6743539bca10391635249b87d74fcd1094af20b82098bebf7c7521df91209f05",
                "sha256:da352bdf8418619dc93611e6d251f3cefbb42664777f6e00b580a722098124b7"
            ],
            "index": "pypi",
            "version": "==0.7.2"
        },
        "idna": {
            "hashes": [
                "sha256:814f528e8dead7d329833b91c5faa87d60bf71824cd12a7530b5526063d02cb4",
                "sha256:90b77e79eaa3eba6de819a0c442c0b4ceefc341a7a2ab77d7562bf49f425c5c2"
            ],
            "markers": "python_version >= '3.5'",
            "version": "==3.4"
        },
        "importlib-metadata": {
            "hashes": [
<<<<<<< HEAD
                "sha256:63ace321e24167d12fbb176b6015f4dbe06868c54a2af4f15849586afb9027fd",
                "sha256:eb1a7933041f0f85c94cd130258df3fb0dec060ad8c1c9318892ef4192c47ce1"
            ],
            "index": "pypi",
            "version": "==6.4.1"
        },
        "incremental": {
            "hashes": [
                "sha256:912feeb5e0f7e0188e6f42241d2f450002e11bbc0937c65865045854c24c0bd0",
                "sha256:b864a1f30885ee72c5ac2835a761b8fe8aa9c28b9395cacf27286602688d3e51"
            ],
            "version": "==22.10.0"
=======
                "sha256:8388b74023a138c605fddd0d47cb81dd706232569f56c9aca7d9c7fdb54caeba",
                "sha256:9127aad2f49d7203e7112098c12b92e4fd1061ccd18548cdfdc49171a8c073cc"
            ],
            "index": "pypi",
            "version": "==6.2.0"
>>>>>>> e087f874
        },
        "ipython": {
            "hashes": [
                "sha256:1c183bf61b148b00bcebfa5d9b39312733ae97f6dad90d7e9b4d86c8647f498c",
                "sha256:a950236df04ad75b5bc7f816f9af3d74dc118fd42f2ff7e80e8e60ca1f182e2d"
            ],
            "index": "pypi",
            "version": "==8.12.0"
        },
        "itypes": {
            "hashes": [
                "sha256:03da6872ca89d29aef62773672b2d408f490f80db48b23079a4b194c86dd04c6",
                "sha256:af886f129dea4a2a1e3d36595a2d139589e4dd287f5cab0b40e799ee81570ff1"
            ],
            "version": "==1.2.0"
        },
        "jedi": {
            "hashes": [
                "sha256:203c1fd9d969ab8f2119ec0a3342e0b49910045abe6af0a3ae83a5764d54639e",
                "sha256:bae794c30d07f6d910d32a7048af09b5a39ed740918da923c6b780790ebac612"
            ],
            "markers": "python_version >= '3.6'",
            "version": "==0.18.2"
        },
        "jinja2": {
            "hashes": [
                "sha256:31351a702a408a9e7595a8fc6150fc3f43bb6bf7e319770cbc0db9df9437e852",
                "sha256:6088930bfe239f0e6710546ab9c19c9ef35e29792895fed6e6e31a023a182a61"
            ],
            "markers": "python_version >= '3.7'",
            "version": "==3.1.2"
        },
        "jmespath": {
            "hashes": [
                "sha256:02e2e4cc71b5bcab88332eebf907519190dd9e6e82107fa7f83b1003a6252980",
                "sha256:90261b206d6defd58fdd5e85f478bf633a2901798906be2ad389150c5c60edbe"
            ],
            "markers": "python_version >= '3.7'",
            "version": "==1.0.1"
        },
        "joblib": {
            "hashes": [
                "sha256:091138ed78f800342968c523bdde947e7a305b8594b910a0fea2ab83c3c6d385",
                "sha256:e1cee4a79e4af22881164f218d4311f60074197fb707e082e803b61f6d137018"
            ],
            "markers": "python_version >= '3.7'",
            "version": "==1.2.0"
        },
        "jsonref": {
            "hashes": [
                "sha256:32fe8e1d85af0fdefbebce950af85590b22b60f9e95443176adbde4e1ecea552",
                "sha256:590dc7773df6c21cbf948b5dac07a72a251db28b0238ceecce0a2abfa8ec30a9"
            ],
            "index": "pypi",
            "version": "==1.1.0"
        },
        "jwcrypto": {
            "hashes": [
                "sha256:80a35e9ed1b3b2c43ce03d92c5d48e6d0b6647e2aa2618e4963448923d78a37b"
            ],
            "markers": "python_version >= '3.6'",
            "version": "==1.4.2"
        },
        "kombu": {
            "hashes": [
                "sha256:be48cdffb54a2194d93ad6533d73f69408486483d189fe9f5990ee24255b0e0a",
                "sha256:ca1b45faac8c0b18493d02a8571792f3c40291cf2bcf1f55afed3d8f3aa7ba74"
            ],
            "markers": "python_version >= '2.7' and python_version not in '3.0, 3.1, 3.2, 3.3, 3.4'",
            "version": "==4.6.11"
        },
        "lark-parser": {
            "hashes": [
                "sha256:0eaf30cb5ba787fe404d73a7d6e61df97b21d5a63ac26c5008c78a494373c675",
                "sha256:15967db1f1214013dca65b1180745047b9be457d73da224fcda3d9dd4e96a138"
            ],
            "index": "pypi",
            "version": "==0.12.0"
        },
        "markupsafe": {
            "hashes": [
                "sha256:0576fe974b40a400449768941d5d0858cc624e3249dfd1e0c33674e5c7ca7aed",
                "sha256:085fd3201e7b12809f9e6e9bc1e5c96a368c8523fad5afb02afe3c051ae4afcc",
                "sha256:090376d812fb6ac5f171e5938e82e7f2d7adc2b629101cec0db8b267815c85e2",
                "sha256:0b462104ba25f1ac006fdab8b6a01ebbfbce9ed37fd37fd4acd70c67c973e460",
                "sha256:137678c63c977754abe9086a3ec011e8fd985ab90631145dfb9294ad09c102a7",
                "sha256:1bea30e9bf331f3fef67e0a3877b2288593c98a21ccb2cf29b74c581a4eb3af0",
                "sha256:22152d00bf4a9c7c83960521fc558f55a1adbc0631fbb00a9471e097b19d72e1",
                "sha256:22731d79ed2eb25059ae3df1dfc9cb1546691cc41f4e3130fe6bfbc3ecbbecfa",
                "sha256:2298c859cfc5463f1b64bd55cb3e602528db6fa0f3cfd568d3605c50678f8f03",
                "sha256:28057e985dace2f478e042eaa15606c7efccb700797660629da387eb289b9323",
                "sha256:2e7821bffe00aa6bd07a23913b7f4e01328c3d5cc0b40b36c0bd81d362faeb65",
                "sha256:2ec4f2d48ae59bbb9d1f9d7efb9236ab81429a764dedca114f5fdabbc3788013",
                "sha256:340bea174e9761308703ae988e982005aedf427de816d1afe98147668cc03036",
                "sha256:40627dcf047dadb22cd25ea7ecfe9cbf3bbbad0482ee5920b582f3809c97654f",
                "sha256:40dfd3fefbef579ee058f139733ac336312663c6706d1163b82b3003fb1925c4",
                "sha256:4cf06cdc1dda95223e9d2d3c58d3b178aa5dacb35ee7e3bbac10e4e1faacb419",
                "sha256:50c42830a633fa0cf9e7d27664637532791bfc31c731a87b202d2d8ac40c3ea2",
                "sha256:55f44b440d491028addb3b88f72207d71eeebfb7b5dbf0643f7c023ae1fba619",
                "sha256:608e7073dfa9e38a85d38474c082d4281f4ce276ac0010224eaba11e929dd53a",
                "sha256:63ba06c9941e46fa389d389644e2d8225e0e3e5ebcc4ff1ea8506dce646f8c8a",
                "sha256:65608c35bfb8a76763f37036547f7adfd09270fbdbf96608be2bead319728fcd",
                "sha256:665a36ae6f8f20a4676b53224e33d456a6f5a72657d9c83c2aa00765072f31f7",
                "sha256:6d6607f98fcf17e534162f0709aaad3ab7a96032723d8ac8750ffe17ae5a0666",
                "sha256:7313ce6a199651c4ed9d7e4cfb4aa56fe923b1adf9af3b420ee14e6d9a73df65",
                "sha256:7668b52e102d0ed87cb082380a7e2e1e78737ddecdde129acadb0eccc5423859",
                "sha256:7df70907e00c970c60b9ef2938d894a9381f38e6b9db73c5be35e59d92e06625",
                "sha256:7e007132af78ea9df29495dbf7b5824cb71648d7133cf7848a2a5dd00d36f9ff",
                "sha256:835fb5e38fd89328e9c81067fd642b3593c33e1e17e2fdbf77f5676abb14a156",
                "sha256:8bca7e26c1dd751236cfb0c6c72d4ad61d986e9a41bbf76cb445f69488b2a2bd",
                "sha256:8db032bf0ce9022a8e41a22598eefc802314e81b879ae093f36ce9ddf39ab1ba",
                "sha256:99625a92da8229df6d44335e6fcc558a5037dd0a760e11d84be2260e6f37002f",
                "sha256:9cad97ab29dfc3f0249b483412c85c8ef4766d96cdf9dcf5a1e3caa3f3661cf1",
                "sha256:a4abaec6ca3ad8660690236d11bfe28dfd707778e2442b45addd2f086d6ef094",
                "sha256:a6e40afa7f45939ca356f348c8e23048e02cb109ced1eb8420961b2f40fb373a",
                "sha256:a6f2fcca746e8d5910e18782f976489939d54a91f9411c32051b4aab2bd7c513",
                "sha256:a806db027852538d2ad7555b203300173dd1b77ba116de92da9afbc3a3be3eed",
                "sha256:abcabc8c2b26036d62d4c746381a6f7cf60aafcc653198ad678306986b09450d",
                "sha256:b8526c6d437855442cdd3d87eede9c425c4445ea011ca38d937db299382e6fa3",
                "sha256:bb06feb762bade6bf3c8b844462274db0c76acc95c52abe8dbed28ae3d44a147",
                "sha256:c0a33bc9f02c2b17c3ea382f91b4db0e6cde90b63b296422a939886a7a80de1c",
                "sha256:c4a549890a45f57f1ebf99c067a4ad0cb423a05544accaf2b065246827ed9603",
                "sha256:ca244fa73f50a800cf8c3ebf7fd93149ec37f5cb9596aa8873ae2c1d23498601",
                "sha256:cf877ab4ed6e302ec1d04952ca358b381a882fbd9d1b07cccbfd61783561f98a",
                "sha256:d9d971ec1e79906046aa3ca266de79eac42f1dbf3612a05dc9368125952bd1a1",
                "sha256:da25303d91526aac3672ee6d49a2f3db2d9502a4a60b55519feb1a4c7714e07d",
                "sha256:e55e40ff0cc8cc5c07996915ad367fa47da6b3fc091fdadca7f5403239c5fec3",
                "sha256:f03a532d7dee1bed20bc4884194a16160a2de9ffc6354b3878ec9682bb623c54",
                "sha256:f1cd098434e83e656abf198f103a8207a8187c0fc110306691a2e94a78d0abb2",
                "sha256:f2bfb563d0211ce16b63c7cb9395d2c682a23187f54c3d79bfec33e6705473c6",
                "sha256:f8ffb705ffcf5ddd0e80b65ddf7bed7ee4f5a441ea7d3419e861a12eaf41af58"
            ],
            "markers": "python_version >= '3.7'",
            "version": "==2.1.2"
        },
        "matplotlib-inline": {
            "hashes": [
                "sha256:f1f41aab5328aa5aaea9b16d083b128102f8712542f819fe7e6a420ff581b311",
                "sha256:f887e5f10ba98e8d2b150ddcf4702c1e5f8b3a20005eb0f74bfdbd360ee6f304"
            ],
            "markers": "python_version >= '3.5'",
            "version": "==0.1.6"
        },
<<<<<<< HEAD
        "msgpack": {
            "hashes": [
                "sha256:06f5174b5f8ed0ed919da0e62cbd4ffde676a374aba4020034da05fab67b9164",
                "sha256:0c05a4a96585525916b109bb85f8cb6511db1c6f5b9d9cbcbc940dc6b4be944b",
                "sha256:137850656634abddfb88236008339fdaba3178f4751b28f270d2ebe77a563b6c",
                "sha256:17358523b85973e5f242ad74aa4712b7ee560715562554aa2134d96e7aa4cbbf",
                "sha256:18334484eafc2b1aa47a6d42427da7fa8f2ab3d60b674120bce7a895a0a85bdd",
                "sha256:1835c84d65f46900920b3708f5ba829fb19b1096c1800ad60bae8418652a951d",
                "sha256:1967f6129fc50a43bfe0951c35acbb729be89a55d849fab7686004da85103f1c",
                "sha256:1ab2f3331cb1b54165976a9d976cb251a83183631c88076613c6c780f0d6e45a",
                "sha256:1c0f7c47f0087ffda62961d425e4407961a7ffd2aa004c81b9c07d9269512f6e",
                "sha256:20a97bf595a232c3ee6d57ddaadd5453d174a52594bf9c21d10407e2a2d9b3bd",
                "sha256:20c784e66b613c7f16f632e7b5e8a1651aa5702463d61394671ba07b2fc9e025",
                "sha256:266fa4202c0eb94d26822d9bfd7af25d1e2c088927fe8de9033d929dd5ba24c5",
                "sha256:28592e20bbb1620848256ebc105fc420436af59515793ed27d5c77a217477705",
                "sha256:288e32b47e67f7b171f86b030e527e302c91bd3f40fd9033483f2cacc37f327a",
                "sha256:3055b0455e45810820db1f29d900bf39466df96ddca11dfa6d074fa47054376d",
                "sha256:332360ff25469c346a1c5e47cbe2a725517919892eda5cfaffe6046656f0b7bb",
                "sha256:362d9655cd369b08fda06b6657a303eb7172d5279997abe094512e919cf74b11",
                "sha256:366c9a7b9057e1547f4ad51d8facad8b406bab69c7d72c0eb6f529cf76d4b85f",
                "sha256:36961b0568c36027c76e2ae3ca1132e35123dcec0706c4b7992683cc26c1320c",
                "sha256:379026812e49258016dd84ad79ac8446922234d498058ae1d415f04b522d5b2d",
                "sha256:382b2c77589331f2cb80b67cc058c00f225e19827dbc818d700f61513ab47bea",
                "sha256:476a8fe8fae289fdf273d6d2a6cb6e35b5a58541693e8f9f019bfe990a51e4ba",
                "sha256:48296af57cdb1d885843afd73c4656be5c76c0c6328db3440c9601a98f303d87",
                "sha256:4867aa2df9e2a5fa5f76d7d5565d25ec76e84c106b55509e78c1ede0f152659a",
                "sha256:4c075728a1095efd0634a7dccb06204919a2f67d1893b6aa8e00497258bf926c",
                "sha256:4f837b93669ce4336e24d08286c38761132bc7ab29782727f8557e1eb21b2080",
                "sha256:4f8d8b3bf1ff2672567d6b5c725a1b347fe838b912772aa8ae2bf70338d5a198",
                "sha256:525228efd79bb831cf6830a732e2e80bc1b05436b086d4264814b4b2955b2fa9",
                "sha256:5494ea30d517a3576749cad32fa27f7585c65f5f38309c88c6d137877fa28a5a",
                "sha256:55b56a24893105dc52c1253649b60f475f36b3aa0fc66115bffafb624d7cb30b",
                "sha256:56a62ec00b636583e5cb6ad313bbed36bb7ead5fa3a3e38938503142c72cba4f",
                "sha256:57e1f3528bd95cc44684beda696f74d3aaa8a5e58c816214b9046512240ef437",
                "sha256:586d0d636f9a628ddc6a17bfd45aa5b5efaf1606d2b60fa5d87b8986326e933f",
                "sha256:5cb47c21a8a65b165ce29f2bec852790cbc04936f502966768e4aae9fa763cb7",
                "sha256:6c4c68d87497f66f96d50142a2b73b97972130d93677ce930718f68828b382e2",
                "sha256:821c7e677cc6acf0fd3f7ac664c98803827ae6de594a9f99563e48c5a2f27eb0",
                "sha256:916723458c25dfb77ff07f4c66aed34e47503b2eb3188b3adbec8d8aa6e00f48",
                "sha256:9e6ca5d5699bcd89ae605c150aee83b5321f2115695e741b99618f4856c50898",
                "sha256:9f5ae84c5c8a857ec44dc180a8b0cc08238e021f57abdf51a8182e915e6299f0",
                "sha256:a2b031c2e9b9af485d5e3c4520f4220d74f4d222a5b8dc8c1a3ab9448ca79c57",
                "sha256:a61215eac016f391129a013c9e46f3ab308db5f5ec9f25811e811f96962599a8",
                "sha256:a740fa0e4087a734455f0fc3abf5e746004c9da72fbd541e9b113013c8dc3282",
                "sha256:a9985b214f33311df47e274eb788a5893a761d025e2b92c723ba4c63936b69b1",
                "sha256:ab31e908d8424d55601ad7075e471b7d0140d4d3dd3272daf39c5c19d936bd82",
                "sha256:ac9dd47af78cae935901a9a500104e2dea2e253207c924cc95de149606dc43cc",
                "sha256:addab7e2e1fcc04bd08e4eb631c2a90960c340e40dfc4a5e24d2ff0d5a3b3edb",
                "sha256:b1d46dfe3832660f53b13b925d4e0fa1432b00f5f7210eb3ad3bb9a13c6204a6",
                "sha256:b2de4c1c0538dcb7010902a2b97f4e00fc4ddf2c8cda9749af0e594d3b7fa3d7",
                "sha256:b5ef2f015b95f912c2fcab19c36814963b5463f1fb9049846994b007962743e9",
                "sha256:b72d0698f86e8d9ddf9442bdedec15b71df3598199ba33322d9711a19f08145c",
                "sha256:bae7de2026cbfe3782c8b78b0db9cbfc5455e079f1937cb0ab8d133496ac55e1",
                "sha256:bf22a83f973b50f9d38e55c6aade04c41ddda19b00c4ebc558930d78eecc64ed",
                "sha256:c075544284eadc5cddc70f4757331d99dcbc16b2bbd4849d15f8aae4cf36d31c",
                "sha256:c396e2cc213d12ce017b686e0f53497f94f8ba2b24799c25d913d46c08ec422c",
                "sha256:cb5aaa8c17760909ec6cb15e744c3ebc2ca8918e727216e79607b7bbce9c8f77",
                "sha256:cdc793c50be3f01106245a61b739328f7dccc2c648b501e237f0699fe1395b81",
                "sha256:d25dd59bbbbb996eacf7be6b4ad082ed7eacc4e8f3d2df1ba43822da9bfa122a",
                "sha256:e42b9594cc3bf4d838d67d6ed62b9e59e201862a25e9a157019e171fbe672dd3",
                "sha256:e57916ef1bd0fee4f21c4600e9d1da352d8816b52a599c46460e93a6e9f17086",
                "sha256:ed40e926fa2f297e8a653c954b732f125ef97bdd4c889f243182299de27e2aa9",
                "sha256:ef8108f8dedf204bb7b42994abf93882da1159728a2d4c5e82012edd92c9da9f",
                "sha256:f933bbda5a3ee63b8834179096923b094b76f0c7a73c1cfe8f07ad608c58844b",
                "sha256:fe5c63197c55bce6385d9aee16c4d0641684628f63ace85f73571e65ad1c1e8d"
            ],
            "version": "==1.0.5"
        },
=======
>>>>>>> e087f874
        "multidict": {
            "hashes": [
                "sha256:01a3a55bd90018c9c080fbb0b9f4891db37d148a0a18722b42f94694f8b6d4c9",
                "sha256:0b1a97283e0c85772d613878028fec909f003993e1007eafa715b24b377cb9b8",
                "sha256:0dfad7a5a1e39c53ed00d2dd0c2e36aed4650936dc18fd9a1826a5ae1cad6f03",
                "sha256:11bdf3f5e1518b24530b8241529d2050014c884cf18b6fc69c0c2b30ca248710",
                "sha256:1502e24330eb681bdaa3eb70d6358e818e8e8f908a22a1851dfd4e15bc2f8161",
                "sha256:16ab77bbeb596e14212e7bab8429f24c1579234a3a462105cda4a66904998664",
                "sha256:16d232d4e5396c2efbbf4f6d4df89bfa905eb0d4dc5b3549d872ab898451f569",
                "sha256:21a12c4eb6ddc9952c415f24eef97e3e55ba3af61f67c7bc388dcdec1404a067",
                "sha256:27c523fbfbdfd19c6867af7346332b62b586eed663887392cff78d614f9ec313",
                "sha256:281af09f488903fde97923c7744bb001a9b23b039a909460d0f14edc7bf59706",
                "sha256:33029f5734336aa0d4c0384525da0387ef89148dc7191aae00ca5fb23d7aafc2",
                "sha256:3601a3cece3819534b11d4efc1eb76047488fddd0c85a3948099d5da4d504636",
                "sha256:3666906492efb76453c0e7b97f2cf459b0682e7402c0489a95484965dbc1da49",
                "sha256:36c63aaa167f6c6b04ef2c85704e93af16c11d20de1d133e39de6a0e84582a93",
                "sha256:39ff62e7d0f26c248b15e364517a72932a611a9b75f35b45be078d81bdb86603",
                "sha256:43644e38f42e3af682690876cff722d301ac585c5b9e1eacc013b7a3f7b696a0",
                "sha256:4372381634485bec7e46718edc71528024fcdc6f835baefe517b34a33c731d60",
                "sha256:458f37be2d9e4c95e2d8866a851663cbc76e865b78395090786f6cd9b3bbf4f4",
                "sha256:45e1ecb0379bfaab5eef059f50115b54571acfbe422a14f668fc8c27ba410e7e",
                "sha256:4b9d9e4e2b37daddb5c23ea33a3417901fa7c7b3dee2d855f63ee67a0b21e5b1",
                "sha256:4ceef517eca3e03c1cceb22030a3e39cb399ac86bff4e426d4fc6ae49052cc60",
                "sha256:4d1a3d7ef5e96b1c9e92f973e43aa5e5b96c659c9bc3124acbbd81b0b9c8a951",
                "sha256:4dcbb0906e38440fa3e325df2359ac6cb043df8e58c965bb45f4e406ecb162cc",
                "sha256:509eac6cf09c794aa27bcacfd4d62c885cce62bef7b2c3e8b2e49d365b5003fe",
                "sha256:52509b5be062d9eafc8170e53026fbc54cf3b32759a23d07fd935fb04fc22d95",
                "sha256:52f2dffc8acaba9a2f27174c41c9e57f60b907bb9f096b36b1a1f3be71c6284d",
                "sha256:574b7eae1ab267e5f8285f0fe881f17efe4b98c39a40858247720935b893bba8",
                "sha256:5979b5632c3e3534e42ca6ff856bb24b2e3071b37861c2c727ce220d80eee9ed",
                "sha256:59d43b61c59d82f2effb39a93c48b845efe23a3852d201ed2d24ba830d0b4cf2",
                "sha256:5a4dcf02b908c3b8b17a45fb0f15b695bf117a67b76b7ad18b73cf8e92608775",
                "sha256:5cad9430ab3e2e4fa4a2ef4450f548768400a2ac635841bc2a56a2052cdbeb87",
                "sha256:5fc1b16f586f049820c5c5b17bb4ee7583092fa0d1c4e28b5239181ff9532e0c",
                "sha256:62501642008a8b9871ddfccbf83e4222cf8ac0d5aeedf73da36153ef2ec222d2",
                "sha256:64bdf1086b6043bf519869678f5f2757f473dee970d7abf6da91ec00acb9cb98",
                "sha256:64da238a09d6039e3bd39bb3aee9c21a5e34f28bfa5aa22518581f910ff94af3",
                "sha256:666daae833559deb2d609afa4490b85830ab0dfca811a98b70a205621a6109fe",
                "sha256:67040058f37a2a51ed8ea8f6b0e6ee5bd78ca67f169ce6122f3e2ec80dfe9b78",
                "sha256:6748717bb10339c4760c1e63da040f5f29f5ed6e59d76daee30305894069a660",
                "sha256:6b181d8c23da913d4ff585afd1155a0e1194c0b50c54fcfe286f70cdaf2b7176",
                "sha256:6ed5f161328b7df384d71b07317f4d8656434e34591f20552c7bcef27b0ab88e",
                "sha256:7582a1d1030e15422262de9f58711774e02fa80df0d1578995c76214f6954988",
                "sha256:7d18748f2d30f94f498e852c67d61261c643b349b9d2a581131725595c45ec6c",
                "sha256:7d6ae9d593ef8641544d6263c7fa6408cc90370c8cb2bbb65f8d43e5b0351d9c",
                "sha256:81a4f0b34bd92df3da93315c6a59034df95866014ac08535fc819f043bfd51f0",
                "sha256:8316a77808c501004802f9beebde51c9f857054a0c871bd6da8280e718444449",
                "sha256:853888594621e6604c978ce2a0444a1e6e70c8d253ab65ba11657659dcc9100f",
                "sha256:99b76c052e9f1bc0721f7541e5e8c05db3941eb9ebe7b8553c625ef88d6eefde",
                "sha256:a2e4369eb3d47d2034032a26c7a80fcb21a2cb22e1173d761a162f11e562caa5",
                "sha256:ab55edc2e84460694295f401215f4a58597f8f7c9466faec545093045476327d",
                "sha256:af048912e045a2dc732847d33821a9d84ba553f5c5f028adbd364dd4765092ac",
                "sha256:b1a2eeedcead3a41694130495593a559a668f382eee0727352b9a41e1c45759a",
                "sha256:b1e8b901e607795ec06c9e42530788c45ac21ef3aaa11dbd0c69de543bfb79a9",
                "sha256:b41156839806aecb3641f3208c0dafd3ac7775b9c4c422d82ee2a45c34ba81ca",
                "sha256:b692f419760c0e65d060959df05f2a531945af31fda0c8a3b3195d4efd06de11",
                "sha256:bc779e9e6f7fda81b3f9aa58e3a6091d49ad528b11ed19f6621408806204ad35",
                "sha256:bf6774e60d67a9efe02b3616fee22441d86fab4c6d335f9d2051d19d90a40063",
                "sha256:c048099e4c9e9d615545e2001d3d8a4380bd403e1a0578734e0d31703d1b0c0b",
                "sha256:c5cb09abb18c1ea940fb99360ea0396f34d46566f157122c92dfa069d3e0e982",
                "sha256:cc8e1d0c705233c5dd0c5e6460fbad7827d5d36f310a0fadfd45cc3029762258",
                "sha256:d5e3fc56f88cc98ef8139255cf8cd63eb2c586531e43310ff859d6bb3a6b51f1",
                "sha256:d6aa0418fcc838522256761b3415822626f866758ee0bc6632c9486b179d0b52",
                "sha256:d6c254ba6e45d8e72739281ebc46ea5eb5f101234f3ce171f0e9f5cc86991480",
                "sha256:d6d635d5209b82a3492508cf5b365f3446afb65ae7ebd755e70e18f287b0adf7",
                "sha256:dcfe792765fab89c365123c81046ad4103fcabbc4f56d1c1997e6715e8015461",
                "sha256:ddd3915998d93fbcd2566ddf9cf62cdb35c9e093075f862935573d265cf8f65d",
                "sha256:ddff9c4e225a63a5afab9dd15590432c22e8057e1a9a13d28ed128ecf047bbdc",
                "sha256:e41b7e2b59679edfa309e8db64fdf22399eec4b0b24694e1b2104fb789207779",
                "sha256:e69924bfcdda39b722ef4d9aa762b2dd38e4632b3641b1d9a57ca9cd18f2f83a",
                "sha256:ea20853c6dbbb53ed34cb4d080382169b6f4554d394015f1bef35e881bf83547",
                "sha256:ee2a1ece51b9b9e7752e742cfb661d2a29e7bcdba2d27e66e28a99f1890e4fa0",
                "sha256:eeb6dcc05e911516ae3d1f207d4b0520d07f54484c49dfc294d6e7d63b734171",
                "sha256:f70b98cd94886b49d91170ef23ec5c0e8ebb6f242d734ed7ed677b24d50c82cf",
                "sha256:fc35cb4676846ef752816d5be2193a1e8367b4c1397b74a565a9d0389c433a1d",
                "sha256:ff959bee35038c4624250473988b24f846cbeb2c6639de3602c073f10410ceba"
            ],
            "markers": "python_version >= '3.7'",
            "version": "==6.0.4"
        },
        "nose": {
            "hashes": [
                "sha256:9ff7c6cc443f8c51994b34a667bbcf45afd6d945be7477b52e97516fd17c53ac",
                "sha256:dadcddc0aefbf99eea214e0f1232b94f2fa9bd98fa8353711dacb112bfcbbb2a",
                "sha256:f1bffef9cbc82628f6e7d7b40d7e255aefaa1adb6a1b1d26c69a8b79e6208a98"
            ],
            "index": "pypi",
            "version": "==1.3.7"
        },
        "numpy": {
            "hashes": [
                "sha256:003a9f530e880cb2cd177cba1af7220b9aa42def9c4afc2a2fc3ee6be7eb2b22",
                "sha256:150947adbdfeceec4e5926d956a06865c1c690f2fd902efede4ca6fe2e657c3f",
                "sha256:2620e8592136e073bd12ee4536149380695fbe9ebeae845b81237f986479ffc9",
                "sha256:2eabd64ddb96a1239791da78fa5f4e1693ae2dadc82a76bc76a14cbb2b966e96",
                "sha256:4173bde9fa2a005c2c6e2ea8ac1618e2ed2c1c6ec8a7657237854d42094123a0",
                "sha256:4199e7cfc307a778f72d293372736223e39ec9ac096ff0a2e64853b866a8e18a",
                "sha256:4cecaed30dc14123020f77b03601559fff3e6cd0c048f8b5289f4eeabb0eb281",
                "sha256:557d42778a6869c2162deb40ad82612645e21d79e11c1dc62c6e82a2220ffb04",
                "sha256:63e45511ee4d9d976637d11e6c9864eae50e12dc9598f531c035265991910468",
                "sha256:6524630f71631be2dabe0c541e7675db82651eb998496bbe16bc4f77f0772253",
                "sha256:76807b4063f0002c8532cfeac47a3068a69561e9c8715efdad3c642eb27c0756",
                "sha256:7de8fdde0003f4294655aa5d5f0a89c26b9f22c0a58790c38fae1ed392d44a5a",
                "sha256:889b2cc88b837d86eda1b17008ebeb679d82875022200c6e8e4ce6cf549b7acb",
                "sha256:92011118955724465fb6853def593cf397b4a1367495e0b59a7e69d40c4eb71d",
                "sha256:97cf27e51fa078078c649a51d7ade3c92d9e709ba2bfb97493007103c741f1d0",
                "sha256:9a23f8440561a633204a67fb44617ce2a299beecf3295f0d13c495518908e910",
                "sha256:a51725a815a6188c662fb66fb32077709a9ca38053f0274640293a14fdd22978",
                "sha256:a77d3e1163a7770164404607b7ba3967fb49b24782a6ef85d9b5f54126cc39e5",
                "sha256:adbdce121896fd3a17a77ab0b0b5eedf05a9834a18699db6829a64e1dfccca7f",
                "sha256:c29e6bd0ec49a44d7690ecb623a8eac5ab8a923bce0bea6293953992edf3a76a",
                "sha256:c72a6b2f4af1adfe193f7beb91ddf708ff867a3f977ef2ec53c0ffb8283ab9f5",
                "sha256:d0a2db9d20117bf523dde15858398e7c0858aadca7c0f088ac0d6edd360e9ad2",
                "sha256:e3ab5d32784e843fc0dd3ab6dcafc67ef806e6b6828dc6af2f689be0eb4d781d",
                "sha256:e428c4fbfa085f947b536706a2fc349245d7baa8334f0c5723c56a10595f9b95",
                "sha256:e8d2859428712785e8a8b7d2b3ef0a1d1565892367b32f915c4a4df44d0e64f5",
                "sha256:eef70b4fc1e872ebddc38cddacc87c19a3709c0e3e5d20bf3954c147b1dd941d",
                "sha256:f64bb98ac59b3ea3bf74b02f13836eb2e24e48e0ab0145bbda646295769bd780",
                "sha256:f9006288bcf4895917d02583cf3411f98631275bc67cce355a7f39f8c14338fa"
            ],
            "index": "pypi",
            "version": "==1.24.2"
        },
        "oauthlib": {
            "hashes": [
                "sha256:8139f29aac13e25d502680e9e19963e83f16838d48a0d71c287fe40e7067fbca",
                "sha256:9859c40929662bec5d64f34d01c99e093149682a3f38915dc0655d5a633dd918"
            ],
            "markers": "python_version >= '3.6'",
            "version": "==3.2.2"
        },
        "pandas": {
            "hashes": [
                "sha256:0778ab54c8f399d83d98ffb674d11ec716449956bc6f6821891ab835848687f2",
                "sha256:24472cfc7ced511ac90608728b88312be56edc8f19b9ed885a7d2e47ffaf69c0",
                "sha256:2d1d138848dd71b37e3cbe7cd952ff84e2ab04d8988972166e18567dcc811245",
                "sha256:3bb9d840bf15656805f6a3d87eea9dcb7efdf1314a82adcf7f00b820427c5570",
                "sha256:425705cee8be54db2504e8dd2a730684790b15e5904b750c367611ede49098ab",
                "sha256:4f3320bb55f34af4193020158ef8118ee0fb9aec7cc47d2084dbfdd868a0a24f",
                "sha256:4ffb14f50c74ee541610668137830bb93e9dfa319b1bef2cedf2814cd5ac9c70",
                "sha256:52c858de9e9fc422d25e67e1592a6e6135d7bcf9a19fcaf4d0831a0be496bf21",
                "sha256:57c34b79c13249505e850d0377b722961b99140f81dafbe6f19ef10239f6284a",
                "sha256:6ded51f7e3dd9b4f8b87f2ceb7bd1a8df2491f7ee72f7074c6927a512607199e",
                "sha256:70db5c278bbec0306d32bf78751ff56b9594c05a5098386f6c8a563659124f91",
                "sha256:78425ca12314b23356c28b16765639db10ebb7d8983f705d6759ff7fe41357fa",
                "sha256:8318de0f886e4dcb8f9f36e45a3d6a6c3d1cfdc508354da85e739090f0222991",
                "sha256:8f987ec26e96a8490909bc5d98c514147236e49830cba7df8690f6087c12bbae",
                "sha256:9253edfd015520ce77a9343eb7097429479c039cd3ebe81d7810ea11b4b24695",
                "sha256:977326039bd1ded620001a1889e2ed4798460a6bc5a24fbaebb5f07a41c32a55",
                "sha256:a4f789b7c012a608c08cda4ff0872fd979cb18907a37982abe884e6f529b8793",
                "sha256:b3ba8f5dd470d8bfbc4259829589f4a32881151c49e36384d9eb982b35a12020",
                "sha256:b5337c87c4e963f97becb1217965b6b75c6fe5f54c4cf09b9a5ac52fc0bd03d3",
                "sha256:bbb2c5e94d6aa4e632646a3bacd05c2a871c3aa3e85c9bec9be99cb1267279f2",
                "sha256:c24c7d12d033a372a9daf9ff2c80f8b0af6f98d14664dbb0a4f6a029094928a7",
                "sha256:cda9789e61b44463c1c4fe17ef755de77bcd13b09ba31c940d20f193d63a5dc8",
                "sha256:d08e41d96bc4de6f500afe80936c68fce6099d5a434e2af7c7fd8e7c72a3265d",
                "sha256:d93b7fcfd9f3328072b250d6d001dcfeec5d3bb66c1b9c8941e109a46c0c01a8",
                "sha256:fcd471c9d9f60926ab2f15c6c29164112f458acb42280365fbefa542d0c2fc74"
            ],
            "index": "pypi",
            "version": "==2.0.0"
        },
        "parso": {
            "hashes": [
                "sha256:8c07be290bb59f03588915921e29e8a50002acaf2cdc5fa0e0114f91709fafa0",
                "sha256:c001d4636cd3aecdaf33cbb40aebb59b094be2a74c556778ef5576c175e19e75"
            ],
            "markers": "python_version >= '3.6'",
            "version": "==0.8.3"
        },
        "pexpect": {
            "hashes": [
                "sha256:0b48a55dcb3c05f3329815901ea4fc1537514d6ba867a152b581d69ae3710937",
                "sha256:fc65a43959d153d0114afe13997d439c22823a27cefceb5ff35c2178c6784c0c"
            ],
            "markers": "sys_platform != 'win32'",
            "version": "==4.8.0"
        },
        "phonenumbers": {
            "hashes": [
<<<<<<< HEAD
                "sha256:7706e490154551829110a158a94e3efdbd86b1d8607b7bb1e8d1cf27637db798",
                "sha256:d2afb9f23b3fb99cd4dfce8b1e9005a66bb546470128a6ab5c1ac353463b2c8b"
            ],
            "index": "pypi",
            "version": "==8.13.9"
=======
                "sha256:1b7c75c4a5e62885a0be0a6b073b7e3f4ce6672fd42ab7b4a6b46359c40591d0",
                "sha256:4ba92a917fb8f6e3fe33fd04b9d84299852ce237289129ee4eda47a043a5c6c4"
            ],
            "index": "pypi",
            "version": "==8.13.8"
>>>>>>> e087f874
        },
        "pickleshare": {
            "hashes": [
                "sha256:87683d47965c1da65cdacaf31c8441d12b8044cdec9aca500cd78fc2c683afca",
                "sha256:9649af414d74d4df115d5d718f82acb59c9d418196b7b4290ed47a12ce62df56"
            ],
            "version": "==0.7.5"
        },
        "prompt-toolkit": {
            "hashes": [
                "sha256:23ac5d50538a9a38c8bde05fecb47d0b403ecd0662857a86f886f798563d5b9b",
                "sha256:45ea77a2f7c60418850331366c81cf6b5b9cf4c7fd34616f733c5427e6abbb1f"
            ],
            "markers": "python_full_version >= '3.7.0'",
            "version": "==3.0.38"
        },
        "psycopg2": {
            "hashes": [
                "sha256:11aca705ec888e4f4cea97289a0bf0f22a067a32614f6ef64fcf7b8bfbc53744",
                "sha256:1861a53a6a0fd248e42ea37c957d36950da00266378746588eab4f4b5649e95f",
                "sha256:2362ee4d07ac85ff0ad93e22c693d0f37ff63e28f0615a16b6635a645f4b9214",
                "sha256:36c941a767341d11549c0fbdbb2bf5be2eda4caf87f65dfcd7d146828bd27f39",
                "sha256:53f4ad0a3988f983e9b49a5d9765d663bbe84f508ed655affdb810af9d0972ad",
                "sha256:869776630c04f335d4124f120b7fb377fe44b0a7645ab3c34b4ba42516951889",
                "sha256:a8ad4a47f42aa6aec8d061fdae21eaed8d864d4bb0f0cade5ad32ca16fcd6258",
                "sha256:b81fcb9ecfc584f661b71c889edeae70bae30d3ef74fa0ca388ecda50b1222b7",
                "sha256:d24ead3716a7d093b90b27b3d73459fe8cd90fd7065cf43b3c40966221d8c394",
                "sha256:ded2faa2e6dfb430af7713d87ab4abbfc764d8d7fb73eafe96a24155f906ebf5",
                "sha256:f15158418fd826831b28585e2ab48ed8df2d0d98f502a2b4fe619e7d5ca29011",
                "sha256:f75001a1cbbe523e00b0ef896a5a1ada2da93ccd752b7636db5a99bc57c44494",
                "sha256:f7a7a5ee78ba7dc74265ba69e010ae89dae635eea0e97b055fb641a01a31d2b1"
            ],
            "index": "pypi",
            "version": "==2.9.6"
        },
        "psycopg2-binary": {
            "hashes": [
                "sha256:02c0f3757a4300cf379eb49f543fb7ac527fb00144d39246ee40e1df684ab514",
                "sha256:02c6e3cf3439e213e4ee930308dc122d6fb4d4bea9aef4a12535fbd605d1a2fe",
                "sha256:0645376d399bfd64da57148694d78e1f431b1e1ee1054872a5713125681cf1be",
                "sha256:0892ef645c2fabb0c75ec32d79f4252542d0caec1d5d949630e7d242ca4681a3",
                "sha256:0d236c2825fa656a2d98bbb0e52370a2e852e5a0ec45fc4f402977313329174d",
                "sha256:0e0f754d27fddcfd74006455b6e04e6705d6c31a612ec69ddc040a5468e44b4e",
                "sha256:15e2ee79e7cf29582ef770de7dab3d286431b01c3bb598f8e05e09601b890081",
                "sha256:1876843d8e31c89c399e31b97d4b9725a3575bb9c2af92038464231ec40f9edb",
                "sha256:1f64dcfb8f6e0c014c7f55e51c9759f024f70ea572fbdef123f85318c297947c",
                "sha256:2ab652e729ff4ad76d400df2624d223d6e265ef81bb8aa17fbd63607878ecbee",
                "sha256:30637a20623e2a2eacc420059be11527f4458ef54352d870b8181a4c3020ae6b",
                "sha256:34b9ccdf210cbbb1303c7c4db2905fa0319391bd5904d32689e6dd5c963d2ea8",
                "sha256:38601cbbfe600362c43714482f43b7c110b20cb0f8172422c616b09b85a750c5",
                "sha256:441cc2f8869a4f0f4bb408475e5ae0ee1f3b55b33f350406150277f7f35384fc",
                "sha256:498807b927ca2510baea1b05cc91d7da4718a0f53cb766c154c417a39f1820a0",
                "sha256:4ac30da8b4f57187dbf449294d23b808f8f53cad6b1fc3623fa8a6c11d176dd0",
                "sha256:4c727b597c6444a16e9119386b59388f8a424223302d0c06c676ec8b4bc1f963",
                "sha256:4d67fbdaf177da06374473ef6f7ed8cc0a9dc640b01abfe9e8a2ccb1b1402c1f",
                "sha256:4dfb4be774c4436a4526d0c554af0cc2e02082c38303852a36f6456ece7b3503",
                "sha256:4ea29fc3ad9d91162c52b578f211ff1c931d8a38e1f58e684c45aa470adf19e2",
                "sha256:51537e3d299be0db9137b321dfb6a5022caaab275775680e0c3d281feefaca6b",
                "sha256:61b047a0537bbc3afae10f134dc6393823882eb263088c271331602b672e52e9",
                "sha256:6460c7a99fc939b849431f1e73e013d54aa54293f30f1109019c56a0b2b2ec2f",
                "sha256:65bee1e49fa6f9cf327ce0e01c4c10f39165ee76d35c846ade7cb0ec6683e303",
                "sha256:65c07febd1936d63bfde78948b76cd4c2a411572a44ac50719ead41947d0f26b",
                "sha256:71f14375d6f73b62800530b581aed3ada394039877818b2d5f7fc77e3bb6894d",
                "sha256:7a40c00dbe17c0af5bdd55aafd6ff6679f94a9be9513a4c7e071baf3d7d22a70",
                "sha256:7e13a5a2c01151f1208d5207e42f33ba86d561b7a89fca67c700b9486a06d0e2",
                "sha256:7f0438fa20fb6c7e202863e0d5ab02c246d35efb1d164e052f2f3bfe2b152bd0",
                "sha256:8122cfc7cae0da9a3077216528b8bb3629c43b25053284cc868744bfe71eb141",
                "sha256:8338a271cb71d8da40b023a35d9c1e919eba6cbd8fa20a54b748a332c355d896",
                "sha256:84d2222e61f313c4848ff05353653bf5f5cf6ce34df540e4274516880d9c3763",
                "sha256:8a6979cf527e2603d349a91060f428bcb135aea2be3201dff794813256c274f1",
                "sha256:8a76e027f87753f9bd1ab5f7c9cb8c7628d1077ef927f5e2446477153a602f2c",
                "sha256:964b4dfb7c1c1965ac4c1978b0f755cc4bd698e8aa2b7667c575fb5f04ebe06b",
                "sha256:9972aad21f965599ed0106f65334230ce826e5ae69fda7cbd688d24fa922415e",
                "sha256:a8c28fd40a4226b4a84bdf2d2b5b37d2c7bd49486b5adcc200e8c7ec991dfa7e",
                "sha256:ae102a98c547ee2288637af07393dd33f440c25e5cd79556b04e3fca13325e5f",
                "sha256:af335bac6b666cc6aea16f11d486c3b794029d9df029967f9938a4bed59b6a19",
                "sha256:afe64e9b8ea66866a771996f6ff14447e8082ea26e675a295ad3bdbffdd72afb",
                "sha256:b4b24f75d16a89cc6b4cdff0eb6a910a966ecd476d1e73f7ce5985ff1328e9a6",
                "sha256:b6c8288bb8a84b47e07013bb4850f50538aa913d487579e1921724631d02ea1b",
                "sha256:b83456c2d4979e08ff56180a76429263ea254c3f6552cd14ada95cff1dec9bb8",
                "sha256:bfb13af3c5dd3a9588000910178de17010ebcccd37b4f9794b00595e3a8ddad3",
                "sha256:c3dba7dab16709a33a847e5cd756767271697041fbe3fe97c215b1fc1f5c9848",
                "sha256:c48d8f2db17f27d41fb0e2ecd703ea41984ee19362cbce52c097963b3a1b4365",
                "sha256:c7e62ab8b332147a7593a385d4f368874d5fe4ad4e341770d4983442d89603e3",
                "sha256:c83a74b68270028dc8ee74d38ecfaf9c90eed23c8959fca95bd703d25b82c88e",
                "sha256:cacbdc5839bdff804dfebc058fe25684cae322987f7a38b0168bc1b2df703fb1",
                "sha256:cf4499e0a83b7b7edcb8dabecbd8501d0d3a5ef66457200f77bde3d210d5debb",
                "sha256:cfec476887aa231b8548ece2e06d28edc87c1397ebd83922299af2e051cf2827",
                "sha256:d26e0342183c762de3276cca7a530d574d4e25121ca7d6e4a98e4f05cb8e4df7",
                "sha256:d4e6036decf4b72d6425d5b29bbd3e8f0ff1059cda7ac7b96d6ac5ed34ffbacd",
                "sha256:d57c3fd55d9058645d26ae37d76e61156a27722097229d32a9e73ed54819982a",
                "sha256:dfa74c903a3c1f0d9b1c7e7b53ed2d929a4910e272add6700c38f365a6002820",
                "sha256:e3ed340d2b858d6e6fb5083f87c09996506af483227735de6964a6100b4e6a54",
                "sha256:e78e6e2a00c223e164c417628572a90093c031ed724492c763721c2e0bc2a8df",
                "sha256:e9182eb20f41417ea1dd8e8f7888c4d7c6e805f8a7c98c1081778a3da2bee3e4",
                "sha256:e99e34c82309dd78959ba3c1590975b5d3c862d6f279f843d47d26ff89d7d7e1",
                "sha256:f6a88f384335bb27812293fdb11ac6aee2ca3f51d3c7820fe03de0a304ab6249",
                "sha256:f81e65376e52f03422e1fb475c9514185669943798ed019ac50410fb4c4df232",
                "sha256:ffe9dc0a884a8848075e576c1de0290d85a533a9f6e9c4e564f19adf8f6e54a7"
            ],
            "index": "pypi",
            "version": "==2.9.6"
        },
        "ptyprocess": {
            "hashes": [
                "sha256:4b41f3967fce3af57cc7e94b888626c18bf37a083e3651ca8feeb66d492fef35",
                "sha256:5c5d0a3b48ceee0b48485e0c26037c0acd7d29765ca3fbb5cb3831d347423220"
            ],
            "version": "==0.7.0"
        },
        "pure-eval": {
            "hashes": [
                "sha256:01eaab343580944bc56080ebe0a674b39ec44a945e6d09ba7db3cb8cec289350",
                "sha256:2b45320af6dfaa1750f543d714b6d1c520a1688dec6fd24d339063ce0aaa9ac3"
            ],
            "version": "==0.2.2"
        },
        "pyasn1": {
            "hashes": [
                "sha256:014c0e9976956a08139dc0712ae195324a75e142284d5f87f1a87ee1b068a359",
                "sha256:03840c999ba71680a131cfaee6fab142e1ed9bbd9c693e285cc6aca0d555e576",
                "sha256:0458773cfe65b153891ac249bcf1b5f8f320b7c2ce462151f8fa74de8934becf",
                "sha256:08c3c53b75eaa48d71cf8c710312316392ed40899cb34710d092e96745a358b7",
                "sha256:39c7e2ec30515947ff4e87fb6f456dfc6e84857d34be479c9d4a4ba4bf46aa5d",
                "sha256:5c9414dcfede6e441f7e8f81b43b34e834731003427e5b09e4e00e3172a10f00",
                "sha256:6e7545f1a61025a4e58bb336952c5061697da694db1cae97b116e9c46abcf7c8",
                "sha256:78fa6da68ed2727915c4767bb386ab32cdba863caa7dbe473eaae45f9959da86",
                "sha256:7ab8a544af125fb704feadb008c99a88805126fb525280b2270bb25cc1d78a12",
                "sha256:99fcc3c8d804d1bc6d9a099921e39d827026409a58f2a720dcdb89374ea0c776",
                "sha256:aef77c9fb94a3ac588e87841208bdec464471d9871bd5050a287cc9a475cd0ba",
                "sha256:e89bf84b5437b532b0803ba5c9a5e054d21fec423a89952a74f87fa2c9b7bce2",
                "sha256:fec3e9d8e36808a28efb59b489e4528c10ad0f480e57dcc32b4de5c9d8c9fdf3"
            ],
            "version": "==0.4.8"
        },
        "pyasn1-modules": {
            "hashes": [
                "sha256:0845a5582f6a02bb3e1bde9ecfc4bfcae6ec3210dd270522fee602365430c3f8",
                "sha256:0fe1b68d1e486a1ed5473f1302bd991c1611d319bba158e98b106ff86e1d7199",
                "sha256:15b7c67fabc7fc240d87fb9aabf999cf82311a6d6fb2c70d00d3d0604878c811",
                "sha256:426edb7a5e8879f1ec54a1864f16b882c2837bfd06eee62f2c982315ee2473ed",
                "sha256:65cebbaffc913f4fe9e4808735c95ea22d7a7775646ab690518c056784bc21b4",
                "sha256:905f84c712230b2c592c19470d3ca8d552de726050d1d1716282a1f6146be65e",
                "sha256:a50b808ffeb97cb3601dd25981f6b016cbb3d31fbf57a8b8a87428e6158d0c74",
                "sha256:a99324196732f53093a84c4369c996713eb8c89d360a496b599fb1a9c47fc3eb",
                "sha256:b80486a6c77252ea3a3e9b1e360bc9cf28eaac41263d173c032581ad2f20fe45",
                "sha256:c29a5e5cc7a3f05926aff34e097e84f8589cd790ce0ed41b67aed6857b26aafd",
                "sha256:cbac4bc38d117f2a49aeedec4407d23e8866ea4ac27ff2cf7fb3e5b570df19e0",
                "sha256:f39edd8c4ecaa4556e989147ebf219227e2cd2e8a43c7e7fcb1f1c18c5fd6a3d",
                "sha256:fe0644d9ab041506b62782e92b06b8c68cca799e1a9636ec398675459e031405"
            ],
            "version": "==0.2.8"
        },
        "pycparser": {
            "hashes": [
                "sha256:8ee45429555515e1f6b185e78100aea234072576aa43ab53aefcae078162fca9",
                "sha256:e644fdec12f7872f86c58ff790da456218b10f863970249516d60a5eaca77206"
            ],
            "version": "==2.21"
        },
        "pygments": {
            "hashes": [
                "sha256:77a3299119af881904cd5ecd1ac6a66214b6e9bed1f2db16993b54adede64094",
                "sha256:f7e36cffc4c517fbc252861b9a6e4644ca0e5abadf9a113c72d1358ad09b9500"
            ],
            "markers": "python_version >= '3.7'",
            "version": "==2.15.0"
        },
        "pyjwt": {
            "hashes": [
                "sha256:69285c7e31fc44f68a1feb309e948e0df53259d579295e6cfe2b1792329f05fd",
                "sha256:d83c3d892a77bbb74d3e1a2cfa90afaadb60945205d1095d9221f04466f64c14"
            ],
            "markers": "python_version >= '3.7'",
            "version": "==2.6.0"
        },
        "pyopenssl": {
            "hashes": [
                "sha256:841498b9bec61623b1b6c47ebbc02367c07d60e0e195f19790817f10cc8db0b7",
                "sha256:9e0c526404a210df9d2b18cd33364beadb0dc858a739b885677bc65e105d4a4c"
            ],
            "version": "==23.1.1"
        },
        "python-dateutil": {
            "hashes": [
                "sha256:0123cacc1627ae19ddf3c27a5de5bd67ee4586fbdd6440d9748f8abb483d3e86",
                "sha256:961d03dc3453ebbc59dbdea9e4e11c5651520a876d0f4db161e8674aae935da9"
            ],
            "index": "pypi",
            "version": "==2.8.2"
        },
        "python-dotenv": {
            "hashes": [
                "sha256:a8df96034aae6d2d50a4ebe8216326c61c3eb64836776504fcca410e5937a3ba",
                "sha256:f5971a9226b701070a4bf2c38c89e5a3f0d64de8debda981d1db98583009122a"
            ],
            "version": "==1.0.0"
        },
        "pytz": {
            "hashes": [
                "sha256:1d8ce29db189191fb55338ee6d0387d82ab59f3d00eac103412d64e0ebd0c588",
                "sha256:a151b3abb88eda1d4e34a9814df37de2a80e301e68ba0fd856fb9b46bfbbbffb"
            ],
            "version": "==2023.3"
        },
        "pyyaml": {
            "hashes": [
                "sha256:01b45c0191e6d66c470b6cf1b9531a771a83c1c4208272ead47a3ae4f2f603bf",
                "sha256:0283c35a6a9fbf047493e3a0ce8d79ef5030852c51e9d911a27badfde0605293",
                "sha256:055d937d65826939cb044fc8c9b08889e8c743fdc6a32b33e2390f66013e449b",
                "sha256:07751360502caac1c067a8132d150cf3d61339af5691fe9e87803040dbc5db57",
                "sha256:0b4624f379dab24d3725ffde76559cff63d9ec94e1736b556dacdfebe5ab6d4b",
                "sha256:0ce82d761c532fe4ec3f87fc45688bdd3a4c1dc5e0b4a19814b9009a29baefd4",
                "sha256:1e4747bc279b4f613a09eb64bba2ba602d8a6664c6ce6396a4d0cd413a50ce07",
                "sha256:213c60cd50106436cc818accf5baa1aba61c0189ff610f64f4a3e8c6726218ba",
                "sha256:231710d57adfd809ef5d34183b8ed1eeae3f76459c18fb4a0b373ad56bedcdd9",
                "sha256:277a0ef2981ca40581a47093e9e2d13b3f1fbbeffae064c1d21bfceba2030287",
                "sha256:2cd5df3de48857ed0544b34e2d40e9fac445930039f3cfe4bcc592a1f836d513",
                "sha256:40527857252b61eacd1d9af500c3337ba8deb8fc298940291486c465c8b46ec0",
                "sha256:432557aa2c09802be39460360ddffd48156e30721f5e8d917f01d31694216782",
                "sha256:473f9edb243cb1935ab5a084eb238d842fb8f404ed2193a915d1784b5a6b5fc0",
                "sha256:48c346915c114f5fdb3ead70312bd042a953a8ce5c7106d5bfb1a5254e47da92",
                "sha256:50602afada6d6cbfad699b0c7bb50d5ccffa7e46a3d738092afddc1f9758427f",
                "sha256:68fb519c14306fec9720a2a5b45bc9f0c8d1b9c72adf45c37baedfcd949c35a2",
                "sha256:77f396e6ef4c73fdc33a9157446466f1cff553d979bd00ecb64385760c6babdc",
                "sha256:81957921f441d50af23654aa6c5e5eaf9b06aba7f0a19c18a538dc7ef291c5a1",
                "sha256:819b3830a1543db06c4d4b865e70ded25be52a2e0631ccd2f6a47a2822f2fd7c",
                "sha256:897b80890765f037df3403d22bab41627ca8811ae55e9a722fd0392850ec4d86",
                "sha256:98c4d36e99714e55cfbaaee6dd5badbc9a1ec339ebfc3b1f52e293aee6bb71a4",
                "sha256:9df7ed3b3d2e0ecfe09e14741b857df43adb5a3ddadc919a2d94fbdf78fea53c",
                "sha256:9fa600030013c4de8165339db93d182b9431076eb98eb40ee068700c9c813e34",
                "sha256:a80a78046a72361de73f8f395f1f1e49f956c6be882eed58505a15f3e430962b",
                "sha256:afa17f5bc4d1b10afd4466fd3a44dc0e245382deca5b3c353d8b757f9e3ecb8d",
                "sha256:b3d267842bf12586ba6c734f89d1f5b871df0273157918b0ccefa29deb05c21c",
                "sha256:b5b9eccad747aabaaffbc6064800670f0c297e52c12754eb1d976c57e4f74dcb",
                "sha256:bfaef573a63ba8923503d27530362590ff4f576c626d86a9fed95822a8255fd7",
                "sha256:c5687b8d43cf58545ade1fe3e055f70eac7a5a1a0bf42824308d868289a95737",
                "sha256:cba8c411ef271aa037d7357a2bc8f9ee8b58b9965831d9e51baf703280dc73d3",
                "sha256:d15a181d1ecd0d4270dc32edb46f7cb7733c7c508857278d3d378d14d606db2d",
                "sha256:d4b0ba9512519522b118090257be113b9468d804b19d63c71dbcf4a48fa32358",
                "sha256:d4db7c7aef085872ef65a8fd7d6d09a14ae91f691dec3e87ee5ee0539d516f53",
                "sha256:d4eccecf9adf6fbcc6861a38015c2a64f38b9d94838ac1810a9023a0609e1b78",
                "sha256:d67d839ede4ed1b28a4e8909735fc992a923cdb84e618544973d7dfc71540803",
                "sha256:daf496c58a8c52083df09b80c860005194014c3698698d1a57cbcfa182142a3a",
                "sha256:dbad0e9d368bb989f4515da330b88a057617d16b6a8245084f1b05400f24609f",
                "sha256:e61ceaab6f49fb8bdfaa0f92c4b57bcfbea54c09277b1b4f7ac376bfb7a7c174",
                "sha256:f84fbc98b019fef2ee9a1cb3ce93e3187a6df0b2538a651bfb890254ba9f90b5"
            ],
            "index": "pypi",
            "version": "==6.0"
        },
        "redis": {
            "hashes": [
                "sha256:2c19e6767c474f2e85167909061d525ed65bea9301c0770bb151e041b7ac89a2",
                "sha256:73ec35da4da267d6847e47f68730fdd5f62e2ca69e3ef5885c6a78a9374c3893"
            ],
            "index": "pypi",
            "version": "==4.5.4"
        },
        "requests": {
            "hashes": [
                "sha256:64299f4909223da747622c030b781c0d7811e359c37124b4bd368fb8c6518baa",
                "sha256:98b1b2782e3c6c4904938b84c0eb932721069dfdb9134313beff7c83c2df24bf"
            ],
            "index": "pypi",
            "version": "==2.28.2"
        },
        "requests-oauthlib": {
            "hashes": [
                "sha256:2577c501a2fb8d05a304c09d090d6e47c306fef15809d102b327cf8364bddab5",
                "sha256:75beac4a47881eeb94d5ea5d6ad31ef88856affe2332b9aafb52c6452ccf0d7a"
            ],
            "markers": "python_version >= '2.7' and python_version not in '3.0, 3.1, 3.2, 3.3'",
            "version": "==1.3.1"
        },
        "s3transfer": {
            "hashes": [
                "sha256:06176b74f3a15f61f1b4f25a1fc29a4429040b7647133a463da8fa5bd28d5ecd",
                "sha256:2ed07d3866f523cc561bf4a00fc5535827981b117dd7876f036b0c1aca42c947"
            ],
            "markers": "python_version >= '3.7'",
            "version": "==0.6.0"
        },
        "scikit-learn": {
            "hashes": [
                "sha256:065e9673e24e0dc5113e2dd2b4ca30c9d8aa2fa90f4c0597241c93b63130d233",
                "sha256:2dd3ffd3950e3d6c0c0ef9033a9b9b32d910c61bd06cb8206303fb4514b88a49",
                "sha256:2e2642baa0ad1e8f8188917423dd73994bf25429f8893ddbe115be3ca3183584",
                "sha256:44b47a305190c28dd8dd73fc9445f802b6ea716669cfc22ab1eb97b335d238b1",
                "sha256:6477eed40dbce190f9f9e9d0d37e020815825b300121307942ec2110302b66a3",
                "sha256:6fe83b676f407f00afa388dd1fdd49e5c6612e551ed84f3b1b182858f09e987d",
                "sha256:7d5312d9674bed14f73773d2acf15a3272639b981e60b72c9b190a0cffed5bad",
                "sha256:7f69313884e8eb311460cc2f28676d5e400bd929841a2c8eb8742ae78ebf7c20",
                "sha256:8156db41e1c39c69aa2d8599ab7577af53e9e5e7a57b0504e116cc73c39138dd",
                "sha256:8429aea30ec24e7a8c7ed8a3fa6213adf3814a6efbea09e16e0a0c71e1a1a3d7",
                "sha256:8b0670d4224a3c2d596fd572fb4fa673b2a0ccfb07152688ebd2ea0b8c61025c",
                "sha256:953236889928d104c2ef14027539f5f2609a47ebf716b8cbe4437e85dce42744",
                "sha256:99cc01184e347de485bf253d19fcb3b1a3fb0ee4cea5ee3c43ec0cc429b6d29f",
                "sha256:9c710ff9f9936ba8a3b74a455ccf0dcf59b230caa1e9ba0223773c490cab1e51",
                "sha256:ad66c3848c0a1ec13464b2a95d0a484fd5b02ce74268eaa7e0c697b904f31d6c",
                "sha256:bf036ea7ef66115e0d49655f16febfa547886deba20149555a41d28f56fd6d3c",
                "sha256:dfeaf8be72117eb61a164ea6fc8afb6dfe08c6f90365bde2dc16456e4bc8e45f",
                "sha256:e6e574db9914afcb4e11ade84fab084536a895ca60aadea3041e85b8ac963edb",
                "sha256:ea061bf0283bf9a9f36ea3c5d3231ba2176221bbd430abd2603b1c3b2ed85c89",
                "sha256:fe0aa1a7029ed3e1dcbf4a5bc675aa3b1bc468d9012ecf6c6f081251ca47f590",
                "sha256:fe175ee1dab589d2e1033657c5b6bec92a8a3b69103e3dd361b58014729975c3"
            ],
            "index": "pypi",
            "version": "==1.2.2"
        },
        "scipy": {
            "hashes": [
                "sha256:049a8bbf0ad95277ffba9b3b7d23e5369cc39e66406d60422c8cfef40ccc8415",
                "sha256:07c3457ce0b3ad5124f98a86533106b643dd811dd61b548e78cf4c8786652f6f",
                "sha256:0f1564ea217e82c1bbe75ddf7285ba0709ecd503f048cb1236ae9995f64217bd",
                "sha256:1553b5dcddd64ba9a0d95355e63fe6c3fc303a8fd77c7bc91e77d61363f7433f",
                "sha256:15a35c4242ec5f292c3dd364a7c71a61be87a3d4ddcc693372813c0b73c9af1d",
                "sha256:1b4735d6c28aad3cdcf52117e0e91d6b39acd4272f3f5cd9907c24ee931ad601",
                "sha256:2cf9dfb80a7b4589ba4c40ce7588986d6d5cebc5457cad2c2880f6bc2d42f3a5",
                "sha256:39becb03541f9e58243f4197584286e339029e8908c46f7221abeea4b749fa88",
                "sha256:43b8e0bcb877faf0abfb613d51026cd5cc78918e9530e375727bf0625c82788f",
                "sha256:4b3f429188c66603a1a5c549fb414e4d3bdc2a24792e061ffbd607d3d75fd84e",
                "sha256:4c0ff64b06b10e35215abce517252b375e580a6125fd5fdf6421b98efbefb2d2",
                "sha256:51af417a000d2dbe1ec6c372dfe688e041a7084da4fdd350aeb139bd3fb55353",
                "sha256:5678f88c68ea866ed9ebe3a989091088553ba12c6090244fdae3e467b1139c35",
                "sha256:79c8e5a6c6ffaf3a2262ef1be1e108a035cf4f05c14df56057b64acc5bebffb6",
                "sha256:7ff7f37b1bf4417baca958d254e8e2875d0cc23aaadbe65b3d5b3077b0eb23ea",
                "sha256:aaea0a6be54462ec027de54fca511540980d1e9eea68b2d5c1dbfe084797be35",
                "sha256:bce5869c8d68cf383ce240e44c1d9ae7c06078a9396df68ce88a1230f93a30c1",
                "sha256:cd9f1027ff30d90618914a64ca9b1a77a431159df0e2a195d8a9e8a04c78abf9",
                "sha256:d925fa1c81b772882aa55bcc10bf88324dadb66ff85d548c71515f6689c6dac5",
                "sha256:e7354fd7527a4b0377ce55f286805b34e8c54b91be865bac273f527e1b839019",
                "sha256:fae8a7b898c42dffe3f7361c40d5952b6bf32d10c4569098d276b4c547905ee1"
            ],
            "markers": "python_version < '3.12' and python_version >= '3.8'",
            "version": "==1.10.1"
        },
        "sentry-sdk": {
            "hashes": [
                "sha256:7ae78bd921981a5010ab540d6bdf3b793659a4db8cccf7f16180702d48a80d84",
                "sha256:885a11c69df23e53eb281d003b9ff15a5bdfa43d8a2a53589be52104a1b4582f"
            ],
            "index": "pypi",
            "version": "==1.19.1"
<<<<<<< HEAD
        },
        "service-identity": {
            "hashes": [
                "sha256:6e6c6086ca271dc11b033d17c3a8bea9f24ebff920c587da090afc9519419d34",
                "sha256:f0b0caac3d40627c3c04d7a51b6e06721857a0e10a8775f2d1d7e72901b3a7db"
            ],
            "version": "==21.1.0"
=======
>>>>>>> e087f874
        },
        "setuptools": {
            "hashes": [
                "sha256:257de92a9d50a60b8e22abfcbb771571fde0dbf3ec234463212027a4eeecbe9a",
                "sha256:e728ca814a823bf7bf60162daf9db95b93d532948c4c0bea762ce62f60189078"
            ],
            "markers": "python_version >= '3.7'",
            "version": "==67.6.1"
        },
        "shortener": {
            "hashes": [
                "sha256:42f03bbbc2928b7db000ac92975b78b4c47fd938f258c4019a256652086a4a4d",
                "sha256:b40d1309ae8cfea6132b8f10ff1d5e3e44675989f817305943cf97b492e09f72"
            ],
            "index": "pypi",
            "version": "==0.2.1"
        },
        "six": {
            "hashes": [
                "sha256:1e61c37477a1626458e36f7b1d82aa5c9b094fa4802892072e49de9c60c4c926",
                "sha256:8abb2f1d86890a2dfb989f9a77cfcfd3e47c2a354b01111771326f8aa26e0254"
            ],
            "markers": "python_version >= '2.7' and python_version not in '3.0, 3.1, 3.2'",
            "version": "==1.16.0"
        },
        "sniffio": {
            "hashes": [
                "sha256:e60305c5e5d314f5389259b7f22aaa33d8f7dee49763119234af3755c55b9101",
                "sha256:eecefdce1e5bbfb7ad2eeaabf7c1eeb404d7757c379bd1f7e5cce9d8bf425384"
            ],
            "markers": "python_version >= '3.7'",
            "version": "==1.3.0"
        },
        "soupsieve": {
            "hashes": [
                "sha256:49e5368c2cda80ee7e84da9dbe3e110b70a4575f196efb74e51b94549d921955",
                "sha256:e28dba9ca6c7c00173e34e4ba57448f0688bb681b7c5e8bf4971daafc093d69a"
            ],
            "markers": "python_version >= '3.7'",
            "version": "==2.4"
        },
        "sqlparse": {
            "hashes": [
                "sha256:0323c0ec29cd52bceabc1b4d9d579e311f3e4961b98d174201d5622a23b85e34",
                "sha256:69ca804846bb114d2ec380e4360a8a340db83f0ccf3afceeb1404df028f57268"
            ],
            "markers": "python_version >= '3.5'",
            "version": "==0.4.3"
        },
        "stack-data": {
            "hashes": [
                "sha256:32d2dd0376772d01b6cb9fc996f3c8b57a357089dec328ed4b6553d037eaf815",
                "sha256:cbb2a53eb64e5785878201a97ed7c7b94883f48b87bfb0bbe8b623c74679e4a8"
            ],
            "version": "==0.6.2"
        },
        "tatsu": {
            "hashes": [
                "sha256:0a836692e67247cad9f251e083b045b13345cc715e69a7fbc16522beaa0f2163",
                "sha256:571ecbcdf33b7828c05e5cd95a8e8ad06af111c2c83a6a245be4d8f7c43de7bb"
            ],
            "markers": "python_version >= '3.8'",
            "version": "==5.8.3"
        },
        "tblib": {
            "hashes": [
                "sha256:059bd77306ea7b419d4f76016aef6d7027cc8a0785579b5aad198803435f882c",
                "sha256:289fa7359e580950e7d9743eab36b0691f0310fce64dee7d9c31065b8f723e23"
            ],
            "index": "pypi",
            "version": "==1.7.0"
        },
        "threadpoolctl": {
            "hashes": [
                "sha256:8b99adda265feb6773280df41eece7b2e6561b772d21ffd52e372f999024907b",
                "sha256:a335baacfaa4400ae1f0d8e3a58d6674d2f8828e3716bb2802c44955ad391380"
            ],
            "markers": "python_version >= '3.6'",
            "version": "==3.1.0"
        },
        "tqdm": {
            "hashes": [
                "sha256:1871fb68a86b8fb3b59ca4cdd3dcccbc7e6d613eeed31f4c332531977b89beb5",
                "sha256:c4f53a17fe37e132815abceec022631be8ffe1b9381c2e6e30aa70edc99e9671"
            ],
            "index": "pypi",
            "version": "==4.65.0"
        },
        "traitlets": {
            "hashes": [
                "sha256:9e6ec080259b9a5940c797d58b613b5e31441c2257b87c2e795c5228ae80d2d8",
                "sha256:f6cde21a9c68cf756af02035f72d5a723bf607e862e7be33ece505abf4a3bad9"
            ],
            "markers": "python_version >= '3.7'",
            "version": "==5.9.0"
        },
        "twilio": {
            "hashes": [
                "sha256:40212f0e03947201e0a8f84e6c2a08acd6e61f31f0c94ec04e6b9abae109113a",
                "sha256:ee2eaaf24df4361200f18d04e14b9937de2c31f3322dd739491590d8ff7196fc"
            ],
            "index": "pypi",
            "version": "==8.0.0"
        },
<<<<<<< HEAD
        "twisted": {
            "extras": [
                "tls"
            ],
            "hashes": [
                "sha256:32acbd40a94f5f46e7b42c109bfae2b302250945561783a8b7a059048f2d4d31",
                "sha256:86c55f712cc5ab6f6d64e02503352464f0400f66d4f079096d744080afcccbd0"
            ],
            "markers": "python_full_version >= '3.7.1'",
            "version": "==22.10.0"
        },
        "txaio": {
            "hashes": [
                "sha256:aaea42f8aad50e0ecfb976130ada140797e9dcb85fad2cf72b0f37f8cefcb490",
                "sha256:f9a9216e976e5e3246dfd112ad7ad55ca915606b60b84a757ac769bd404ff704"
            ],
            "markers": "python_version >= '3.7'",
            "version": "==23.1.1"
        },
=======
>>>>>>> e087f874
        "typing-extensions": {
            "hashes": [
                "sha256:5cb5f4a79139d699607b3ef622a1dedafa84e115ab0024e0d9c044a9479ca7cb",
                "sha256:fb33085c39dd998ac16d1431ebc293a8b3eedd00fd4a32de0ff79002c19511b4"
            ],
            "markers": "python_version >= '3.7'",
            "version": "==4.5.0"
        },
        "tzdata": {
            "hashes": [
                "sha256:11ef1e08e54acb0d4f95bdb1be05da659673de4acbd21bf9c69e94cc5e907a3a",
                "sha256:7e65763eef3120314099b6939b5546db7adce1e7d6f2e179e3df563c70511eda"
            ],
            "markers": "python_version >= '2'",
            "version": "==2023.3"
        },
        "unidecode": {
            "hashes": [
                "sha256:547d7c479e4f377b430dd91ac1275d593308dce0fc464fb2ab7d41f82ec653be",
                "sha256:fed09cf0be8cf415b391642c2a5addfc72194407caee4f98719e40ec2a72b830"
            ],
            "index": "pypi",
            "version": "==1.3.6"
        },
        "uritemplate": {
            "hashes": [
                "sha256:4346edfc5c3b79f694bccd6d6099a322bbeb628dbf2cd86eea55a456ce5124f0",
                "sha256:830c08b8d99bdd312ea4ead05994a38e8936266f84b9a7878232db50b044e02e"
            ],
            "index": "pypi",
            "version": "==4.1.1"
        },
        "urllib3": {
            "hashes": [
                "sha256:8a388717b9476f934a21484e8c8e61875ab60644d29b9b39e11e4b9dc1c6b305",
                "sha256:aa751d169e23c7479ce47a0cb0da579e3ede798f994f5816a74e4f4500dcea42"
            ],
            "markers": "python_version >= '2.7' and python_version not in '3.0, 3.1, 3.2, 3.3, 3.4, 3.5'",
            "version": "==1.26.15"
        },
        "uvicorn": {
            "extras": [
                "standard"
            ],
            "hashes": [
                "sha256:0fac9cb342ba099e0d582966005f3fdba5b0290579fed4a6266dc702ca7bb032",
                "sha256:e47cac98a6da10cd41e6fd036d472c6f58ede6c5dbee3dbee3ef7a100ed97742"
            ],
            "index": "pypi",
            "version": "==0.21.1"
        },
        "uvloop": {
            "hashes": [
                "sha256:0949caf774b9fcefc7c5756bacbbbd3fc4c05a6b7eebc7c7ad6f825b23998d6d",
                "sha256:0ddf6baf9cf11a1a22c71487f39f15b2cf78eb5bde7e5b45fbb99e8a9d91b9e1",
                "sha256:1436c8673c1563422213ac6907789ecb2b070f5939b9cbff9ef7113f2b531595",
                "sha256:23609ca361a7fc587031429fa25ad2ed7242941adec948f9d10c045bfecab06b",
                "sha256:2a6149e1defac0faf505406259561bc14b034cdf1d4711a3ddcdfbaa8d825a05",
                "sha256:2deae0b0fb00a6af41fe60a675cec079615b01d68beb4cc7b722424406b126a8",
                "sha256:307958f9fc5c8bb01fad752d1345168c0abc5d62c1b72a4a8c6c06f042b45b20",
                "sha256:30babd84706115626ea78ea5dbc7dd8d0d01a2e9f9b306d24ca4ed5796c66ded",
                "sha256:3378eb62c63bf336ae2070599e49089005771cc651c8769aaad72d1bd9385a7c",
                "sha256:3d97672dc709fa4447ab83276f344a165075fd9f366a97b712bdd3fee05efae8",
                "sha256:3db8de10ed684995a7f34a001f15b374c230f7655ae840964d51496e2f8a8474",
                "sha256:3ebeeec6a6641d0adb2ea71dcfb76017602ee2bfd8213e3fcc18d8f699c5104f",
                "sha256:45cea33b208971e87a31c17622e4b440cac231766ec11e5d22c76fab3bf9df62",
                "sha256:6708f30db9117f115eadc4f125c2a10c1a50d711461699a0cbfaa45b9a78e376",
                "sha256:68532f4349fd3900b839f588972b3392ee56042e440dd5873dfbbcd2cc67617c",
                "sha256:6aafa5a78b9e62493539456f8b646f85abc7093dd997f4976bb105537cf2635e",
                "sha256:7d37dccc7ae63e61f7b96ee2e19c40f153ba6ce730d8ba4d3b4e9738c1dccc1b",
                "sha256:864e1197139d651a76c81757db5eb199db8866e13acb0dfe96e6fc5d1cf45fc4",
                "sha256:8887d675a64cfc59f4ecd34382e5b4f0ef4ae1da37ed665adba0c2badf0d6578",
                "sha256:8efcadc5a0003d3a6e887ccc1fb44dec25594f117a94e3127954c05cf144d811",
                "sha256:9b09e0f0ac29eee0451d71798878eae5a4e6a91aa275e114037b27f7db72702d",
                "sha256:a4aee22ece20958888eedbad20e4dbb03c37533e010fb824161b4f05e641f738",
                "sha256:a5abddb3558d3f0a78949c750644a67be31e47936042d4f6c888dd6f3c95f4aa",
                "sha256:c092a2c1e736086d59ac8e41f9c98f26bbf9b9222a76f21af9dfe949b99b2eb9",
                "sha256:c686a47d57ca910a2572fddfe9912819880b8765e2f01dc0dd12a9bf8573e539",
                "sha256:cbbe908fda687e39afd6ea2a2f14c2c3e43f2ca88e3a11964b297822358d0e6c",
                "sha256:ce9f61938d7155f79d3cb2ffa663147d4a76d16e08f65e2c66b77bd41b356718",
                "sha256:dbbaf9da2ee98ee2531e0c780455f2841e4675ff580ecf93fe5c48fe733b5667",
                "sha256:f1e507c9ee39c61bfddd79714e4f85900656db1aec4d40c6de55648e85c2799c",
                "sha256:ff3d00b70ce95adce264462c930fbaecb29718ba6563db354608f37e49e09024"
            ],
            "index": "pypi",
            "markers": "sys_platform == 'linux'",
            "version": "==0.17.0"
        },
        "uwsgi": {
            "hashes": [
                "sha256:35a30d83791329429bc04fe44183ce4ab512fcf6968070a7bfba42fc5a0552a9"
            ],
            "index": "pypi",
            "markers": "sys_platform == 'linux'",
            "version": "==2.0.21"
        },
        "vine": {
            "hashes": [
                "sha256:133ee6d7a9016f177ddeaf191c1f58421a1dcc6ee9a42c58b34bed40e1d2cd87",
                "sha256:ea4947cc56d1fd6f2095c8d543ee25dad966f78692528e68b4fada11ba3f98af"
            ],
            "markers": "python_version >= '2.7' and python_version not in '3.0, 3.1, 3.2, 3.3'",
            "version": "==1.3.0"
        },
        "watchfiles": {
            "hashes": [
                "sha256:0089c6dc24d436b373c3c57657bf4f9a453b13767150d17284fc6162b2791911",
                "sha256:09ea3397aecbc81c19ed7f025e051a7387feefdb789cf768ff994c1228182fda",
                "sha256:176a9a7641ec2c97b24455135d58012a5be5c6217fc4d5fef0b2b9f75dbf5154",
                "sha256:18b28f6ad871b82df9542ff958d0c86bb0d8310bb09eb8e87d97318a3b5273af",
                "sha256:20b44221764955b1e703f012c74015306fb7e79a00c15370785f309b1ed9aa8d",
                "sha256:3d7d267d27aceeeaa3de0dd161a0d64f0a282264d592e335fff7958cc0cbae7c",
                "sha256:5471582658ea56fca122c0f0d0116a36807c63fefd6fdc92c71ca9a4491b6b48",
                "sha256:5569fc7f967429d4bc87e355cdfdcee6aabe4b620801e2cf5805ea245c06097c",
                "sha256:68dce92b29575dda0f8d30c11742a8e2b9b8ec768ae414b54f7453f27bdf9545",
                "sha256:79c533ff593db861ae23436541f481ec896ee3da4e5db8962429b441bbaae16e",
                "sha256:7f3920b1285a7d3ce898e303d84791b7bf40d57b7695ad549dc04e6a44c9f120",
                "sha256:91633e64712df3051ca454ca7d1b976baf842d7a3640b87622b323c55f3345e7",
                "sha256:945be0baa3e2440151eb3718fd8846751e8b51d8de7b884c90b17d271d34cae8",
                "sha256:9afd0d69429172c796164fd7fe8e821ade9be983f51c659a38da3faaaaac44dc",
                "sha256:9c75eff897786ee262c9f17a48886f4e98e6cfd335e011c591c305e5d083c056",
                "sha256:b538014a87f94d92f98f34d3e6d2635478e6be6423a9ea53e4dd96210065e193",
                "sha256:b6577b8c6c8701ba8642ea9335a129836347894b666dd1ec2226830e263909d3",
                "sha256:c0376deac92377817e4fb8f347bf559b7d44ff556d9bc6f6208dd3f79f104aaf",
                "sha256:cae3dde0b4b2078f31527acff6f486e23abed307ba4d3932466ba7cdd5ecec79",
                "sha256:cb5d45c4143c1dd60f98a16187fd123eda7248f84ef22244818c18d531a249d1",
                "sha256:d9b073073e048081e502b6c6b0b88714c026a1a4c890569238d04aca5f9ca74b",
                "sha256:fac19dc9cbc34052394dbe81e149411a62e71999c0a19e1e09ce537867f95ae0"
            ],
            "version": "==0.19.0"
        },
        "wcwidth": {
            "hashes": [
                "sha256:795b138f6875577cd91bba52baf9e445cd5118fd32723b460e30a0af30ea230e",
                "sha256:a5220780a404dbe3353789870978e472cfe477761f06ee55077256e509b156d0"
            ],
            "version": "==0.2.6"
        },
        "websockets": {
            "hashes": [
                "sha256:007ed0d62f7e06eeb6e3a848b0d83b9fbd9e14674a59a61326845f27d20d7452",
                "sha256:07cc20655fb16aeef1a8f03236ba8671c61d332580b996b6396a5b7967ba4b3d",
                "sha256:0929c2ebdf00cedda77bf77685693e38c269011236e7c62182fee5848c29a4fa",
                "sha256:12180bc1d72c6a9247472c1dee9dfd7fc2e23786f25feee7204406972d8dab39",
                "sha256:1cb23597819f68ac6a6d133a002a1b3ef12a22850236b083242c93f81f206d5a",
                "sha256:25ea5dbd3b00c56b034639dc6fe4d1dd095b8205bab1782d9a47cb020695fdf4",
                "sha256:2796f097841619acf053245f266a4f66cb27c040f0d9097e5f21301aab95ff43",
                "sha256:29282631da3bfeb5db497e4d3d94d56ee36222fbebd0b51014e68a2e70736fb1",
                "sha256:2a58e83f82098d062ae5d4cbe7073b8783999c284d6f079f2fefe87cd8957ac8",
                "sha256:349dd1fa56a30d530555988be98013688de67809f384671883f8bf8b8c9de984",
                "sha256:369410925b240b30ef1c1deadbd6331e9cd865ad0b8966bf31e276cc8e0da159",
                "sha256:385c5391becb9b58e0a4f33345e12762fd857ccf9fbf6fee428669929ba45e4c",
                "sha256:3a88375b648a2c479532943cc19a018df1e5fcea85d5f31963c0b22794d1bdc1",
                "sha256:3cf18bbd44b36749b7b66f047a30a40b799b8c0bd9a1b9173cba86a234b4306b",
                "sha256:3d30cc1a90bcbf9e22e1f667c1c5a7428e2d37362288b4ebfd5118eb0b11afa9",
                "sha256:42aa05e890fcf1faed8e535c088a1f0f27675827cbacf62d3024eb1e6d4c9e0c",
                "sha256:43e0de552be624e5c0323ff4fcc9f0b4a9a6dc6e0116b8aa2cbb6e0d3d2baf09",
                "sha256:45a85dc6b3ff76239379feb4355aadebc18d6e587c8deb866d11060755f4d3ea",
                "sha256:4fe2aed5963ca267c40a2d29b1ee4e8ab008ac8d5daa284fdda9275201b8a334",
                "sha256:52ba83ea132390e426f9a7b48848248a2dc0e7120ca8c65d5a8fc1efaa4eb51b",
                "sha256:53b8e1ee01eb5b8be5c8a69ae26b0820dbc198d092ad50b3451adc3cdd55d455",
                "sha256:54d084756c50dfc8086dce97b945f210ca43950154e1e04a44a30c6e6a2bcbb1",
                "sha256:5d4f4b341100d313b08149d7031eb6d12738ac758b0c90d2f9be8675f401b019",
                "sha256:5d68bd2a3e9fff6f7043c0a711cb1ebba9f202c196a3943d0c885650cd0b6464",
                "sha256:5d8d5d17371ed9eb9f0e3a8d326bdf8172700164c2e705bc7f1905a719a189be",
                "sha256:5ffe6fc5e5fe9f2634cdc59b805e4ba1fcccf3a5622f5f36c3c7c287f606e283",
                "sha256:60a19d4ff5f451254f8623f6aa4169065f73a50ec7b59ab6b9dcddff4aa00267",
                "sha256:718d19c494637f28e651031b3df6a791b9e86e0097c65ed5e8ec49b400b1210e",
                "sha256:79b6548e57ab18f071b9bfe3ffe02af7184dd899bc674e2817d8fe7e9e7489ec",
                "sha256:84e92dbac318a84fef722f38ca57acef19cbb89527aba5d420b96aa2656970ee",
                "sha256:85b4127f7da332feb932eee833c70e5e1670469e8c9de7ef3874aa2a91a6fbb2",
                "sha256:87ae582cf2319e45bc457a57232daded27a3c771263cab42fb8864214bbd74ea",
                "sha256:892959b627eedcdf98ac7022f9f71f050a59624b380b67862da10c32ea3c221a",
                "sha256:9d91279d57f6546eaf43671d1de50621e0578f13c2f17c96c458a72d170698d7",
                "sha256:a01c674e0efe0f14aec7e722ed0e0e272fa2f10e8ea8260837e1f4f5dc4b3e53",
                "sha256:a4667d4e41fa37fa3d836b2603b8b40d6887fa4838496d48791036394f7ace39",
                "sha256:a797da96d4127e517a5cb0965cd03fd6ec21e02667c1258fa0579501537fbe5c",
                "sha256:a88815a0c6253ad1312ef186620832fb347706c177730efec34e3efe75e0e248",
                "sha256:a8d9793f3fb0da16232503df14411dabafed5a81fc9077dc430cfc6f60e71179",
                "sha256:ac042e8ba9d7f2618e84af27927fdce0f3e03528eb74f343977486c093868389",
                "sha256:ae59a9f0a77ecb0cbdedea7d206a547ff136e8bfbc7d2d98772fb02d398797bb",
                "sha256:aedd94422745da60672a901f53de1f50b16e85408b18672b9b210db4a776b5a6",
                "sha256:aef1602db81096ce3d3847865128c8879635bdad7963fb2b7df290edb9e9150a",
                "sha256:b0ed24a3aa4213029e100257e5e73c5f912e70ca35630081de94b7f9e2cf4a9b",
                "sha256:b138f4bf8a64c344e12c76283dac279d11adab89ac62ae4a32ac8490d3c94832",
                "sha256:b91657b65355954e47f0df874917fa200426b3a7f4e68073326a8cfc2f6deef8",
                "sha256:c7fdfbed727ce6b4b5e6622d15a6efb2098b2d9e22ba4dc54b2e3ce80f982045",
                "sha256:c90343fd0774749d23c1891dd8b3e9210f9afd30986673ce0f9d5857f5cb1562",
                "sha256:ceeef57b9aec8f27e523de4da73c518ece7721aefe7064f18aa28baabfe61b94",
                "sha256:cfd0b9b18d64c51e5cd322e16b5bf4fe490db65c9f7b18fd5382c824062ead7e",
                "sha256:d4e0990b6a04b07095c969969da659eecf9069cf8e7b8f49c8f5ee1bb50e3352",
                "sha256:d5a3022f9291bf2d35ebf65929297d625e68effd3a5647b8eb8b89d51b09394c",
                "sha256:d5a6fa353b5ef36970c3bd1cd7cecbc08bb8f2f1a3d008b0691208cf34ebf5b0",
                "sha256:d5f3d0d177b3db3d1d02cce7ba6c0063586499ac28afe0c992be74ffc40d9257",
                "sha256:db234da3aff01e8483cf0015b75486c04d50dbf90004bd3e5b46d384e1bd6c9e",
                "sha256:db78535b791840a584c48cf3f4215eae38a7e2f43271ecd27ce4ba8a798beaaa",
                "sha256:dbeada3b8f1f6d9497840f761906c4236f912a42da4515520168bc7c525b52b0",
                "sha256:dc77283a7c7b2b24e00fe8c3c4f7cf36bba4f65125777e906aae4d58d06d0460",
                "sha256:deb0dd98ea4e76b833f0bfd7a6042b51115360d5dfcc7c1daa72dfc417b3327a",
                "sha256:e039f106d48d3c241f1943bccfb383bd38ec39900d6dcaad0c73cc5fe129f346",
                "sha256:e2654e94c705ce9b768441d8e3a387a84951ca1056efdc4a26a4a6ee723c01b6",
                "sha256:e53419201c6c1439148feb99de6b307651a88b8defd41348cc23bbe2a290de1d",
                "sha256:ec4a887d2236e3878c07033ad5566f6b4d5d954b85f92a219519a1745d0c93e9",
                "sha256:ec4e87eb9916b481216b1fede7d8913be799915f5216a0c801867cbed8eeb903",
                "sha256:ef0e6253c36e42f2637cfa3ff9b3903df60d05ec040c718999f6a0644ce1c497",
                "sha256:ef35cef161f76031f833146f895e7e302196e01c704c00d269c04d8e18f3ac37",
                "sha256:f7b2544eb3e7bc39ce59812371214cd97762080dab90c3afc857890039384753",
                "sha256:f888b9565ca1d1c25ab827d184f57f4772ffbfa6baf5710b873b01936cc335ee",
                "sha256:fa1c23ed3a02732fba906ec337df65d4cc23f9f453635e1a803c285b59c7d987",
                "sha256:fc0a96a6828bfa6f1ccec62b54630bcdcc205d483f5a8806c0a8abb26101c54b"
            ],
            "version": "==11.0.1"
        },
        "wrapt": {
            "hashes": [
                "sha256:02fce1852f755f44f95af51f69d22e45080102e9d00258053b79367d07af39c0",
                "sha256:077ff0d1f9d9e4ce6476c1a924a3332452c1406e59d90a2cf24aeb29eeac9420",
                "sha256:078e2a1a86544e644a68422f881c48b84fef6d18f8c7a957ffd3f2e0a74a0d4a",
                "sha256:0970ddb69bba00670e58955f8019bec4a42d1785db3faa043c33d81de2bf843c",
                "sha256:1286eb30261894e4c70d124d44b7fd07825340869945c79d05bda53a40caa079",
                "sha256:21f6d9a0d5b3a207cdf7acf8e58d7d13d463e639f0c7e01d82cdb671e6cb7923",
                "sha256:230ae493696a371f1dbffaad3dafbb742a4d27a0afd2b1aecebe52b740167e7f",
                "sha256:26458da5653aa5b3d8dc8b24192f574a58984c749401f98fff994d41d3f08da1",
                "sha256:2cf56d0e237280baed46f0b5316661da892565ff58309d4d2ed7dba763d984b8",
                "sha256:2e51de54d4fb8fb50d6ee8327f9828306a959ae394d3e01a1ba8b2f937747d86",
                "sha256:2fbfbca668dd15b744418265a9607baa970c347eefd0db6a518aaf0cfbd153c0",
                "sha256:38adf7198f8f154502883242f9fe7333ab05a5b02de7d83aa2d88ea621f13364",
                "sha256:3a8564f283394634a7a7054b7983e47dbf39c07712d7b177b37e03f2467a024e",
                "sha256:3abbe948c3cbde2689370a262a8d04e32ec2dd4f27103669a45c6929bcdbfe7c",
                "sha256:3bbe623731d03b186b3d6b0d6f51865bf598587c38d6f7b0be2e27414f7f214e",
                "sha256:40737a081d7497efea35ab9304b829b857f21558acfc7b3272f908d33b0d9d4c",
                "sha256:41d07d029dd4157ae27beab04d22b8e261eddfc6ecd64ff7000b10dc8b3a5727",
                "sha256:46ed616d5fb42f98630ed70c3529541408166c22cdfd4540b88d5f21006b0eff",
                "sha256:493d389a2b63c88ad56cdc35d0fa5752daac56ca755805b1b0c530f785767d5e",
                "sha256:4ff0d20f2e670800d3ed2b220d40984162089a6e2c9646fdb09b85e6f9a8fc29",
                "sha256:54accd4b8bc202966bafafd16e69da9d5640ff92389d33d28555c5fd4f25ccb7",
                "sha256:56374914b132c702aa9aa9959c550004b8847148f95e1b824772d453ac204a72",
                "sha256:578383d740457fa790fdf85e6d346fda1416a40549fe8db08e5e9bd281c6a475",
                "sha256:58d7a75d731e8c63614222bcb21dd992b4ab01a399f1f09dd82af17bbfc2368a",
                "sha256:5c5aa28df055697d7c37d2099a7bc09f559d5053c3349b1ad0c39000e611d317",
                "sha256:5fc8e02f5984a55d2c653f5fea93531e9836abbd84342c1d1e17abc4a15084c2",
                "sha256:63424c681923b9f3bfbc5e3205aafe790904053d42ddcc08542181a30a7a51bd",
                "sha256:64b1df0f83706b4ef4cfb4fb0e4c2669100fd7ecacfb59e091fad300d4e04640",
                "sha256:74934ebd71950e3db69960a7da29204f89624dde411afbfb3b4858c1409b1e98",
                "sha256:75669d77bb2c071333417617a235324a1618dba66f82a750362eccbe5b61d248",
                "sha256:75760a47c06b5974aa5e01949bf7e66d2af4d08cb8c1d6516af5e39595397f5e",
                "sha256:76407ab327158c510f44ded207e2f76b657303e17cb7a572ffe2f5a8a48aa04d",
                "sha256:76e9c727a874b4856d11a32fb0b389afc61ce8aaf281ada613713ddeadd1cfec",
                "sha256:77d4c1b881076c3ba173484dfa53d3582c1c8ff1f914c6461ab70c8428b796c1",
                "sha256:780c82a41dc493b62fc5884fb1d3a3b81106642c5c5c78d6a0d4cbe96d62ba7e",
                "sha256:7dc0713bf81287a00516ef43137273b23ee414fe41a3c14be10dd95ed98a2df9",
                "sha256:7eebcdbe3677e58dd4c0e03b4f2cfa346ed4049687d839adad68cc38bb559c92",
                "sha256:896689fddba4f23ef7c718279e42f8834041a21342d95e56922e1c10c0cc7afb",
                "sha256:96177eb5645b1c6985f5c11d03fc2dbda9ad24ec0f3a46dcce91445747e15094",
                "sha256:96e25c8603a155559231c19c0349245eeb4ac0096fe3c1d0be5c47e075bd4f46",
                "sha256:9d37ac69edc5614b90516807de32d08cb8e7b12260a285ee330955604ed9dd29",
                "sha256:9ed6aa0726b9b60911f4aed8ec5b8dd7bf3491476015819f56473ffaef8959bd",
                "sha256:a487f72a25904e2b4bbc0817ce7a8de94363bd7e79890510174da9d901c38705",
                "sha256:a4cbb9ff5795cd66f0066bdf5947f170f5d63a9274f99bdbca02fd973adcf2a8",
                "sha256:a74d56552ddbde46c246b5b89199cb3fd182f9c346c784e1a93e4dc3f5ec9975",
                "sha256:a89ce3fd220ff144bd9d54da333ec0de0399b52c9ac3d2ce34b569cf1a5748fb",
                "sha256:abd52a09d03adf9c763d706df707c343293d5d106aea53483e0ec8d9e310ad5e",
                "sha256:abd8f36c99512755b8456047b7be10372fca271bf1467a1caa88db991e7c421b",
                "sha256:af5bd9ccb188f6a5fdda9f1f09d9f4c86cc8a539bd48a0bfdc97723970348418",
                "sha256:b02f21c1e2074943312d03d243ac4388319f2456576b2c6023041c4d57cd7019",
                "sha256:b06fa97478a5f478fb05e1980980a7cdf2712015493b44d0c87606c1513ed5b1",
                "sha256:b0724f05c396b0a4c36a3226c31648385deb6a65d8992644c12a4963c70326ba",
                "sha256:b130fe77361d6771ecf5a219d8e0817d61b236b7d8b37cc045172e574ed219e6",
                "sha256:b56d5519e470d3f2fe4aa7585f0632b060d532d0696c5bdfb5e8319e1d0f69a2",
                "sha256:b67b819628e3b748fd3c2192c15fb951f549d0f47c0449af0764d7647302fda3",
                "sha256:ba1711cda2d30634a7e452fc79eabcadaffedf241ff206db2ee93dd2c89a60e7",
                "sha256:bbeccb1aa40ab88cd29e6c7d8585582c99548f55f9b2581dfc5ba68c59a85752",
                "sha256:bd84395aab8e4d36263cd1b9308cd504f6cf713b7d6d3ce25ea55670baec5416",
                "sha256:c99f4309f5145b93eca6e35ac1a988f0dc0a7ccf9ccdcd78d3c0adf57224e62f",
                "sha256:ca1cccf838cd28d5a0883b342474c630ac48cac5df0ee6eacc9c7290f76b11c1",
                "sha256:cd525e0e52a5ff16653a3fc9e3dd827981917d34996600bbc34c05d048ca35cc",
                "sha256:cdb4f085756c96a3af04e6eca7f08b1345e94b53af8921b25c72f096e704e145",
                "sha256:ce42618f67741d4697684e501ef02f29e758a123aa2d669e2d964ff734ee00ee",
                "sha256:d06730c6aed78cee4126234cf2d071e01b44b915e725a6cb439a879ec9754a3a",
                "sha256:d5fe3e099cf07d0fb5a1e23d399e5d4d1ca3e6dfcbe5c8570ccff3e9208274f7",
                "sha256:d6bcbfc99f55655c3d93feb7ef3800bd5bbe963a755687cbf1f490a71fb7794b",
                "sha256:d787272ed958a05b2c86311d3a4135d3c2aeea4fc655705f074130aa57d71653",
                "sha256:e169e957c33576f47e21864cf3fc9ff47c223a4ebca8960079b8bd36cb014fd0",
                "sha256:e20076a211cd6f9b44a6be58f7eeafa7ab5720eb796975d0c03f05b47d89eb90",
                "sha256:e826aadda3cae59295b95343db8f3d965fb31059da7de01ee8d1c40a60398b29",
                "sha256:eef4d64c650f33347c1f9266fa5ae001440b232ad9b98f1f43dfe7a79435c0a6",
                "sha256:f2e69b3ed24544b0d3dbe2c5c0ba5153ce50dcebb576fdc4696d52aa22db6034",
                "sha256:f87ec75864c37c4c6cb908d282e1969e79763e0d9becdfe9fe5473b7bb1e5f09",
                "sha256:fbec11614dba0424ca72f4e8ba3c420dba07b4a7c206c8c8e4e73f2e98f4c559",
                "sha256:fd69666217b62fa5d7c6aa88e507493a34dec4fa20c5bd925e4bc12fce586639"
            ],
            "markers": "python_version >= '2.7' and python_version not in '3.0, 3.1, 3.2, 3.3, 3.4'",
            "version": "==1.15.0"
        },
        "yarl": {
            "hashes": [
                "sha256:009a028127e0a1755c38b03244c0bea9d5565630db9c4cf9572496e947137a87",
                "sha256:0414fd91ce0b763d4eadb4456795b307a71524dbacd015c657bb2a39db2eab89",
                "sha256:0978f29222e649c351b173da2b9b4665ad1feb8d1daa9d971eb90df08702668a",
                "sha256:0ef8fb25e52663a1c85d608f6dd72e19bd390e2ecaf29c17fb08f730226e3a08",
                "sha256:10b08293cda921157f1e7c2790999d903b3fd28cd5c208cf8826b3b508026996",
                "sha256:1684a9bd9077e922300ecd48003ddae7a7474e0412bea38d4631443a91d61077",
                "sha256:1b372aad2b5f81db66ee7ec085cbad72c4da660d994e8e590c997e9b01e44901",
                "sha256:1e21fb44e1eff06dd6ef971d4bdc611807d6bd3691223d9c01a18cec3677939e",
                "sha256:2305517e332a862ef75be8fad3606ea10108662bc6fe08509d5ca99503ac2aee",
                "sha256:24ad1d10c9db1953291f56b5fe76203977f1ed05f82d09ec97acb623a7976574",
                "sha256:272b4f1599f1b621bf2aabe4e5b54f39a933971f4e7c9aa311d6d7dc06965165",
                "sha256:2a1fca9588f360036242f379bfea2b8b44cae2721859b1c56d033adfd5893634",
                "sha256:2b4fa2606adf392051d990c3b3877d768771adc3faf2e117b9de7eb977741229",
                "sha256:3150078118f62371375e1e69b13b48288e44f6691c1069340081c3fd12c94d5b",
                "sha256:326dd1d3caf910cd26a26ccbfb84c03b608ba32499b5d6eeb09252c920bcbe4f",
                "sha256:34c09b43bd538bf6c4b891ecce94b6fa4f1f10663a8d4ca589a079a5018f6ed7",
                "sha256:388a45dc77198b2460eac0aca1efd6a7c09e976ee768b0d5109173e521a19daf",
                "sha256:3adeef150d528ded2a8e734ebf9ae2e658f4c49bf413f5f157a470e17a4a2e89",
                "sha256:3edac5d74bb3209c418805bda77f973117836e1de7c000e9755e572c1f7850d0",
                "sha256:3f6b4aca43b602ba0f1459de647af954769919c4714706be36af670a5f44c9c1",
                "sha256:3fc056e35fa6fba63248d93ff6e672c096f95f7836938241ebc8260e062832fe",
                "sha256:418857f837347e8aaef682679f41e36c24250097f9e2f315d39bae3a99a34cbf",
                "sha256:42430ff511571940d51e75cf42f1e4dbdded477e71c1b7a17f4da76c1da8ea76",
                "sha256:44ceac0450e648de86da8e42674f9b7077d763ea80c8ceb9d1c3e41f0f0a9951",
                "sha256:47d49ac96156f0928f002e2424299b2c91d9db73e08c4cd6742923a086f1c863",
                "sha256:48dd18adcf98ea9cd721a25313aef49d70d413a999d7d89df44f469edfb38a06",
                "sha256:49d43402c6e3013ad0978602bf6bf5328535c48d192304b91b97a3c6790b1562",
                "sha256:4d04acba75c72e6eb90745447d69f84e6c9056390f7a9724605ca9c56b4afcc6",
                "sha256:57a7c87927a468e5a1dc60c17caf9597161d66457a34273ab1760219953f7f4c",
                "sha256:58a3c13d1c3005dbbac5c9f0d3210b60220a65a999b1833aa46bd6677c69b08e",
                "sha256:5df5e3d04101c1e5c3b1d69710b0574171cc02fddc4b23d1b2813e75f35a30b1",
                "sha256:63243b21c6e28ec2375f932a10ce7eda65139b5b854c0f6b82ed945ba526bff3",
                "sha256:64dd68a92cab699a233641f5929a40f02a4ede8c009068ca8aa1fe87b8c20ae3",
                "sha256:6604711362f2dbf7160df21c416f81fac0de6dbcf0b5445a2ef25478ecc4c778",
                "sha256:6c4fcfa71e2c6a3cb568cf81aadc12768b9995323186a10827beccf5fa23d4f8",
                "sha256:6d88056a04860a98341a0cf53e950e3ac9f4e51d1b6f61a53b0609df342cc8b2",
                "sha256:705227dccbe96ab02c7cb2c43e1228e2826e7ead880bb19ec94ef279e9555b5b",
                "sha256:728be34f70a190566d20aa13dc1f01dc44b6aa74580e10a3fb159691bc76909d",
                "sha256:74dece2bfc60f0f70907c34b857ee98f2c6dd0f75185db133770cd67300d505f",
                "sha256:75c16b2a900b3536dfc7014905a128a2bea8fb01f9ee26d2d7d8db0a08e7cb2c",
                "sha256:77e913b846a6b9c5f767b14dc1e759e5aff05502fe73079f6f4176359d832581",
                "sha256:7a66c506ec67eb3159eea5096acd05f5e788ceec7b96087d30c7d2865a243918",
                "sha256:8c46d3d89902c393a1d1e243ac847e0442d0196bbd81aecc94fcebbc2fd5857c",
                "sha256:93202666046d9edadfe9f2e7bf5e0782ea0d497b6d63da322e541665d65a044e",
                "sha256:97209cc91189b48e7cfe777237c04af8e7cc51eb369004e061809bcdf4e55220",
                "sha256:a48f4f7fea9a51098b02209d90297ac324241bf37ff6be6d2b0149ab2bd51b37",
                "sha256:a783cd344113cb88c5ff7ca32f1f16532a6f2142185147822187913eb989f739",
                "sha256:ae0eec05ab49e91a78700761777f284c2df119376e391db42c38ab46fd662b77",
                "sha256:ae4d7ff1049f36accde9e1ef7301912a751e5bae0a9d142459646114c70ecba6",
                "sha256:b05df9ea7496df11b710081bd90ecc3a3db6adb4fee36f6a411e7bc91a18aa42",
                "sha256:baf211dcad448a87a0d9047dc8282d7de59473ade7d7fdf22150b1d23859f946",
                "sha256:bb81f753c815f6b8e2ddd2eef3c855cf7da193b82396ac013c661aaa6cc6b0a5",
                "sha256:bcd7bb1e5c45274af9a1dd7494d3c52b2be5e6bd8d7e49c612705fd45420b12d",
                "sha256:bf071f797aec5b96abfc735ab97da9fd8f8768b43ce2abd85356a3127909d146",
                "sha256:c15163b6125db87c8f53c98baa5e785782078fbd2dbeaa04c6141935eb6dab7a",
                "sha256:cb6d48d80a41f68de41212f3dfd1a9d9898d7841c8f7ce6696cf2fd9cb57ef83",
                "sha256:ceff9722e0df2e0a9e8a79c610842004fa54e5b309fe6d218e47cd52f791d7ef",
                "sha256:cfa2bbca929aa742b5084fd4663dd4b87c191c844326fcb21c3afd2d11497f80",
                "sha256:d617c241c8c3ad5c4e78a08429fa49e4b04bedfc507b34b4d8dceb83b4af3588",
                "sha256:d881d152ae0007809c2c02e22aa534e702f12071e6b285e90945aa3c376463c5",
                "sha256:da65c3f263729e47351261351b8679c6429151ef9649bba08ef2528ff2c423b2",
                "sha256:de986979bbd87272fe557e0a8fcb66fd40ae2ddfe28a8b1ce4eae22681728fef",
                "sha256:df60a94d332158b444301c7f569659c926168e4d4aad2cfbf4bce0e8fb8be826",
                "sha256:dfef7350ee369197106805e193d420b75467b6cceac646ea5ed3049fcc950a05",
                "sha256:e59399dda559688461762800d7fb34d9e8a6a7444fd76ec33220a926c8be1516",
                "sha256:e6f3515aafe0209dd17fb9bdd3b4e892963370b3de781f53e1746a521fb39fc0",
                "sha256:e7fd20d6576c10306dea2d6a5765f46f0ac5d6f53436217913e952d19237efc4",
                "sha256:ebb78745273e51b9832ef90c0898501006670d6e059f2cdb0e999494eb1450c2",
                "sha256:efff27bd8cbe1f9bd127e7894942ccc20c857aa8b5a0327874f30201e5ce83d0",
                "sha256:f37db05c6051eff17bc832914fe46869f8849de5b92dc4a3466cd63095d23dfd",
                "sha256:f8ca8ad414c85bbc50f49c0a106f951613dfa5f948ab69c10ce9b128d368baf8",
                "sha256:fb742dcdd5eec9f26b61224c23baea46c9055cf16f62475e11b9b15dfd5c117b",
                "sha256:fc77086ce244453e074e445104f0ecb27530d6fd3a46698e33f6c38951d5a0f1",
                "sha256:ff205b58dc2929191f68162633d5e10e8044398d7a45265f90a0f1d51f85f72c"
            ],
            "markers": "python_version >= '3.7'",
            "version": "==1.8.2"
        },
        "zipp": {
            "hashes": [
                "sha256:112929ad649da941c23de50f356a2b5570c954b65150642bccdd66bf194d224b",
                "sha256:48904fc76a60e542af151aded95726c1a5c34ed43ab4134b597665c86d7ad556"
            ],
            "markers": "python_version >= '3.7'",
            "version": "==3.15.0"
        },
        "zope.interface": {
            "hashes": [
                "sha256:042f2381118b093714081fd82c98e3b189b68db38ee7d35b63c327c470ef8373",
                "sha256:0ec9653825f837fbddc4e4b603d90269b501486c11800d7c761eee7ce46d1bbb",
                "sha256:12175ca6b4db7621aedd7c30aa7cfa0a2d65ea3a0105393e05482d7a2d367446",
                "sha256:1592f68ae11e557b9ff2bc96ac8fc30b187e77c45a3c9cd876e3368c53dc5ba8",
                "sha256:23ac41d52fd15dd8be77e3257bc51bbb82469cf7f5e9a30b75e903e21439d16c",
                "sha256:424d23b97fa1542d7be882eae0c0fc3d6827784105264a8169a26ce16db260d8",
                "sha256:4407b1435572e3e1610797c9203ad2753666c62883b921318c5403fb7139dec2",
                "sha256:48f4d38cf4b462e75fac78b6f11ad47b06b1c568eb59896db5b6ec1094eb467f",
                "sha256:4c3d7dfd897a588ec27e391edbe3dd320a03684457470415870254e714126b1f",
                "sha256:5171eb073474a5038321409a630904fd61f12dd1856dd7e9d19cd6fe092cbbc5",
                "sha256:5a158846d0fca0a908c1afb281ddba88744d403f2550dc34405c3691769cdd85",
                "sha256:6ee934f023f875ec2cfd2b05a937bd817efcc6c4c3f55c5778cbf78e58362ddc",
                "sha256:790c1d9d8f9c92819c31ea660cd43c3d5451df1df61e2e814a6f99cebb292788",
                "sha256:809fe3bf1a91393abc7e92d607976bbb8586512913a79f2bf7d7ec15bd8ea518",
                "sha256:87b690bbee9876163210fd3f500ee59f5803e4a6607d1b1238833b8885ebd410",
                "sha256:89086c9d3490a0f265a3c4b794037a84541ff5ffa28bb9c24cc9f66566968464",
                "sha256:99856d6c98a326abbcc2363827e16bd6044f70f2ef42f453c0bd5440c4ce24e5",
                "sha256:aab584725afd10c710b8f1e6e208dbee2d0ad009f57d674cb9d1b3964037275d",
                "sha256:af169ba897692e9cd984a81cb0f02e46dacdc07d6cf9fd5c91e81f8efaf93d52",
                "sha256:b39b8711578dcfd45fc0140993403b8a81e879ec25d53189f3faa1f006087dca",
                "sha256:b3f543ae9d3408549a9900720f18c0194ac0fe810cecda2a584fd4dca2eb3bb8",
                "sha256:d0583b75f2e70ec93f100931660328965bb9ff65ae54695fb3fa0a1255daa6f2",
                "sha256:dfbbbf0809a3606046a41f8561c3eada9db811be94138f42d9135a5c47e75f6f",
                "sha256:e538f2d4a6ffb6edfb303ce70ae7e88629ac6e5581870e66c306d9ad7b564a58",
                "sha256:eba51599370c87088d8882ab74f637de0c4f04a6d08a312dce49368ba9ed5c2a",
                "sha256:ee4b43f35f5dc15e1fec55ccb53c130adb1d11e8ad8263d68b1284b66a04190d",
                "sha256:f2363e5fd81afb650085c6686f2ee3706975c54f331b426800b53531191fdf28",
                "sha256:f299c020c6679cb389814a3b81200fe55d428012c5e76da7e722491f5d205990",
                "sha256:f72f23bab1848edb7472309e9898603141644faec9fd57a823ea6b4d1c4c8995",
                "sha256:fa90bac61c9dc3e1a563e5babb3fd2c0c1c80567e815442ddbe561eadc803b30"
            ],
            "markers": "python_version >= '3.7'",
            "version": "==6.0"
        }
    },
    "develop": {
        "asgiref": {
            "hashes": [
                "sha256:71e68008da809b957b7ee4b43dbccff33d1b23519fb8344e33f049897077afac",
                "sha256:9567dfe7bd8d3c8c892227827c41cce860b368104c3431da67a0c5a65a949506"
            ],
            "markers": "python_version >= '3.7'",
            "version": "==3.6.0"
        },
        "black": {
            "hashes": [
                "sha256:06f9d8846f2340dfac80ceb20200ea5d1b3f181dd0556b47af4e8e0b24fa0a6b",
                "sha256:10dbe6e6d2988049b4655b2b739f98785a884d4d6b85bc35133a8fb9a2233176",
                "sha256:2497f9c2386572e28921fa8bec7be3e51de6801f7459dffd6e62492531c47e09",
                "sha256:30d78ba6bf080eeaf0b7b875d924b15cd46fec5fd044ddfbad38c8ea9171043a",
                "sha256:328efc0cc70ccb23429d6be184a15ce613f676bdfc85e5fe8ea2a9354b4e9015",
                "sha256:35020b8886c022ced9282b51b5a875b6d1ab0c387b31a065b84db7c33085ca79",
                "sha256:5795a0375eb87bfe902e80e0c8cfaedf8af4d49694d69161e5bd3206c18618bb",
                "sha256:5891ef8abc06576985de8fa88e95ab70641de6c1fca97e2a15820a9b69e51b20",
                "sha256:637a4014c63fbf42a692d22b55d8ad6968a946b4a6ebc385c5505d9625b6a464",
                "sha256:67c8301ec94e3bcc8906740fe071391bce40a862b7be0b86fb5382beefecd968",
                "sha256:6d2fc92002d44746d3e7db7cf9313cf4452f43e9ea77a2c939defce3b10b5c82",
                "sha256:6ee227b696ca60dd1c507be80a6bc849a5a6ab57ac7352aad1ffec9e8b805f21",
                "sha256:863714200ada56cbc366dc9ae5291ceb936573155f8bf8e9de92aef51f3ad0f0",
                "sha256:9b542ced1ec0ceeff5b37d69838106a6348e60db7b8fdd245294dc1d26136265",
                "sha256:a6342964b43a99dbc72f72812bf88cad8f0217ae9acb47c0d4f141a6416d2d7b",
                "sha256:ad4efa5fad66b903b4a5f96d91461d90b9507a812b3c5de657d544215bb7877a",
                "sha256:bc58025940a896d7e5356952228b68f793cf5fcb342be703c3a2669a1488cb72",
                "sha256:cc1e1de68c8e5444e8f94c3670bb48a2beef0e91dddfd4fcc29595ebd90bb9ce",
                "sha256:cee3e11161dde1b2a33a904b850b0899e0424cc331b7295f2a9698e79f9a69a0",
                "sha256:e3556168e2e5c49629f7b0f377070240bd5511e45e25a4497bb0073d9dda776a",
                "sha256:e8477ec6bbfe0312c128e74644ac8a02ca06bcdb8982d4ee06f209be28cdf163",
                "sha256:ee8f1f7228cce7dffc2b464f07ce769f478968bfb3dd1254a4c2eeed84928aad",
                "sha256:fd57160949179ec517d32ac2ac898b5f20d68ed1a9c977346efbac9c2f1e779d"
            ],
            "index": "pypi",
            "version": "==22.3.0"
        },
<<<<<<< HEAD
=======
        "certifi": {
            "hashes": [
                "sha256:35824b4c3a97115964b408844d64aa14db1cc518f6562e8d7261699d1350a9e3",
                "sha256:4ad3232f5e926d6718ec31cfc1fcadfde020920e278684144551c91769c7bc18"
            ],
            "markers": "python_version >= '3.6'",
            "version": "==2022.12.7"
        },
        "charset-normalizer": {
            "hashes": [
                "sha256:04afa6387e2b282cf78ff3dbce20f0cc071c12dc8f685bd40960cc68644cfea6",
                "sha256:04eefcee095f58eaabe6dc3cc2262f3bcd776d2c67005880894f447b3f2cb9c1",
                "sha256:0be65ccf618c1e7ac9b849c315cc2e8a8751d9cfdaa43027d4f6624bd587ab7e",
                "sha256:0c95f12b74681e9ae127728f7e5409cbbef9cd914d5896ef238cc779b8152373",
                "sha256:0ca564606d2caafb0abe6d1b5311c2649e8071eb241b2d64e75a0d0065107e62",
                "sha256:10c93628d7497c81686e8e5e557aafa78f230cd9e77dd0c40032ef90c18f2230",
                "sha256:11d117e6c63e8f495412d37e7dc2e2fff09c34b2d09dbe2bee3c6229577818be",
                "sha256:11d3bcb7be35e7b1bba2c23beedac81ee893ac9871d0ba79effc7fc01167db6c",
                "sha256:12a2b561af122e3d94cdb97fe6fb2bb2b82cef0cdca131646fdb940a1eda04f0",
                "sha256:12d1a39aa6b8c6f6248bb54550efcc1c38ce0d8096a146638fd4738e42284448",
                "sha256:1435ae15108b1cb6fffbcea2af3d468683b7afed0169ad718451f8db5d1aff6f",
                "sha256:1c60b9c202d00052183c9be85e5eaf18a4ada0a47d188a83c8f5c5b23252f649",
                "sha256:1e8fcdd8f672a1c4fc8d0bd3a2b576b152d2a349782d1eb0f6b8e52e9954731d",
                "sha256:20064ead0717cf9a73a6d1e779b23d149b53daf971169289ed2ed43a71e8d3b0",
                "sha256:21fa558996782fc226b529fdd2ed7866c2c6ec91cee82735c98a197fae39f706",
                "sha256:22908891a380d50738e1f978667536f6c6b526a2064156203d418f4856d6e86a",
                "sha256:3160a0fd9754aab7d47f95a6b63ab355388d890163eb03b2d2b87ab0a30cfa59",
                "sha256:322102cdf1ab682ecc7d9b1c5eed4ec59657a65e1c146a0da342b78f4112db23",
                "sha256:34e0a2f9c370eb95597aae63bf85eb5e96826d81e3dcf88b8886012906f509b5",
                "sha256:3573d376454d956553c356df45bb824262c397c6e26ce43e8203c4c540ee0acb",
                "sha256:3747443b6a904001473370d7810aa19c3a180ccd52a7157aacc264a5ac79265e",
                "sha256:38e812a197bf8e71a59fe55b757a84c1f946d0ac114acafaafaf21667a7e169e",
                "sha256:3a06f32c9634a8705f4ca9946d667609f52cf130d5548881401f1eb2c39b1e2c",
                "sha256:3a5fc78f9e3f501a1614a98f7c54d3969f3ad9bba8ba3d9b438c3bc5d047dd28",
                "sha256:3d9098b479e78c85080c98e1e35ff40b4a31d8953102bb0fd7d1b6f8a2111a3d",
                "sha256:3dc5b6a8ecfdc5748a7e429782598e4f17ef378e3e272eeb1340ea57c9109f41",
                "sha256:4155b51ae05ed47199dc5b2a4e62abccb274cee6b01da5b895099b61b1982974",
                "sha256:49919f8400b5e49e961f320c735388ee686a62327e773fa5b3ce6721f7e785ce",
                "sha256:53d0a3fa5f8af98a1e261de6a3943ca631c526635eb5817a87a59d9a57ebf48f",
                "sha256:5f008525e02908b20e04707a4f704cd286d94718f48bb33edddc7d7b584dddc1",
                "sha256:628c985afb2c7d27a4800bfb609e03985aaecb42f955049957814e0491d4006d",
                "sha256:65ed923f84a6844de5fd29726b888e58c62820e0769b76565480e1fdc3d062f8",
                "sha256:6734e606355834f13445b6adc38b53c0fd45f1a56a9ba06c2058f86893ae8017",
                "sha256:6baf0baf0d5d265fa7944feb9f7451cc316bfe30e8df1a61b1bb08577c554f31",
                "sha256:6f4f4668e1831850ebcc2fd0b1cd11721947b6dc7c00bf1c6bd3c929ae14f2c7",
                "sha256:6f5c2e7bc8a4bf7c426599765b1bd33217ec84023033672c1e9a8b35eaeaaaf8",
                "sha256:6f6c7a8a57e9405cad7485f4c9d3172ae486cfef1344b5ddd8e5239582d7355e",
                "sha256:7381c66e0561c5757ffe616af869b916c8b4e42b367ab29fedc98481d1e74e14",
                "sha256:73dc03a6a7e30b7edc5b01b601e53e7fc924b04e1835e8e407c12c037e81adbd",
                "sha256:74db0052d985cf37fa111828d0dd230776ac99c740e1a758ad99094be4f1803d",
                "sha256:75f2568b4189dda1c567339b48cba4ac7384accb9c2a7ed655cd86b04055c795",
                "sha256:78cacd03e79d009d95635e7d6ff12c21eb89b894c354bd2b2ed0b4763373693b",
                "sha256:80d1543d58bd3d6c271b66abf454d437a438dff01c3e62fdbcd68f2a11310d4b",
                "sha256:830d2948a5ec37c386d3170c483063798d7879037492540f10a475e3fd6f244b",
                "sha256:891cf9b48776b5c61c700b55a598621fdb7b1e301a550365571e9624f270c203",
                "sha256:8f25e17ab3039b05f762b0a55ae0b3632b2e073d9c8fc88e89aca31a6198e88f",
                "sha256:9a3267620866c9d17b959a84dd0bd2d45719b817245e49371ead79ed4f710d19",
                "sha256:a04f86f41a8916fe45ac5024ec477f41f886b3c435da2d4e3d2709b22ab02af1",
                "sha256:aaf53a6cebad0eae578f062c7d462155eada9c172bd8c4d250b8c1d8eb7f916a",
                "sha256:abc1185d79f47c0a7aaf7e2412a0eb2c03b724581139193d2d82b3ad8cbb00ac",
                "sha256:ac0aa6cd53ab9a31d397f8303f92c42f534693528fafbdb997c82bae6e477ad9",
                "sha256:ac3775e3311661d4adace3697a52ac0bab17edd166087d493b52d4f4f553f9f0",
                "sha256:b06f0d3bf045158d2fb8837c5785fe9ff9b8c93358be64461a1089f5da983137",
                "sha256:b116502087ce8a6b7a5f1814568ccbd0e9f6cfd99948aa59b0e241dc57cf739f",
                "sha256:b82fab78e0b1329e183a65260581de4375f619167478dddab510c6c6fb04d9b6",
                "sha256:bd7163182133c0c7701b25e604cf1611c0d87712e56e88e7ee5d72deab3e76b5",
                "sha256:c36bcbc0d5174a80d6cccf43a0ecaca44e81d25be4b7f90f0ed7bcfbb5a00909",
                "sha256:c3af8e0f07399d3176b179f2e2634c3ce9c1301379a6b8c9c9aeecd481da494f",
                "sha256:c84132a54c750fda57729d1e2599bb598f5fa0344085dbde5003ba429a4798c0",
                "sha256:cb7b2ab0188829593b9de646545175547a70d9a6e2b63bf2cd87a0a391599324",
                "sha256:cca4def576f47a09a943666b8f829606bcb17e2bc2d5911a46c8f8da45f56755",
                "sha256:cf6511efa4801b9b38dc5546d7547d5b5c6ef4b081c60b23e4d941d0eba9cbeb",
                "sha256:d16fd5252f883eb074ca55cb622bc0bee49b979ae4e8639fff6ca3ff44f9f854",
                "sha256:d2686f91611f9e17f4548dbf050e75b079bbc2a82be565832bc8ea9047b61c8c",
                "sha256:d7fc3fca01da18fbabe4625d64bb612b533533ed10045a2ac3dd194bfa656b60",
                "sha256:dd5653e67b149503c68c4018bf07e42eeed6b4e956b24c00ccdf93ac79cdff84",
                "sha256:de5695a6f1d8340b12a5d6d4484290ee74d61e467c39ff03b39e30df62cf83a0",
                "sha256:e0ac8959c929593fee38da1c2b64ee9778733cdf03c482c9ff1d508b6b593b2b",
                "sha256:e1b25e3ad6c909f398df8921780d6a3d120d8c09466720226fc621605b6f92b1",
                "sha256:e633940f28c1e913615fd624fcdd72fdba807bf53ea6925d6a588e84e1151531",
                "sha256:e89df2958e5159b811af9ff0f92614dabf4ff617c03a4c1c6ff53bf1c399e0e1",
                "sha256:ea9f9c6034ea2d93d9147818f17c2a0860d41b71c38b9ce4d55f21b6f9165a11",
                "sha256:f645caaf0008bacf349875a974220f1f1da349c5dbe7c4ec93048cdc785a3326",
                "sha256:f8303414c7b03f794347ad062c0516cee0e15f7a612abd0ce1e25caf6ceb47df",
                "sha256:fca62a8301b605b954ad2e9c3666f9d97f63872aa4efcae5492baca2056b74ab"
            ],
            "markers": "python_full_version >= '3.7.0'",
            "version": "==3.1.0"
        },
>>>>>>> e087f874
        "click": {
            "hashes": [
                "sha256:6a7a62563bbfabfda3a38f3023a1db4a35978c0abd76f6c9605ecd6554d6d9b1",
                "sha256:8458d7b1287c5fb128c90e23381cf99dcde74beaf6c7ff6384ce84d6fe090adb"
            ],
            "index": "pypi",
            "version": "==8.0.4"
        },
        "coverage": {
            "hashes": [
                "sha256:06ddd9c0249a0546997fdda5a30fbcb40f23926df0a874a60a8a185bc3a87d93",
                "sha256:0743b0035d4b0e32bc1df5de70fba3059662ace5b9a2a86a9f894cfe66569013",
                "sha256:0f3736a5d34e091b0a611964c6262fd68ca4363df56185902528f0b75dbb9c1f",
                "sha256:1127b16220f7bfb3f1049ed4a62d26d81970a723544e8252db0efde853268e21",
                "sha256:172db976ae6327ed4728e2507daf8a4de73c7cc89796483e0a9198fd2e47b462",
                "sha256:182eb9ac3f2b4874a1f41b78b87db20b66da6b9cdc32737fbbf4fea0c35b23fc",
                "sha256:1bb1e77a9a311346294621be905ea8a2c30d3ad371fc15bb72e98bfcfae532df",
                "sha256:1fd78b911aea9cec3b7e1e2622c8018d51c0d2bbcf8faaf53c2497eb114911c1",
                "sha256:20d1a2a76bb4eb00e4d36b9699f9b7aba93271c9c29220ad4c6a9581a0320235",
                "sha256:21b154aba06df42e4b96fc915512ab39595105f6c483991287021ed95776d934",
                "sha256:2c2e58e45fe53fab81f85474e5d4d226eeab0f27b45aa062856c89389da2f0d9",
                "sha256:2c3b2803e730dc2797a017335827e9da6da0e84c745ce0f552e66400abdfb9a1",
                "sha256:3146b8e16fa60427e03884301bf8209221f5761ac754ee6b267642a2fd354c48",
                "sha256:344e714bd0fe921fc72d97404ebbdbf9127bac0ca1ff66d7b79efc143cf7c0c4",
                "sha256:387065e420aed3c71b61af7e82c7b6bc1c592f7e3c7a66e9f78dd178699da4fe",
                "sha256:3f04becd4fcda03c0160d0da9c8f0c246bc78f2f7af0feea1ec0930e7c93fa4a",
                "sha256:4a42e1eff0ca9a7cb7dc9ecda41dfc7cbc17cb1d02117214be0561bd1134772b",
                "sha256:4ea748802cc0de4de92ef8244dd84ffd793bd2e7be784cd8394d557a3c751e21",
                "sha256:55416d7385774285b6e2a5feca0af9652f7f444a4fa3d29d8ab052fafef9d00d",
                "sha256:5d0391fb4cfc171ce40437f67eb050a340fdbd0f9f49d6353a387f1b7f9dd4fa",
                "sha256:63cdeaac4ae85a179a8d6bc09b77b564c096250d759eed343a89d91bce8b6367",
                "sha256:72fcae5bcac3333a4cf3b8f34eec99cea1187acd55af723bcbd559adfdcb5535",
                "sha256:7c4ed4e9f3b123aa403ab424430b426a1992e6f4c8fd3cb56ea520446e04d152",
                "sha256:83957d349838a636e768251c7e9979e899a569794b44c3728eaebd11d848e58e",
                "sha256:87ecc7c9a1a9f912e306997ffee020297ccb5ea388421fe62a2a02747e4d5539",
                "sha256:8f69770f5ca1994cb32c38965e95f57504d3aea96b6c024624fdd5bb1aa494a1",
                "sha256:8f6c930fd70d91ddee53194e93029e3ef2aabe26725aa3c2753df057e296b925",
                "sha256:965ee3e782c7892befc25575fa171b521d33798132692df428a09efacaffe8d0",
                "sha256:974bc90d6f6c1e59ceb1516ab00cf1cdfbb2e555795d49fa9571d611f449bcb2",
                "sha256:981b4df72c93e3bc04478153df516d385317628bd9c10be699c93c26ddcca8ab",
                "sha256:aa784405f0c640940595fa0f14064d8e84aff0b0f762fa18393e2760a2cf5841",
                "sha256:ae7863a1d8db6a014b6f2ff9c1582ab1aad55a6d25bac19710a8df68921b6e30",
                "sha256:aeae2aa38395b18106e552833f2a50c27ea0000122bde421c31d11ed7e6f9c91",
                "sha256:b2317d5ed777bf5a033e83d4f1389fd4ef045763141d8f10eb09a7035cee774c",
                "sha256:be19931a8dcbe6ab464f3339966856996b12a00f9fe53f346ab3be872d03e257",
                "sha256:be9824c1c874b73b96288c6d3de793bf7f3a597770205068c6163ea1f326e8b9",
                "sha256:c0045f8f23a5fb30b2eb3b8a83664d8dc4fb58faddf8155d7109166adb9f2040",
                "sha256:c86bd45d1659b1ae3d0ba1909326b03598affbc9ed71520e0ff8c31a993ad911",
                "sha256:ca0f34363e2634deffd390a0fef1aa99168ae9ed2af01af4a1f5865e362f8623",
                "sha256:d298c2815fa4891edd9abe5ad6e6cb4207104c7dd9fd13aea3fdebf6f9b91259",
                "sha256:d2a3a6146fe9319926e1d477842ca2a63fe99af5ae690b1f5c11e6af074a6b5c",
                "sha256:dfd393094cd82ceb9b40df4c77976015a314b267d498268a076e940fe7be6b79",
                "sha256:e58c0d41d336569d63d1b113bd573db8363bc4146f39444125b7f8060e4e04f5",
                "sha256:ea3f5bc91d7d457da7d48c7a732beaf79d0c8131df3ab278e6bba6297e23c6c4",
                "sha256:ea53151d87c52e98133eb8ac78f1206498c015849662ca8dc246255265d9c3c4",
                "sha256:eb0edc3ce9760d2f21637766c3aa04822030e7451981ce569a1b3456b7053f22",
                "sha256:f649dd53833b495c3ebd04d6eec58479454a1784987af8afb77540d6c1767abd",
                "sha256:f760073fcf8f3d6933178d67754f4f2d4e924e321f4bb0dcef0424ca0215eba1",
                "sha256:fa546d66639d69aa967bf08156eb8c9d0cd6f6de84be9e8c9819f52ad499c910",
                "sha256:fd214917cabdd6f673a29d708574e9fbdb892cb77eb426d0eae3490d95ca7859",
                "sha256:fff5aaa6becf2c6a1699ae6a39e2e6fb0672c2d42eca8eb0cafa91cf2e9bd312"
            ],
            "index": "pypi",
            "version": "==7.2.3"
        },
        "django": {
            "hashes": [
                "sha256:08208dfe892eb64fff073ca743b3b952311104f939e7f6dae954fe72dcc533ba",
                "sha256:4d492d9024c7b3dfababf49f94511ab6a58e2c9c3c7207786f1ba4eb77750706"
            ],
            "index": "pypi",
            "version": "==3.2.18"
        },
        "django-debug-toolbar": {
            "hashes": [
                "sha256:89619f6e0ea1057dca47bfc429ed99b237ef70074dabc065a7faa5f00e1459cf",
                "sha256:bad339d68520652ddc1580c76f136fcbc3e020fd5ed96510a89a02ec81bb3fb1"
            ],
            "index": "pypi",
            "version": "==4.0.0"
        },
        "exceptiongroup": {
            "hashes": [
                "sha256:232c37c63e4f682982c8b6459f33a8981039e5fb8756b2074364e5055c498c9e",
                "sha256:d484c3090ba2889ae2928419117447a14daf3c1231d5e30d0aae34f354f01785"
            ],
            "markers": "python_version < '3.11'",
            "version": "==1.1.1"
        },
        "flake8": {
            "hashes": [
                "sha256:3833794e27ff64ea4e9cf5d410082a8b97ff1a06c16aa3d2027339cd0f1195c7",
                "sha256:c61007e76655af75e6785a931f452915b371dc48f56efd765247c8fe68f2b181"
            ],
            "index": "pypi",
            "version": "==6.0.0"
        },
        "flake8-isort": {
            "hashes": [
                "sha256:537f453a660d7e903f602ecfa36136b140de279df58d02eb1b6a0c84e83c528c",
                "sha256:aa0cac02a62c7739e370ce6b9c31743edac904bae4b157274511fc8a19c75bbc"
            ],
            "index": "pypi",
            "version": "==6.0.0"
        },
        "flake8-quotes": {
            "hashes": [
                "sha256:6e26892b632dacba517bf27219c459a8396dcfac0f5e8204904c5a4ba9b480e1"
            ],
            "index": "pypi",
            "version": "==3.3.2"
        },
        "iniconfig": {
            "hashes": [
                "sha256:2d91e135bf72d31a410b17c16da610a82cb55f6b0477d1a902134b24a455b8b3",
                "sha256:b6a85871a79d2e3b22d2d1b94ac2824226a63c6b741c88f7ae975f18b6778374"
            ],
            "markers": "python_version >= '3.7'",
            "version": "==2.0.0"
        },
        "isort": {
            "hashes": [
                "sha256:8bef7dde241278824a6d83f44a544709b065191b95b6e50894bdc722fcba0504",
                "sha256:f84c2818376e66cf843d497486ea8fed8700b340f308f076c6fb1229dff318b6"
            ],
            "index": "pypi",
            "version": "==5.12.0"
        },
        "lxml": {
            "hashes": [
                "sha256:01d36c05f4afb8f7c20fd9ed5badca32a2029b93b1750f571ccc0b142531caf7",
                "sha256:04876580c050a8c5341d706dd464ff04fd597095cc8c023252566a8826505726",
                "sha256:05ca3f6abf5cf78fe053da9b1166e062ade3fa5d4f92b4ed688127ea7d7b1d03",
                "sha256:090c6543d3696cbe15b4ac6e175e576bcc3f1ccfbba970061b7300b0c15a2140",
                "sha256:0dc313ef231edf866912e9d8f5a042ddab56c752619e92dfd3a2c277e6a7299a",
                "sha256:0f2b1e0d79180f344ff9f321327b005ca043a50ece8713de61d1cb383fb8ac05",
                "sha256:13598ecfbd2e86ea7ae45ec28a2a54fb87ee9b9fdb0f6d343297d8e548392c03",
                "sha256:16efd54337136e8cd72fb9485c368d91d77a47ee2d42b057564aae201257d419",
                "sha256:1ab8f1f932e8f82355e75dda5413a57612c6ea448069d4fb2e217e9a4bed13d4",
                "sha256:223f4232855ade399bd409331e6ca70fb5578efef22cf4069a6090acc0f53c0e",
                "sha256:2455cfaeb7ac70338b3257f41e21f0724f4b5b0c0e7702da67ee6c3640835b67",
                "sha256:2899456259589aa38bfb018c364d6ae7b53c5c22d8e27d0ec7609c2a1ff78b50",
                "sha256:2a29ba94d065945944016b6b74e538bdb1751a1db6ffb80c9d3c2e40d6fa9894",
                "sha256:2a87fa548561d2f4643c99cd13131acb607ddabb70682dcf1dff5f71f781a4bf",
                "sha256:2e430cd2824f05f2d4f687701144556646bae8f249fd60aa1e4c768ba7018947",
                "sha256:36c3c175d34652a35475a73762b545f4527aec044910a651d2bf50de9c3352b1",
                "sha256:3818b8e2c4b5148567e1b09ce739006acfaa44ce3156f8cbbc11062994b8e8dd",
                "sha256:3ab9fa9d6dc2a7f29d7affdf3edebf6ece6fb28a6d80b14c3b2fb9d39b9322c3",
                "sha256:3efea981d956a6f7173b4659849f55081867cf897e719f57383698af6f618a92",
                "sha256:4c8f293f14abc8fd3e8e01c5bd86e6ed0b6ef71936ded5bf10fe7a5efefbaca3",
                "sha256:5344a43228767f53a9df6e5b253f8cdca7dfc7b7aeae52551958192f56d98457",
                "sha256:58bfa3aa19ca4c0f28c5dde0ff56c520fbac6f0daf4fac66ed4c8d2fb7f22e74",
                "sha256:5b4545b8a40478183ac06c073e81a5ce4cf01bf1734962577cf2bb569a5b3bbf",
                "sha256:5f50a1c177e2fa3ee0667a5ab79fdc6b23086bc8b589d90b93b4bd17eb0e64d1",
                "sha256:63da2ccc0857c311d764e7d3d90f429c252e83b52d1f8f1d1fe55be26827d1f4",
                "sha256:6749649eecd6a9871cae297bffa4ee76f90b4504a2a2ab528d9ebe912b101975",
                "sha256:6804daeb7ef69e7b36f76caddb85cccd63d0c56dedb47555d2fc969e2af6a1a5",
                "sha256:689bb688a1db722485e4610a503e3e9210dcc20c520b45ac8f7533c837be76fe",
                "sha256:699a9af7dffaf67deeae27b2112aa06b41c370d5e7633e0ee0aea2e0b6c211f7",
                "sha256:6b418afe5df18233fc6b6093deb82a32895b6bb0b1155c2cdb05203f583053f1",
                "sha256:76cf573e5a365e790396a5cc2b909812633409306c6531a6877c59061e42c4f2",
                "sha256:7b515674acfdcadb0eb5d00d8a709868173acece5cb0be3dd165950cbfdf5409",
                "sha256:7b770ed79542ed52c519119473898198761d78beb24b107acf3ad65deae61f1f",
                "sha256:7d2278d59425777cfcb19735018d897ca8303abe67cc735f9f97177ceff8027f",
                "sha256:7e91ee82f4199af8c43d8158024cbdff3d931df350252288f0d4ce656df7f3b5",
                "sha256:821b7f59b99551c69c85a6039c65b75f5683bdc63270fec660f75da67469ca24",
                "sha256:822068f85e12a6e292803e112ab876bc03ed1f03dddb80154c395f891ca6b31e",
                "sha256:8340225bd5e7a701c0fa98284c849c9b9fc9238abf53a0ebd90900f25d39a4e4",
                "sha256:85cabf64adec449132e55616e7ca3e1000ab449d1d0f9d7f83146ed5bdcb6d8a",
                "sha256:880bbbcbe2fca64e2f4d8e04db47bcdf504936fa2b33933efd945e1b429bea8c",
                "sha256:8d0b4612b66ff5d62d03bcaa043bb018f74dfea51184e53f067e6fdcba4bd8de",
                "sha256:8e20cb5a47247e383cf4ff523205060991021233ebd6f924bca927fcf25cf86f",
                "sha256:925073b2fe14ab9b87e73f9a5fde6ce6392da430f3004d8b72cc86f746f5163b",
                "sha256:998c7c41910666d2976928c38ea96a70d1aa43be6fe502f21a651e17483a43c5",
                "sha256:9b22c5c66f67ae00c0199f6055705bc3eb3fcb08d03d2ec4059a2b1b25ed48d7",
                "sha256:9f102706d0ca011de571de32c3247c6476b55bb6bc65a20f682f000b07a4852a",
                "sha256:a08cff61517ee26cb56f1e949cca38caabe9ea9fbb4b1e10a805dc39844b7d5c",
                "sha256:a0a336d6d3e8b234a3aae3c674873d8f0e720b76bc1d9416866c41cd9500ffb9",
                "sha256:a35f8b7fa99f90dd2f5dc5a9fa12332642f087a7641289ca6c40d6e1a2637d8e",
                "sha256:a38486985ca49cfa574a507e7a2215c0c780fd1778bb6290c21193b7211702ab",
                "sha256:a5da296eb617d18e497bcf0a5c528f5d3b18dadb3619fbdadf4ed2356ef8d941",
                "sha256:a6e441a86553c310258aca15d1c05903aaf4965b23f3bc2d55f200804e005ee5",
                "sha256:a82d05da00a58b8e4c0008edbc8a4b6ec5a4bc1e2ee0fb6ed157cf634ed7fa45",
                "sha256:ab323679b8b3030000f2be63e22cdeea5b47ee0abd2d6a1dc0c8103ddaa56cd7",
                "sha256:b1f42b6921d0e81b1bcb5e395bc091a70f41c4d4e55ba99c6da2b31626c44892",
                "sha256:b23e19989c355ca854276178a0463951a653309fb8e57ce674497f2d9f208746",
                "sha256:b264171e3143d842ded311b7dccd46ff9ef34247129ff5bf5066123c55c2431c",
                "sha256:b26a29f0b7fc6f0897f043ca366142d2b609dc60756ee6e4e90b5f762c6adc53",
                "sha256:b64d891da92e232c36976c80ed7ebb383e3f148489796d8d31a5b6a677825efe",
                "sha256:b9cc34af337a97d470040f99ba4282f6e6bac88407d021688a5d585e44a23184",
                "sha256:bc718cd47b765e790eecb74d044cc8d37d58562f6c314ee9484df26276d36a38",
                "sha256:be7292c55101e22f2a3d4d8913944cbea71eea90792bf914add27454a13905df",
                "sha256:c83203addf554215463b59f6399835201999b5e48019dc17f182ed5ad87205c9",
                "sha256:c9ec3eaf616d67db0764b3bb983962b4f385a1f08304fd30c7283954e6a7869b",
                "sha256:ca34efc80a29351897e18888c71c6aca4a359247c87e0b1c7ada14f0ab0c0fb2",
                "sha256:ca989b91cf3a3ba28930a9fc1e9aeafc2a395448641df1f387a2d394638943b0",
                "sha256:d02a5399126a53492415d4906ab0ad0375a5456cc05c3fc0fc4ca11771745cda",
                "sha256:d17bc7c2ccf49c478c5bdd447594e82692c74222698cfc9b5daae7ae7e90743b",
                "sha256:d5bf6545cd27aaa8a13033ce56354ed9e25ab0e4ac3b5392b763d8d04b08e0c5",
                "sha256:d6b430a9938a5a5d85fc107d852262ddcd48602c120e3dbb02137c83d212b380",
                "sha256:da248f93f0418a9e9d94b0080d7ebc407a9a5e6d0b57bb30db9b5cc28de1ad33",
                "sha256:da4dd7c9c50c059aba52b3524f84d7de956f7fef88f0bafcf4ad7dde94a064e8",
                "sha256:df0623dcf9668ad0445e0558a21211d4e9a149ea8f5666917c8eeec515f0a6d1",
                "sha256:e5168986b90a8d1f2f9dc1b841467c74221bd752537b99761a93d2d981e04889",
                "sha256:efa29c2fe6b4fdd32e8ef81c1528506895eca86e1d8c4657fda04c9b3786ddf9",
                "sha256:f1496ea22ca2c830cbcbd473de8f114a320da308438ae65abad6bab7867fe38f",
                "sha256:f49e52d174375a7def9915c9f06ec4e569d235ad428f70751765f48d5926678c"
            ],
            "markers": "python_version >= '2.7' and python_version not in '3.0, 3.1, 3.2, 3.3, 3.4'",
            "version": "==4.9.2"
        },
        "mccabe": {
            "hashes": [
                "sha256:348e0240c33b60bbdf4e523192ef919f28cb2c3d7d5c7794f74009290f236325",
                "sha256:6c2d30ab6be0e4a46919781807b4f0d834ebdd6c6e3dca0bda5a15f863427b6e"
            ],
            "markers": "python_version >= '3.6'",
            "version": "==0.7.0"
        },
        "mypy-extensions": {
            "hashes": [
                "sha256:4392f6c0eb8a5668a69e23d168ffa70f0be9ccfd32b5cc2d26a34ae5b844552d",
                "sha256:75dbf8955dc00442a438fc4d0666508a9a97b6bd41aa2f0ffe9d2f2725af0782"
            ],
            "markers": "python_version >= '3.5'",
            "version": "==1.0.0"
        },
        "packaging": {
            "hashes": [
                "sha256:994793af429502c4ea2ebf6bf664629d07c1a9fe974af92966e4b8d2df7edc61",
                "sha256:a392980d2b6cffa644431898be54b0045151319d1e7ec34f0cfed48767dd334f"
            ],
            "markers": "python_version >= '3.7'",
            "version": "==23.1"
        },
        "pathspec": {
            "hashes": [
                "sha256:2798de800fa92780e33acca925945e9a19a133b715067cf165b8866c15a31687",
                "sha256:d8af70af76652554bd134c22b3e8a1cc46ed7d91edcdd721ef1a0c51a84a5293"
            ],
            "markers": "python_version >= '3.7'",
            "version": "==0.11.1"
        },
        "platformdirs": {
            "hashes": [
                "sha256:d5b638ca397f25f979350ff789db335903d7ea010ab28903f57b27e1b16c2b08",
                "sha256:ebe11c0d7a805086e99506aa331612429a72ca7cd52a1f0d277dc4adc20cb10e"
            ],
            "markers": "python_version >= '3.7'",
            "version": "==3.2.0"
        },
        "pluggy": {
            "hashes": [
                "sha256:4224373bacce55f955a878bf9cfa763c1e360858e330072059e10bad68531159",
                "sha256:74134bbf457f031a36d68416e1509f34bd5ccc019f0bcc952c7b909d06b37bd3"
            ],
            "markers": "python_version >= '3.6'",
            "version": "==1.0.0"
        },
        "pycodestyle": {
            "hashes": [
                "sha256:347187bdb476329d98f695c213d7295a846d1152ff4fe9bacb8a9590b8ee7053",
                "sha256:8a4eaf0d0495c7395bdab3589ac2db602797d76207242c17d470186815706610"
            ],
            "markers": "python_version >= '3.6'",
            "version": "==2.10.0"
        },
        "pyflakes": {
            "hashes": [
                "sha256:ec55bf7fe21fff7f1ad2f7da62363d749e2a470500eab1b555334b67aa1ef8cf",
                "sha256:ec8b276a6b60bd80defed25add7e439881c19e64850afd9b346283d4165fd0fd"
            ],
            "markers": "python_version >= '3.6'",
            "version": "==3.0.1"
        },
        "pytest": {
            "hashes": [
                "sha256:3799fa815351fea3a5e96ac7e503a96fa51cc9942c3753cda7651b93c1cfa362",
                "sha256:434afafd78b1d78ed0addf160ad2b77a30d35d4bdf8af234fe621919d9ed15e3"
            ],
            "index": "pypi",
            "version": "==7.3.1"
        },
        "pytest-django": {
            "hashes": [
                "sha256:c60834861933773109334fe5a53e83d1ef4828f2203a1d6a0fa9972f4f75ab3e",
                "sha256:d9076f759bb7c36939dbdd5ae6633c18edfc2902d1a69fdbefd2426b970ce6c2"
            ],
            "index": "pypi",
            "version": "==4.5.2"
        },
        "sqlparse": {
            "hashes": [
                "sha256:0323c0ec29cd52bceabc1b4d9d579e311f3e4961b98d174201d5622a23b85e34",
                "sha256:69ca804846bb114d2ec380e4360a8a340db83f0ccf3afceeb1404df028f57268"
            ],
            "markers": "python_version >= '3.5'",
            "version": "==0.4.3"
        },
        "tomli": {
            "hashes": [
                "sha256:939de3e7a6161af0c887ef91b7d41a53e7c5a1ca976325f429cb46ea9bc30ecc",
                "sha256:de526c12914f0c550d15924c62d72abc48d6fe7364aa87328337a31007fe8a4f"
            ],
            "markers": "python_version < '3.11'",
            "version": "==2.0.1"
        },
        "unittest-xml-reporting": {
            "hashes": [
                "sha256:edd8d3170b40c3a81b8cf910f46c6a304ae2847ec01036d02e9c0f9b85762d28",
                "sha256:f3d7402e5b3ac72a5ee3149278339db1a8f932ee405f48bcb9c681372f2717d5"
            ],
            "index": "pypi",
            "version": "==3.2.0"
<<<<<<< HEAD
=======
        },
        "urllib3": {
            "hashes": [
                "sha256:8a388717b9476f934a21484e8c8e61875ab60644d29b9b39e11e4b9dc1c6b305",
                "sha256:aa751d169e23c7479ce47a0cb0da579e3ede798f994f5816a74e4f4500dcea42"
            ],
            "markers": "python_version >= '2.7' and python_version not in '3.0, 3.1, 3.2, 3.3, 3.4, 3.5'",
            "version": "==1.26.15"
>>>>>>> e087f874
        }
    }
}<|MERGE_RESOLUTION|>--- conflicted
+++ resolved
@@ -1,11 +1,7 @@
 {
     "_meta": {
         "hash": {
-<<<<<<< HEAD
             "sha256": "d4090a037c6aae1bcab5e7e9bf063f1c9675ad9cea7377fa8f8a805e354b4e4a"
-=======
-            "sha256": "1b06d1a21bf05fd115df4f581b2b927d10ab9a65f99325f7a5aa304914f89066"
->>>>>>> e087f874
         },
         "pipfile-spec": 6,
         "requires": {
@@ -137,21 +133,13 @@
             "markers": "python_version >= '2.7' and python_version not in '3.0, 3.1, 3.2, 3.3, 3.4'",
             "version": "==2.6.1"
         },
-        "anyio": {
-            "hashes": [
-                "sha256:25ea0d673ae30af41a0c442f81cf3b38c7e79fdc7b60335a4c14e05eb0947421",
-                "sha256:fbbe32bd270d2a2ef3ed1c5d45041250284e31fc0a4df4a5a6071842051a51e3"
-            ],
-            "markers": "python_full_version >= '3.6.2'",
-            "version": "==3.6.2"
-        },
-        "arrow": {
-            "hashes": [
-                "sha256:3934b30ca1b9f292376d9db15b19446088d12ec58629bc3f0da28fd55fb633a1",
-                "sha256:5a49ab92e3b7b71d96cd6bfcc4df14efefc9dfa96ea19045815914a6ab6b1fe2"
-            ],
-            "markers": "python_version >= '3.6'",
-            "version": "==1.2.3"
+        "appnope": {
+            "hashes": [
+                "sha256:02bd91c4de869fbb1e1c50aafc4098827a7a54ab2f39d9dcba6c9547ed920e24",
+                "sha256:265a455292d0bd8a72453494fa24df5a11eb18373a60c7c0430889f22548605e"
+            ],
+            "markers": "sys_platform == 'darwin'",
+            "version": "==0.1.3"
         },
         "arrow": {
             "hashes": [
@@ -201,7 +189,6 @@
             "markers": "python_version >= '3.6'",
             "version": "==22.2.0"
         },
-<<<<<<< HEAD
         "autobahn": {
             "hashes": [
                 "sha256:c5ef8ca7422015a1af774a883b8aef73d4954c9fcd182c9b5244e08e973f7c3a"
@@ -216,8 +203,6 @@
             ],
             "version": "==22.10.0"
         },
-=======
->>>>>>> e087f874
         "backcall": {
             "hashes": [
                 "sha256:5cbdbf27be5e7cfadb448baf0aa95508f91f2bbc6c6437cd9cd06e2a4c215e1e",
@@ -242,7 +227,6 @@
         },
         "boto3": {
             "hashes": [
-<<<<<<< HEAD
                 "sha256:b10324d452fe677d6e1005b650ae11158cf21310e0c0062b00d184b352f4196b",
                 "sha256:e32977256470b4de3a25a43acdf6c8e6375e762656ace292ad2ceba446203615"
             ],
@@ -256,21 +240,6 @@
             ],
             "markers": "python_version >= '3.7'",
             "version": "==1.29.114"
-=======
-                "sha256:a1c48674c2ff25ddced599c51d14ba7a6dbe9fd51641e8d63a6887bebd9712d7",
-                "sha256:d388cb7f54f1a3056f91ffcfb5cf18b226454204e5df7a5c10774718c3fbb166"
-            ],
-            "index": "pypi",
-            "version": "==1.26.109"
-        },
-        "botocore": {
-            "hashes": [
-                "sha256:2e449525f0ccedb31fdb962a77caac48b4c486c23515b84c5989a39a1823a024",
-                "sha256:cf43dddb7e2ba5425fe19fad68b10043307b61d9103d06566f1ab6034e38b8db"
-            ],
-            "markers": "python_version >= '3.7'",
-            "version": "==1.29.109"
->>>>>>> e087f874
         },
         "celery": {
             "hashes": [
@@ -375,84 +344,97 @@
         },
         "charset-normalizer": {
             "hashes": [
-                "sha256:04afa6387e2b282cf78ff3dbce20f0cc071c12dc8f685bd40960cc68644cfea6",
-                "sha256:04eefcee095f58eaabe6dc3cc2262f3bcd776d2c67005880894f447b3f2cb9c1",
-                "sha256:0be65ccf618c1e7ac9b849c315cc2e8a8751d9cfdaa43027d4f6624bd587ab7e",
-                "sha256:0c95f12b74681e9ae127728f7e5409cbbef9cd914d5896ef238cc779b8152373",
-                "sha256:0ca564606d2caafb0abe6d1b5311c2649e8071eb241b2d64e75a0d0065107e62",
-                "sha256:10c93628d7497c81686e8e5e557aafa78f230cd9e77dd0c40032ef90c18f2230",
-                "sha256:11d117e6c63e8f495412d37e7dc2e2fff09c34b2d09dbe2bee3c6229577818be",
-                "sha256:11d3bcb7be35e7b1bba2c23beedac81ee893ac9871d0ba79effc7fc01167db6c",
-                "sha256:12a2b561af122e3d94cdb97fe6fb2bb2b82cef0cdca131646fdb940a1eda04f0",
-                "sha256:12d1a39aa6b8c6f6248bb54550efcc1c38ce0d8096a146638fd4738e42284448",
-                "sha256:1435ae15108b1cb6fffbcea2af3d468683b7afed0169ad718451f8db5d1aff6f",
-                "sha256:1c60b9c202d00052183c9be85e5eaf18a4ada0a47d188a83c8f5c5b23252f649",
-                "sha256:1e8fcdd8f672a1c4fc8d0bd3a2b576b152d2a349782d1eb0f6b8e52e9954731d",
-                "sha256:20064ead0717cf9a73a6d1e779b23d149b53daf971169289ed2ed43a71e8d3b0",
-                "sha256:21fa558996782fc226b529fdd2ed7866c2c6ec91cee82735c98a197fae39f706",
-                "sha256:22908891a380d50738e1f978667536f6c6b526a2064156203d418f4856d6e86a",
-                "sha256:3160a0fd9754aab7d47f95a6b63ab355388d890163eb03b2d2b87ab0a30cfa59",
-                "sha256:322102cdf1ab682ecc7d9b1c5eed4ec59657a65e1c146a0da342b78f4112db23",
-                "sha256:34e0a2f9c370eb95597aae63bf85eb5e96826d81e3dcf88b8886012906f509b5",
-                "sha256:3573d376454d956553c356df45bb824262c397c6e26ce43e8203c4c540ee0acb",
-                "sha256:3747443b6a904001473370d7810aa19c3a180ccd52a7157aacc264a5ac79265e",
-                "sha256:38e812a197bf8e71a59fe55b757a84c1f946d0ac114acafaafaf21667a7e169e",
-                "sha256:3a06f32c9634a8705f4ca9946d667609f52cf130d5548881401f1eb2c39b1e2c",
-                "sha256:3a5fc78f9e3f501a1614a98f7c54d3969f3ad9bba8ba3d9b438c3bc5d047dd28",
-                "sha256:3d9098b479e78c85080c98e1e35ff40b4a31d8953102bb0fd7d1b6f8a2111a3d",
-                "sha256:3dc5b6a8ecfdc5748a7e429782598e4f17ef378e3e272eeb1340ea57c9109f41",
-                "sha256:4155b51ae05ed47199dc5b2a4e62abccb274cee6b01da5b895099b61b1982974",
-                "sha256:49919f8400b5e49e961f320c735388ee686a62327e773fa5b3ce6721f7e785ce",
-                "sha256:53d0a3fa5f8af98a1e261de6a3943ca631c526635eb5817a87a59d9a57ebf48f",
-                "sha256:5f008525e02908b20e04707a4f704cd286d94718f48bb33edddc7d7b584dddc1",
-                "sha256:628c985afb2c7d27a4800bfb609e03985aaecb42f955049957814e0491d4006d",
-                "sha256:65ed923f84a6844de5fd29726b888e58c62820e0769b76565480e1fdc3d062f8",
-                "sha256:6734e606355834f13445b6adc38b53c0fd45f1a56a9ba06c2058f86893ae8017",
-                "sha256:6baf0baf0d5d265fa7944feb9f7451cc316bfe30e8df1a61b1bb08577c554f31",
-                "sha256:6f4f4668e1831850ebcc2fd0b1cd11721947b6dc7c00bf1c6bd3c929ae14f2c7",
-                "sha256:6f5c2e7bc8a4bf7c426599765b1bd33217ec84023033672c1e9a8b35eaeaaaf8",
-                "sha256:6f6c7a8a57e9405cad7485f4c9d3172ae486cfef1344b5ddd8e5239582d7355e",
-                "sha256:7381c66e0561c5757ffe616af869b916c8b4e42b367ab29fedc98481d1e74e14",
-                "sha256:73dc03a6a7e30b7edc5b01b601e53e7fc924b04e1835e8e407c12c037e81adbd",
-                "sha256:74db0052d985cf37fa111828d0dd230776ac99c740e1a758ad99094be4f1803d",
-                "sha256:75f2568b4189dda1c567339b48cba4ac7384accb9c2a7ed655cd86b04055c795",
-                "sha256:78cacd03e79d009d95635e7d6ff12c21eb89b894c354bd2b2ed0b4763373693b",
-                "sha256:80d1543d58bd3d6c271b66abf454d437a438dff01c3e62fdbcd68f2a11310d4b",
-                "sha256:830d2948a5ec37c386d3170c483063798d7879037492540f10a475e3fd6f244b",
-                "sha256:891cf9b48776b5c61c700b55a598621fdb7b1e301a550365571e9624f270c203",
-                "sha256:8f25e17ab3039b05f762b0a55ae0b3632b2e073d9c8fc88e89aca31a6198e88f",
-                "sha256:9a3267620866c9d17b959a84dd0bd2d45719b817245e49371ead79ed4f710d19",
-                "sha256:a04f86f41a8916fe45ac5024ec477f41f886b3c435da2d4e3d2709b22ab02af1",
-                "sha256:aaf53a6cebad0eae578f062c7d462155eada9c172bd8c4d250b8c1d8eb7f916a",
-                "sha256:abc1185d79f47c0a7aaf7e2412a0eb2c03b724581139193d2d82b3ad8cbb00ac",
-                "sha256:ac0aa6cd53ab9a31d397f8303f92c42f534693528fafbdb997c82bae6e477ad9",
-                "sha256:ac3775e3311661d4adace3697a52ac0bab17edd166087d493b52d4f4f553f9f0",
-                "sha256:b06f0d3bf045158d2fb8837c5785fe9ff9b8c93358be64461a1089f5da983137",
-                "sha256:b116502087ce8a6b7a5f1814568ccbd0e9f6cfd99948aa59b0e241dc57cf739f",
-                "sha256:b82fab78e0b1329e183a65260581de4375f619167478dddab510c6c6fb04d9b6",
-                "sha256:bd7163182133c0c7701b25e604cf1611c0d87712e56e88e7ee5d72deab3e76b5",
-                "sha256:c36bcbc0d5174a80d6cccf43a0ecaca44e81d25be4b7f90f0ed7bcfbb5a00909",
-                "sha256:c3af8e0f07399d3176b179f2e2634c3ce9c1301379a6b8c9c9aeecd481da494f",
-                "sha256:c84132a54c750fda57729d1e2599bb598f5fa0344085dbde5003ba429a4798c0",
-                "sha256:cb7b2ab0188829593b9de646545175547a70d9a6e2b63bf2cd87a0a391599324",
-                "sha256:cca4def576f47a09a943666b8f829606bcb17e2bc2d5911a46c8f8da45f56755",
-                "sha256:cf6511efa4801b9b38dc5546d7547d5b5c6ef4b081c60b23e4d941d0eba9cbeb",
-                "sha256:d16fd5252f883eb074ca55cb622bc0bee49b979ae4e8639fff6ca3ff44f9f854",
-                "sha256:d2686f91611f9e17f4548dbf050e75b079bbc2a82be565832bc8ea9047b61c8c",
-                "sha256:d7fc3fca01da18fbabe4625d64bb612b533533ed10045a2ac3dd194bfa656b60",
-                "sha256:dd5653e67b149503c68c4018bf07e42eeed6b4e956b24c00ccdf93ac79cdff84",
-                "sha256:de5695a6f1d8340b12a5d6d4484290ee74d61e467c39ff03b39e30df62cf83a0",
-                "sha256:e0ac8959c929593fee38da1c2b64ee9778733cdf03c482c9ff1d508b6b593b2b",
-                "sha256:e1b25e3ad6c909f398df8921780d6a3d120d8c09466720226fc621605b6f92b1",
-                "sha256:e633940f28c1e913615fd624fcdd72fdba807bf53ea6925d6a588e84e1151531",
-                "sha256:e89df2958e5159b811af9ff0f92614dabf4ff617c03a4c1c6ff53bf1c399e0e1",
-                "sha256:ea9f9c6034ea2d93d9147818f17c2a0860d41b71c38b9ce4d55f21b6f9165a11",
-                "sha256:f645caaf0008bacf349875a974220f1f1da349c5dbe7c4ec93048cdc785a3326",
-                "sha256:f8303414c7b03f794347ad062c0516cee0e15f7a612abd0ce1e25caf6ceb47df",
-                "sha256:fca62a8301b605b954ad2e9c3666f9d97f63872aa4efcae5492baca2056b74ab"
-            ],
-            "markers": "python_full_version >= '3.7.0'",
-            "version": "==3.1.0"
+                "sha256:00d3ffdaafe92a5dc603cb9bd5111aaa36dfa187c8285c543be562e61b755f6b",
+                "sha256:024e606be3ed92216e2b6952ed859d86b4cfa52cd5bc5f050e7dc28f9b43ec42",
+                "sha256:0298eafff88c99982a4cf66ba2efa1128e4ddaca0b05eec4c456bbc7db691d8d",
+                "sha256:02a51034802cbf38db3f89c66fb5d2ec57e6fe7ef2f4a44d070a593c3688667b",
+                "sha256:083c8d17153ecb403e5e1eb76a7ef4babfc2c48d58899c98fcaa04833e7a2f9a",
+                "sha256:0a11e971ed097d24c534c037d298ad32c6ce81a45736d31e0ff0ad37ab437d59",
+                "sha256:0bf2dae5291758b6f84cf923bfaa285632816007db0330002fa1de38bfcb7154",
+                "sha256:0c0a590235ccd933d9892c627dec5bc7511ce6ad6c1011fdf5b11363022746c1",
+                "sha256:0f438ae3532723fb6ead77e7c604be7c8374094ef4ee2c5e03a3a17f1fca256c",
+                "sha256:109487860ef6a328f3eec66f2bf78b0b72400280d8f8ea05f69c51644ba6521a",
+                "sha256:11b53acf2411c3b09e6af37e4b9005cba376c872503c8f28218c7243582df45d",
+                "sha256:12db3b2c533c23ab812c2b25934f60383361f8a376ae272665f8e48b88e8e1c6",
+                "sha256:14e76c0f23218b8f46c4d87018ca2e441535aed3632ca134b10239dfb6dadd6b",
+                "sha256:16a8663d6e281208d78806dbe14ee9903715361cf81f6d4309944e4d1e59ac5b",
+                "sha256:292d5e8ba896bbfd6334b096e34bffb56161c81408d6d036a7dfa6929cff8783",
+                "sha256:2c03cc56021a4bd59be889c2b9257dae13bf55041a3372d3295416f86b295fb5",
+                "sha256:2e396d70bc4ef5325b72b593a72c8979999aa52fb8bcf03f701c1b03e1166918",
+                "sha256:2edb64ee7bf1ed524a1da60cdcd2e1f6e2b4f66ef7c077680739f1641f62f555",
+                "sha256:31a9ddf4718d10ae04d9b18801bd776693487cbb57d74cc3458a7673f6f34639",
+                "sha256:356541bf4381fa35856dafa6a965916e54bed415ad8a24ee6de6e37deccf2786",
+                "sha256:358a7c4cb8ba9b46c453b1dd8d9e431452d5249072e4f56cfda3149f6ab1405e",
+                "sha256:37f8febc8ec50c14f3ec9637505f28e58d4f66752207ea177c1d67df25da5aed",
+                "sha256:39049da0ffb96c8cbb65cbf5c5f3ca3168990adf3551bd1dee10c48fce8ae820",
+                "sha256:39cf9ed17fe3b1bc81f33c9ceb6ce67683ee7526e65fde1447c772afc54a1bb8",
+                "sha256:3ae1de54a77dc0d6d5fcf623290af4266412a7c4be0b1ff7444394f03f5c54e3",
+                "sha256:3b590df687e3c5ee0deef9fc8c547d81986d9a1b56073d82de008744452d6541",
+                "sha256:3e45867f1f2ab0711d60c6c71746ac53537f1684baa699f4f668d4c6f6ce8e14",
+                "sha256:3fc1c4a2ffd64890aebdb3f97e1278b0cc72579a08ca4de8cd2c04799a3a22be",
+                "sha256:4457ea6774b5611f4bed5eaa5df55f70abde42364d498c5134b7ef4c6958e20e",
+                "sha256:44ba614de5361b3e5278e1241fda3dc1838deed864b50a10d7ce92983797fa76",
+                "sha256:4a8fcf28c05c1f6d7e177a9a46a1c52798bfe2ad80681d275b10dcf317deaf0b",
+                "sha256:4b0d02d7102dd0f997580b51edc4cebcf2ab6397a7edf89f1c73b586c614272c",
+                "sha256:502218f52498a36d6bf5ea77081844017bf7982cdbe521ad85e64cabee1b608b",
+                "sha256:503e65837c71b875ecdd733877d852adbc465bd82c768a067badd953bf1bc5a3",
+                "sha256:5995f0164fa7df59db4746112fec3f49c461dd6b31b841873443bdb077c13cfc",
+                "sha256:59e5686dd847347e55dffcc191a96622f016bc0ad89105e24c14e0d6305acbc6",
+                "sha256:601f36512f9e28f029d9481bdaf8e89e5148ac5d89cffd3b05cd533eeb423b59",
+                "sha256:608862a7bf6957f2333fc54ab4399e405baad0163dc9f8d99cb236816db169d4",
+                "sha256:62595ab75873d50d57323a91dd03e6966eb79c41fa834b7a1661ed043b2d404d",
+                "sha256:70990b9c51340e4044cfc394a81f614f3f90d41397104d226f21e66de668730d",
+                "sha256:71140351489970dfe5e60fc621ada3e0f41104a5eddaca47a7acb3c1b851d6d3",
+                "sha256:72966d1b297c741541ca8cf1223ff262a6febe52481af742036a0b296e35fa5a",
+                "sha256:74292fc76c905c0ef095fe11e188a32ebd03bc38f3f3e9bcb85e4e6db177b7ea",
+                "sha256:761e8904c07ad053d285670f36dd94e1b6ab7f16ce62b9805c475b7aa1cffde6",
+                "sha256:772b87914ff1152b92a197ef4ea40efe27a378606c39446ded52c8f80f79702e",
+                "sha256:79909e27e8e4fcc9db4addea88aa63f6423ebb171db091fb4373e3312cb6d603",
+                "sha256:7e189e2e1d3ed2f4aebabd2d5b0f931e883676e51c7624826e0a4e5fe8a0bf24",
+                "sha256:7eb33a30d75562222b64f569c642ff3dc6689e09adda43a082208397f016c39a",
+                "sha256:81d6741ab457d14fdedc215516665050f3822d3e56508921cc7239f8c8e66a58",
+                "sha256:8499ca8f4502af841f68135133d8258f7b32a53a1d594aa98cc52013fff55678",
+                "sha256:84c3990934bae40ea69a82034912ffe5a62c60bbf6ec5bc9691419641d7d5c9a",
+                "sha256:87701167f2a5c930b403e9756fab1d31d4d4da52856143b609e30a1ce7160f3c",
+                "sha256:88600c72ef7587fe1708fd242b385b6ed4b8904976d5da0893e31df8b3480cb6",
+                "sha256:8ac7b6a045b814cf0c47f3623d21ebd88b3e8cf216a14790b455ea7ff0135d18",
+                "sha256:8b8af03d2e37866d023ad0ddea594edefc31e827fee64f8de5611a1dbc373174",
+                "sha256:8c7fe7afa480e3e82eed58e0ca89f751cd14d767638e2550c77a92a9e749c317",
+                "sha256:8eade758719add78ec36dc13201483f8e9b5d940329285edcd5f70c0a9edbd7f",
+                "sha256:911d8a40b2bef5b8bbae2e36a0b103f142ac53557ab421dc16ac4aafee6f53dc",
+                "sha256:93ad6d87ac18e2a90b0fe89df7c65263b9a99a0eb98f0a3d2e079f12a0735837",
+                "sha256:95dea361dd73757c6f1c0a1480ac499952c16ac83f7f5f4f84f0658a01b8ef41",
+                "sha256:9ab77acb98eba3fd2a85cd160851816bfce6871d944d885febf012713f06659c",
+                "sha256:9cb3032517f1627cc012dbc80a8ec976ae76d93ea2b5feaa9d2a5b8882597579",
+                "sha256:9cf4e8ad252f7c38dd1f676b46514f92dc0ebeb0db5552f5f403509705e24753",
+                "sha256:9d9153257a3f70d5f69edf2325357251ed20f772b12e593f3b3377b5f78e7ef8",
+                "sha256:a152f5f33d64a6be73f1d30c9cc82dfc73cec6477ec268e7c6e4c7d23c2d2291",
+                "sha256:a16418ecf1329f71df119e8a65f3aa68004a3f9383821edcb20f0702934d8087",
+                "sha256:a60332922359f920193b1d4826953c507a877b523b2395ad7bc716ddd386d866",
+                "sha256:a8d0fc946c784ff7f7c3742310cc8a57c5c6dc31631269876a88b809dbeff3d3",
+                "sha256:ab5de034a886f616a5668aa5d098af2b5385ed70142090e2a31bcbd0af0fdb3d",
+                "sha256:c22d3fe05ce11d3671297dc8973267daa0f938b93ec716e12e0f6dee81591dc1",
+                "sha256:c2ac1b08635a8cd4e0cbeaf6f5e922085908d48eb05d44c5ae9eabab148512ca",
+                "sha256:c512accbd6ff0270939b9ac214b84fb5ada5f0409c44298361b2f5e13f9aed9e",
+                "sha256:c75ffc45f25324e68ab238cb4b5c0a38cd1c3d7f1fb1f72b5541de469e2247db",
+                "sha256:c95a03c79bbe30eec3ec2b7f076074f4281526724c8685a42872974ef4d36b72",
+                "sha256:cadaeaba78750d58d3cc6ac4d1fd867da6fc73c88156b7a3212a3cd4819d679d",
+                "sha256:cd6056167405314a4dc3c173943f11249fa0f1b204f8b51ed4bde1a9cd1834dc",
+                "sha256:db72b07027db150f468fbada4d85b3b2729a3db39178abf5c543b784c1254539",
+                "sha256:df2c707231459e8a4028eabcd3cfc827befd635b3ef72eada84ab13b52e1574d",
+                "sha256:e62164b50f84e20601c1ff8eb55620d2ad25fb81b59e3cd776a1902527a788af",
+                "sha256:e696f0dd336161fca9adbb846875d40752e6eba585843c768935ba5c9960722b",
+                "sha256:eaa379fcd227ca235d04152ca6704c7cb55564116f8bc52545ff357628e10602",
+                "sha256:ebea339af930f8ca5d7a699b921106c6e29c617fe9606fa7baa043c1cdae326f",
+                "sha256:f4c39b0e3eac288fedc2b43055cfc2ca7a60362d0e5e87a637beac5d801ef478",
+                "sha256:f5057856d21e7586765171eac8b9fc3f7d44ef39425f85dbcccb13b3ebea806c",
+                "sha256:f6f45710b4459401609ebebdbcfb34515da4fc2aa886f95107f556ac69a9147e",
+                "sha256:f97e83fa6c25693c7a35de154681fcc257c1c41b38beb0304b9c4d2d9e164479",
+                "sha256:f9d0c5c045a3ca9bedfc35dca8526798eb91a07aa7a2c0fee134c6c6f321cbd7",
+                "sha256:ff6f3db31555657f3163b15a6b7c6938d08df7adbfc9dd13d9d19edad678f1e8"
+            ],
+            "markers": "python_version >= '3.5'",
+            "version": "==3.0.1"
         },
         "click": {
             "hashes": [
@@ -532,14 +514,6 @@
             "markers": "python_version >= '3.5'",
             "version": "==5.1.1"
         },
-        "deprecated": {
-            "hashes": [
-                "sha256:43ac5335da90c31c24ba028af536a91d41d53f9e6901ddb021bcc572ce44e38d",
-                "sha256:64756e3e14c8c5eea9795d93c524551432a0be75629f8f29e67ab8caf076c76d"
-            ],
-            "markers": "python_version >= '2.7' and python_version not in '3.0, 3.1, 3.2, 3.3'",
-            "version": "==1.2.13"
-        },
         "dj-database-url": {
             "hashes": [
                 "sha256:80a115bd7675c9fe14a900b2f8b5c8b1822b5a279b333bf9b2804de681656c7c",
@@ -550,11 +524,11 @@
         },
         "django": {
             "hashes": [
-                "sha256:08208dfe892eb64fff073ca743b3b952311104f939e7f6dae954fe72dcc533ba",
-                "sha256:4d492d9024c7b3dfababf49f94511ab6a58e2c9c3c7207786f1ba4eb77750706"
-            ],
-            "index": "pypi",
-            "version": "==3.2.18"
+                "sha256:4b214a05fe4c99476e99e2445c8b978c8369c18d4dea8e22ec412862715ad763",
+                "sha256:ff56ebd7ead0fd5dbe06fe157b0024a7aaea2e0593bb3785fb594cf94dad58ef"
+            ],
+            "index": "pypi",
+            "version": "==4.1.5"
         },
         "django-auto-prefetching": {
             "hashes": [
@@ -566,11 +540,11 @@
         },
         "django-cors-headers": {
             "hashes": [
-                "sha256:5fbd58a6fb4119d975754b2bc090f35ec160a8373f276612c675b00e8a138739",
-                "sha256:684180013cc7277bdd8702b80a3c5a4b3fcae4abb2bf134dceb9f5dfe300228e"
-            ],
-            "index": "pypi",
-            "version": "==3.14.0"
+                "sha256:37e42883b5f1f2295df6b4bba96eb2417a14a03270cb24b2a07f021cd4487cf4",
+                "sha256:f9dc6b4e3f611c3199700b3e5f3398c28757dcd559c2f82932687f3d0443cfdf"
+            ],
+            "index": "pypi",
+            "version": "==3.13.0"
         },
         "django-extensions": {
             "hashes": [
@@ -725,8 +699,9 @@
         },
         "gunicorn": {
             "hashes": [
-                "sha256:9dcc4547dbb1cb284accfb15ab5667a0e5d1881cc443e0677b4882a4067a807e",
-                "sha256:e0a968b5ba15f8a328fdfd7ab1fcb5af4470c28aaf7e55df02a99bc13138e6e8"
+                "sha256:5fcf4d29ec6e7dfcb84120abd617bbba632eb77b097722b7df70e48dbcf26103",
+                "sha256:6743539bca10391635249b87d74fcd1094af20b82098bebf7c7521df91209f05",
+                "sha256:da352bdf8418619dc93611e6d251f3cefbb42664777f6e00b580a722098124b7"
             ],
             "index": "pypi",
             "version": "==20.1.0"
@@ -786,7 +761,6 @@
             "index": "pypi",
             "version": "==0.5.0"
         },
-<<<<<<< HEAD
         "hyperlink": {
             "hashes": [
                 "sha256:427af957daa58bc909471c6c40f74c5450fa123dd093fc53efd2e91d2705a56b",
@@ -794,8 +768,6 @@
             ],
             "version": "==21.0.0"
         },
-=======
->>>>>>> e087f874
         "ics": {
             "hashes": [
                 "sha256:5fcf4d29ec6e7dfcb84120abd617bbba632eb77b097722b7df70e48dbcf26103",
@@ -815,7 +787,6 @@
         },
         "importlib-metadata": {
             "hashes": [
-<<<<<<< HEAD
                 "sha256:63ace321e24167d12fbb176b6015f4dbe06868c54a2af4f15849586afb9027fd",
                 "sha256:eb1a7933041f0f85c94cd130258df3fb0dec060ad8c1c9318892ef4192c47ce1"
             ],
@@ -828,13 +799,6 @@
                 "sha256:b864a1f30885ee72c5ac2835a761b8fe8aa9c28b9395cacf27286602688d3e51"
             ],
             "version": "==22.10.0"
-=======
-                "sha256:8388b74023a138c605fddd0d47cb81dd706232569f56c9aca7d9c7fdb54caeba",
-                "sha256:9127aad2f49d7203e7112098c12b92e4fd1061ccd18548cdfdc49171a8c073cc"
-            ],
-            "index": "pypi",
-            "version": "==6.2.0"
->>>>>>> e087f874
         },
         "ipython": {
             "hashes": [
@@ -885,18 +849,11 @@
         },
         "jsonref": {
             "hashes": [
-                "sha256:32fe8e1d85af0fdefbebce950af85590b22b60f9e95443176adbde4e1ecea552",
-                "sha256:590dc7773df6c21cbf948b5dac07a72a251db28b0238ceecce0a2abfa8ec30a9"
-            ],
-            "index": "pypi",
-            "version": "==1.1.0"
-        },
-        "jwcrypto": {
-            "hashes": [
-                "sha256:80a35e9ed1b3b2c43ce03d92c5d48e6d0b6647e2aa2618e4963448923d78a37b"
-            ],
-            "markers": "python_version >= '3.6'",
-            "version": "==1.4.2"
+                "sha256:010ca2752546309d8646cd743c64819c3e37bf710c07929bf9c1b409ee9ec6dd",
+                "sha256:51d3e18b83ca7170ff51286a0e1a6719d8b7fcc7abdb16b189395a8536996b97"
+            ],
+            "index": "pypi",
+            "version": "==1.0.1"
         },
         "kombu": {
             "hashes": [
@@ -916,59 +873,49 @@
         },
         "markupsafe": {
             "hashes": [
-                "sha256:0576fe974b40a400449768941d5d0858cc624e3249dfd1e0c33674e5c7ca7aed",
-                "sha256:085fd3201e7b12809f9e6e9bc1e5c96a368c8523fad5afb02afe3c051ae4afcc",
-                "sha256:090376d812fb6ac5f171e5938e82e7f2d7adc2b629101cec0db8b267815c85e2",
-                "sha256:0b462104ba25f1ac006fdab8b6a01ebbfbce9ed37fd37fd4acd70c67c973e460",
-                "sha256:137678c63c977754abe9086a3ec011e8fd985ab90631145dfb9294ad09c102a7",
-                "sha256:1bea30e9bf331f3fef67e0a3877b2288593c98a21ccb2cf29b74c581a4eb3af0",
-                "sha256:22152d00bf4a9c7c83960521fc558f55a1adbc0631fbb00a9471e097b19d72e1",
-                "sha256:22731d79ed2eb25059ae3df1dfc9cb1546691cc41f4e3130fe6bfbc3ecbbecfa",
-                "sha256:2298c859cfc5463f1b64bd55cb3e602528db6fa0f3cfd568d3605c50678f8f03",
-                "sha256:28057e985dace2f478e042eaa15606c7efccb700797660629da387eb289b9323",
-                "sha256:2e7821bffe00aa6bd07a23913b7f4e01328c3d5cc0b40b36c0bd81d362faeb65",
-                "sha256:2ec4f2d48ae59bbb9d1f9d7efb9236ab81429a764dedca114f5fdabbc3788013",
-                "sha256:340bea174e9761308703ae988e982005aedf427de816d1afe98147668cc03036",
-                "sha256:40627dcf047dadb22cd25ea7ecfe9cbf3bbbad0482ee5920b582f3809c97654f",
-                "sha256:40dfd3fefbef579ee058f139733ac336312663c6706d1163b82b3003fb1925c4",
-                "sha256:4cf06cdc1dda95223e9d2d3c58d3b178aa5dacb35ee7e3bbac10e4e1faacb419",
-                "sha256:50c42830a633fa0cf9e7d27664637532791bfc31c731a87b202d2d8ac40c3ea2",
-                "sha256:55f44b440d491028addb3b88f72207d71eeebfb7b5dbf0643f7c023ae1fba619",
-                "sha256:608e7073dfa9e38a85d38474c082d4281f4ce276ac0010224eaba11e929dd53a",
-                "sha256:63ba06c9941e46fa389d389644e2d8225e0e3e5ebcc4ff1ea8506dce646f8c8a",
-                "sha256:65608c35bfb8a76763f37036547f7adfd09270fbdbf96608be2bead319728fcd",
-                "sha256:665a36ae6f8f20a4676b53224e33d456a6f5a72657d9c83c2aa00765072f31f7",
-                "sha256:6d6607f98fcf17e534162f0709aaad3ab7a96032723d8ac8750ffe17ae5a0666",
-                "sha256:7313ce6a199651c4ed9d7e4cfb4aa56fe923b1adf9af3b420ee14e6d9a73df65",
-                "sha256:7668b52e102d0ed87cb082380a7e2e1e78737ddecdde129acadb0eccc5423859",
-                "sha256:7df70907e00c970c60b9ef2938d894a9381f38e6b9db73c5be35e59d92e06625",
-                "sha256:7e007132af78ea9df29495dbf7b5824cb71648d7133cf7848a2a5dd00d36f9ff",
-                "sha256:835fb5e38fd89328e9c81067fd642b3593c33e1e17e2fdbf77f5676abb14a156",
-                "sha256:8bca7e26c1dd751236cfb0c6c72d4ad61d986e9a41bbf76cb445f69488b2a2bd",
-                "sha256:8db032bf0ce9022a8e41a22598eefc802314e81b879ae093f36ce9ddf39ab1ba",
-                "sha256:99625a92da8229df6d44335e6fcc558a5037dd0a760e11d84be2260e6f37002f",
-                "sha256:9cad97ab29dfc3f0249b483412c85c8ef4766d96cdf9dcf5a1e3caa3f3661cf1",
-                "sha256:a4abaec6ca3ad8660690236d11bfe28dfd707778e2442b45addd2f086d6ef094",
-                "sha256:a6e40afa7f45939ca356f348c8e23048e02cb109ced1eb8420961b2f40fb373a",
-                "sha256:a6f2fcca746e8d5910e18782f976489939d54a91f9411c32051b4aab2bd7c513",
-                "sha256:a806db027852538d2ad7555b203300173dd1b77ba116de92da9afbc3a3be3eed",
-                "sha256:abcabc8c2b26036d62d4c746381a6f7cf60aafcc653198ad678306986b09450d",
-                "sha256:b8526c6d437855442cdd3d87eede9c425c4445ea011ca38d937db299382e6fa3",
-                "sha256:bb06feb762bade6bf3c8b844462274db0c76acc95c52abe8dbed28ae3d44a147",
-                "sha256:c0a33bc9f02c2b17c3ea382f91b4db0e6cde90b63b296422a939886a7a80de1c",
-                "sha256:c4a549890a45f57f1ebf99c067a4ad0cb423a05544accaf2b065246827ed9603",
-                "sha256:ca244fa73f50a800cf8c3ebf7fd93149ec37f5cb9596aa8873ae2c1d23498601",
-                "sha256:cf877ab4ed6e302ec1d04952ca358b381a882fbd9d1b07cccbfd61783561f98a",
-                "sha256:d9d971ec1e79906046aa3ca266de79eac42f1dbf3612a05dc9368125952bd1a1",
-                "sha256:da25303d91526aac3672ee6d49a2f3db2d9502a4a60b55519feb1a4c7714e07d",
-                "sha256:e55e40ff0cc8cc5c07996915ad367fa47da6b3fc091fdadca7f5403239c5fec3",
-                "sha256:f03a532d7dee1bed20bc4884194a16160a2de9ffc6354b3878ec9682bb623c54",
-                "sha256:f1cd098434e83e656abf198f103a8207a8187c0fc110306691a2e94a78d0abb2",
-                "sha256:f2bfb563d0211ce16b63c7cb9395d2c682a23187f54c3d79bfec33e6705473c6",
-                "sha256:f8ffb705ffcf5ddd0e80b65ddf7bed7ee4f5a441ea7d3419e861a12eaf41af58"
-            ],
-            "markers": "python_version >= '3.7'",
-            "version": "==2.1.2"
+                "sha256:0212a68688482dc52b2d45013df70d169f542b7394fc744c02a57374a4207003",
+                "sha256:089cf3dbf0cd6c100f02945abeb18484bd1ee57a079aefd52cffd17fba910b88",
+                "sha256:10c1bfff05d95783da83491be968e8fe789263689c02724e0c691933c52994f5",
+                "sha256:33b74d289bd2f5e527beadcaa3f401e0df0a89927c1559c8566c066fa4248ab7",
+                "sha256:3799351e2336dc91ea70b034983ee71cf2f9533cdff7c14c90ea126bfd95d65a",
+                "sha256:3ce11ee3f23f79dbd06fb3d63e2f6af7b12db1d46932fe7bd8afa259a5996603",
+                "sha256:421be9fbf0ffe9ffd7a378aafebbf6f4602d564d34be190fc19a193232fd12b1",
+                "sha256:43093fb83d8343aac0b1baa75516da6092f58f41200907ef92448ecab8825135",
+                "sha256:46d00d6cfecdde84d40e572d63735ef81423ad31184100411e6e3388d405e247",
+                "sha256:4a33dea2b688b3190ee12bd7cfa29d39c9ed176bda40bfa11099a3ce5d3a7ac6",
+                "sha256:4b9fe39a2ccc108a4accc2676e77da025ce383c108593d65cc909add5c3bd601",
+                "sha256:56442863ed2b06d19c37f94d999035e15ee982988920e12a5b4ba29b62ad1f77",
+                "sha256:671cd1187ed5e62818414afe79ed29da836dde67166a9fac6d435873c44fdd02",
+                "sha256:694deca8d702d5db21ec83983ce0bb4b26a578e71fbdbd4fdcd387daa90e4d5e",
+                "sha256:6a074d34ee7a5ce3effbc526b7083ec9731bb3cbf921bbe1d3005d4d2bdb3a63",
+                "sha256:6d0072fea50feec76a4c418096652f2c3238eaa014b2f94aeb1d56a66b41403f",
+                "sha256:6fbf47b5d3728c6aea2abb0589b5d30459e369baa772e0f37a0320185e87c980",
+                "sha256:7f91197cc9e48f989d12e4e6fbc46495c446636dfc81b9ccf50bb0ec74b91d4b",
+                "sha256:86b1f75c4e7c2ac2ccdaec2b9022845dbb81880ca318bb7a0a01fbf7813e3812",
+                "sha256:8dc1c72a69aa7e082593c4a203dcf94ddb74bb5c8a731e4e1eb68d031e8498ff",
+                "sha256:8e3dcf21f367459434c18e71b2a9532d96547aef8a871872a5bd69a715c15f96",
+                "sha256:8e576a51ad59e4bfaac456023a78f6b5e6e7651dcd383bcc3e18d06f9b55d6d1",
+                "sha256:96e37a3dc86e80bf81758c152fe66dbf60ed5eca3d26305edf01892257049925",
+                "sha256:97a68e6ada378df82bc9f16b800ab77cbf4b2fada0081794318520138c088e4a",
+                "sha256:99a2a507ed3ac881b975a2976d59f38c19386d128e7a9a18b7df6fff1fd4c1d6",
+                "sha256:a49907dd8420c5685cfa064a1335b6754b74541bbb3706c259c02ed65b644b3e",
+                "sha256:b09bf97215625a311f669476f44b8b318b075847b49316d3e28c08e41a7a573f",
+                "sha256:b7bd98b796e2b6553da7225aeb61f447f80a1ca64f41d83612e6139ca5213aa4",
+                "sha256:b87db4360013327109564f0e591bd2a3b318547bcef31b468a92ee504d07ae4f",
+                "sha256:bcb3ed405ed3222f9904899563d6fc492ff75cce56cba05e32eff40e6acbeaa3",
+                "sha256:d4306c36ca495956b6d568d276ac11fdd9c30a36f1b6eb928070dc5360b22e1c",
+                "sha256:d5ee4f386140395a2c818d149221149c54849dfcfcb9f1debfe07a8b8bd63f9a",
+                "sha256:dda30ba7e87fbbb7eab1ec9f58678558fd9a6b8b853530e176eabd064da81417",
+                "sha256:e04e26803c9c3851c931eac40c695602c6295b8d432cbe78609649ad9bd2da8a",
+                "sha256:e1c0b87e09fa55a220f058d1d49d3fb8df88fbfab58558f1198e08c1e1de842a",
+                "sha256:e72591e9ecd94d7feb70c1cbd7be7b3ebea3f548870aa91e2732960fa4d57a37",
+                "sha256:e8c843bbcda3a2f1e3c2ab25913c80a3c5376cd00c6e8c4a86a89a28c8dc5452",
+                "sha256:efc1913fd2ca4f334418481c7e595c00aad186563bbc1ec76067848c7ca0a933",
+                "sha256:f121a1420d4e173a5d96e47e9a0c0dcff965afdf1626d28de1460815f7c4ee7a",
+                "sha256:fc7b548b17d238737688817ab67deebb30e8073c95749d55538ed473130ec0c7"
+            ],
+            "markers": "python_version >= '3.7'",
+            "version": "==2.1.1"
         },
         "matplotlib-inline": {
             "hashes": [
@@ -978,7 +925,6 @@
             "markers": "python_version >= '3.5'",
             "version": "==0.1.6"
         },
-<<<<<<< HEAD
         "msgpack": {
             "hashes": [
                 "sha256:06f5174b5f8ed0ed919da0e62cbd4ffde676a374aba4020034da05fab67b9164",
@@ -1047,8 +993,6 @@
             ],
             "version": "==1.0.5"
         },
-=======
->>>>>>> e087f874
         "multidict": {
             "hashes": [
                 "sha256:01a3a55bd90018c9c080fbb0b9f4891db37d148a0a18722b42f94694f8b6d4c9",
@@ -1140,37 +1084,37 @@
         },
         "numpy": {
             "hashes": [
-                "sha256:003a9f530e880cb2cd177cba1af7220b9aa42def9c4afc2a2fc3ee6be7eb2b22",
-                "sha256:150947adbdfeceec4e5926d956a06865c1c690f2fd902efede4ca6fe2e657c3f",
-                "sha256:2620e8592136e073bd12ee4536149380695fbe9ebeae845b81237f986479ffc9",
-                "sha256:2eabd64ddb96a1239791da78fa5f4e1693ae2dadc82a76bc76a14cbb2b966e96",
-                "sha256:4173bde9fa2a005c2c6e2ea8ac1618e2ed2c1c6ec8a7657237854d42094123a0",
-                "sha256:4199e7cfc307a778f72d293372736223e39ec9ac096ff0a2e64853b866a8e18a",
-                "sha256:4cecaed30dc14123020f77b03601559fff3e6cd0c048f8b5289f4eeabb0eb281",
-                "sha256:557d42778a6869c2162deb40ad82612645e21d79e11c1dc62c6e82a2220ffb04",
-                "sha256:63e45511ee4d9d976637d11e6c9864eae50e12dc9598f531c035265991910468",
-                "sha256:6524630f71631be2dabe0c541e7675db82651eb998496bbe16bc4f77f0772253",
-                "sha256:76807b4063f0002c8532cfeac47a3068a69561e9c8715efdad3c642eb27c0756",
-                "sha256:7de8fdde0003f4294655aa5d5f0a89c26b9f22c0a58790c38fae1ed392d44a5a",
-                "sha256:889b2cc88b837d86eda1b17008ebeb679d82875022200c6e8e4ce6cf549b7acb",
-                "sha256:92011118955724465fb6853def593cf397b4a1367495e0b59a7e69d40c4eb71d",
-                "sha256:97cf27e51fa078078c649a51d7ade3c92d9e709ba2bfb97493007103c741f1d0",
-                "sha256:9a23f8440561a633204a67fb44617ce2a299beecf3295f0d13c495518908e910",
-                "sha256:a51725a815a6188c662fb66fb32077709a9ca38053f0274640293a14fdd22978",
-                "sha256:a77d3e1163a7770164404607b7ba3967fb49b24782a6ef85d9b5f54126cc39e5",
-                "sha256:adbdce121896fd3a17a77ab0b0b5eedf05a9834a18699db6829a64e1dfccca7f",
-                "sha256:c29e6bd0ec49a44d7690ecb623a8eac5ab8a923bce0bea6293953992edf3a76a",
-                "sha256:c72a6b2f4af1adfe193f7beb91ddf708ff867a3f977ef2ec53c0ffb8283ab9f5",
-                "sha256:d0a2db9d20117bf523dde15858398e7c0858aadca7c0f088ac0d6edd360e9ad2",
-                "sha256:e3ab5d32784e843fc0dd3ab6dcafc67ef806e6b6828dc6af2f689be0eb4d781d",
-                "sha256:e428c4fbfa085f947b536706a2fc349245d7baa8334f0c5723c56a10595f9b95",
-                "sha256:e8d2859428712785e8a8b7d2b3ef0a1d1565892367b32f915c4a4df44d0e64f5",
-                "sha256:eef70b4fc1e872ebddc38cddacc87c19a3709c0e3e5d20bf3954c147b1dd941d",
-                "sha256:f64bb98ac59b3ea3bf74b02f13836eb2e24e48e0ab0145bbda646295769bd780",
-                "sha256:f9006288bcf4895917d02583cf3411f98631275bc67cce355a7f39f8c14338fa"
-            ],
-            "index": "pypi",
-            "version": "==1.24.2"
+                "sha256:0044f7d944ee882400890f9ae955220d29b33d809a038923d88e4e01d652acd9",
+                "sha256:0e3463e6ac25313462e04aea3fb8a0a30fb906d5d300f58b3bc2c23da6a15398",
+                "sha256:179a7ef0889ab769cc03573b6217f54c8bd8e16cef80aad369e1e8185f994cd7",
+                "sha256:2386da9a471cc00a1f47845e27d916d5ec5346ae9696e01a8a34760858fe9dd2",
+                "sha256:26089487086f2648944f17adaa1a97ca6aee57f513ba5f1c0b7ebdabbe2b9954",
+                "sha256:28bc9750ae1f75264ee0f10561709b1462d450a4808cd97c013046073ae64ab6",
+                "sha256:28e418681372520c992805bb723e29d69d6b7aa411065f48216d8329d02ba032",
+                "sha256:442feb5e5bada8408e8fcd43f3360b78683ff12a4444670a7d9e9824c1817d36",
+                "sha256:6ec0c021cd9fe732e5bab6401adea5a409214ca5592cd92a114f7067febcba0c",
+                "sha256:7094891dcf79ccc6bc2a1f30428fa5edb1e6fb955411ffff3401fb4ea93780a8",
+                "sha256:84e789a085aabef2f36c0515f45e459f02f570c4b4c4c108ac1179c34d475ed7",
+                "sha256:87a118968fba001b248aac90e502c0b13606721b1343cdaddbc6e552e8dfb56f",
+                "sha256:8e669fbdcdd1e945691079c2cae335f3e3a56554e06bbd45d7609a6cf568c700",
+                "sha256:ad2925567f43643f51255220424c23d204024ed428afc5aad0f86f3ffc080086",
+                "sha256:b0677a52f5d896e84414761531947c7a330d1adc07c3a4372262f25d84af7bf7",
+                "sha256:b07b40f5fb4fa034120a5796288f24c1fe0e0580bbfff99897ba6267af42def2",
+                "sha256:b09804ff570b907da323b3d762e74432fb07955701b17b08ff1b5ebaa8cfe6a9",
+                "sha256:b162ac10ca38850510caf8ea33f89edcb7b0bb0dfa5592d59909419986b72407",
+                "sha256:b31da69ed0c18be8b77bfce48d234e55d040793cebb25398e2a7d84199fbc7e2",
+                "sha256:caf65a396c0d1f9809596be2e444e3bd4190d86d5c1ce21f5fc4be60a3bc5b36",
+                "sha256:cfa1161c6ac8f92dea03d625c2d0c05e084668f4a06568b77a25a89111621566",
+                "sha256:dae46bed2cb79a58d6496ff6d8da1e3b95ba09afeca2e277628171ca99b99db1",
+                "sha256:ddc7ab52b322eb1e40521eb422c4e0a20716c271a306860979d450decbb51b8e",
+                "sha256:de92efa737875329b052982e37bd4371d52cabf469f83e7b8be9bb7752d67e51",
+                "sha256:e274f0f6c7efd0d577744f52032fdd24344f11c5ae668fe8d01aac0422611df1",
+                "sha256:ed5fb71d79e771ec930566fae9c02626b939e37271ec285e9efaf1b5d4370e7d",
+                "sha256:ef85cf1f693c88c1fd229ccd1055570cb41cdf4875873b7728b6301f12cd05bf",
+                "sha256:f1b739841821968798947d3afcefd386fa56da0caf97722a5de53e07c4ccedc7"
+            ],
+            "index": "pypi",
+            "version": "==1.24.1"
         },
         "oauthlib": {
             "hashes": [
@@ -1229,19 +1173,11 @@
         },
         "phonenumbers": {
             "hashes": [
-<<<<<<< HEAD
                 "sha256:7706e490154551829110a158a94e3efdbd86b1d8607b7bb1e8d1cf27637db798",
                 "sha256:d2afb9f23b3fb99cd4dfce8b1e9005a66bb546470128a6ab5c1ac353463b2c8b"
             ],
             "index": "pypi",
             "version": "==8.13.9"
-=======
-                "sha256:1b7c75c4a5e62885a0be0a6b073b7e3f4ce6672fd42ab7b4a6b46359c40591d0",
-                "sha256:4ba92a917fb8f6e3fe33fd04b9d84299852ce237289129ee4eda47a043a5c6c4"
-            ],
-            "index": "pypi",
-            "version": "==8.13.8"
->>>>>>> e087f874
         },
         "pickleshare": {
             "hashes": [
@@ -1252,11 +1188,11 @@
         },
         "prompt-toolkit": {
             "hashes": [
-                "sha256:23ac5d50538a9a38c8bde05fecb47d0b403ecd0662857a86f886f798563d5b9b",
-                "sha256:45ea77a2f7c60418850331366c81cf6b5b9cf4c7fd34616f733c5427e6abbb1f"
-            ],
-            "markers": "python_full_version >= '3.7.0'",
-            "version": "==3.0.38"
+                "sha256:3e163f254bef5a03b146397d7c1963bd3e2812f0964bb9a24e6ec761fd28db63",
+                "sha256:aa64ad242a462c5ff0363a7b9cfe696c20d55d9fc60c11fd8e632d064804d305"
+            ],
+            "markers": "python_full_version >= '3.6.2'",
+            "version": "==3.0.36"
         },
         "psycopg2": {
             "hashes": [
@@ -1433,13 +1369,6 @@
             "index": "pypi",
             "version": "==2.8.2"
         },
-        "python-dotenv": {
-            "hashes": [
-                "sha256:a8df96034aae6d2d50a4ebe8216326c61c3eb64836776504fcca410e5937a3ba",
-                "sha256:f5971a9226b701070a4bf2c38c89e5a3f0d64de8debda981d1db98583009122a"
-            ],
-            "version": "==1.0.0"
-        },
         "pytz": {
             "hashes": [
                 "sha256:1d8ce29db189191fb55338ee6d0387d82ab59f3d00eac103412d64e0ebd0c588",
@@ -1527,57 +1456,57 @@
         },
         "scikit-learn": {
             "hashes": [
-                "sha256:065e9673e24e0dc5113e2dd2b4ca30c9d8aa2fa90f4c0597241c93b63130d233",
-                "sha256:2dd3ffd3950e3d6c0c0ef9033a9b9b32d910c61bd06cb8206303fb4514b88a49",
-                "sha256:2e2642baa0ad1e8f8188917423dd73994bf25429f8893ddbe115be3ca3183584",
-                "sha256:44b47a305190c28dd8dd73fc9445f802b6ea716669cfc22ab1eb97b335d238b1",
-                "sha256:6477eed40dbce190f9f9e9d0d37e020815825b300121307942ec2110302b66a3",
-                "sha256:6fe83b676f407f00afa388dd1fdd49e5c6612e551ed84f3b1b182858f09e987d",
-                "sha256:7d5312d9674bed14f73773d2acf15a3272639b981e60b72c9b190a0cffed5bad",
-                "sha256:7f69313884e8eb311460cc2f28676d5e400bd929841a2c8eb8742ae78ebf7c20",
-                "sha256:8156db41e1c39c69aa2d8599ab7577af53e9e5e7a57b0504e116cc73c39138dd",
-                "sha256:8429aea30ec24e7a8c7ed8a3fa6213adf3814a6efbea09e16e0a0c71e1a1a3d7",
-                "sha256:8b0670d4224a3c2d596fd572fb4fa673b2a0ccfb07152688ebd2ea0b8c61025c",
-                "sha256:953236889928d104c2ef14027539f5f2609a47ebf716b8cbe4437e85dce42744",
-                "sha256:99cc01184e347de485bf253d19fcb3b1a3fb0ee4cea5ee3c43ec0cc429b6d29f",
-                "sha256:9c710ff9f9936ba8a3b74a455ccf0dcf59b230caa1e9ba0223773c490cab1e51",
-                "sha256:ad66c3848c0a1ec13464b2a95d0a484fd5b02ce74268eaa7e0c697b904f31d6c",
-                "sha256:bf036ea7ef66115e0d49655f16febfa547886deba20149555a41d28f56fd6d3c",
-                "sha256:dfeaf8be72117eb61a164ea6fc8afb6dfe08c6f90365bde2dc16456e4bc8e45f",
-                "sha256:e6e574db9914afcb4e11ade84fab084536a895ca60aadea3041e85b8ac963edb",
-                "sha256:ea061bf0283bf9a9f36ea3c5d3231ba2176221bbd430abd2603b1c3b2ed85c89",
-                "sha256:fe0aa1a7029ed3e1dcbf4a5bc675aa3b1bc468d9012ecf6c6f081251ca47f590",
-                "sha256:fe175ee1dab589d2e1033657c5b6bec92a8a3b69103e3dd361b58014729975c3"
-            ],
-            "index": "pypi",
-            "version": "==1.2.2"
+                "sha256:0834e4cec2a2e0d8978f39cb8fe1cad3be6c27a47927e1774bf5737ea65ec228",
+                "sha256:184a42842a4e698ffa4d849b6019de50a77a0aa24d26afa28fa49c9190bb144b",
+                "sha256:1beaa631434d1f17a20b1eef5d842e58c195875d2bc11901a1a70b5fe544745b",
+                "sha256:23a88883ca60c571a06278e4726b3b51b3709cfa4c93cacbf5568b22ba960899",
+                "sha256:25ba705ee1600ffc5df1dccd8fae129d7c6836e44ffcbb52d78536c9eaf8fcf9",
+                "sha256:40f3ff68c505cb9d1f3693397c73991875d609da905087e00e7b4477645ec67b",
+                "sha256:4e1ea0bc1706da45589bcf2490cde6276490a1b88f9af208dbb396fdc3a0babf",
+                "sha256:5546a8894a0616e92489ef995b39a0715829f3df96e801bb55cbf196be0d9649",
+                "sha256:680b65b3caee469541385d2ca5b03ff70408f6c618c583948312f0d2125df680",
+                "sha256:6b63ca2b0643d30fbf9d25d93017ed3fb8351f31175d82d104bfec60cba7bb87",
+                "sha256:83c772fa8c64776ad769fd764752c8452844307adcf10dee3adcc43988260f21",
+                "sha256:867023a044fdfe59e5014a7fec7a3086a8928f10b5dce9382eedf4135f6709a2",
+                "sha256:bc7073e025b62c1067cbfb76e69d08650c6b9d7a0e7afdfa20cb92d4afe516f6",
+                "sha256:ceb0008f345188aa236e49c973dc160b9ed504a3abd7b321a0ecabcb669be0bd",
+                "sha256:d395730f26d8fc752321f1953ddf72647c892d8bed74fad4d7c816ec9b602dfa",
+                "sha256:da29d2e379c396a63af5ed4b671ad2005cd690ac373a23bee5a0f66504e05272",
+                "sha256:de897720173b26842e21bed54362f5294e282422116b61cd931d4f5d870b9855",
+                "sha256:e9535e867281ae6987bb80620ba14cf1649e936bfe45f48727b978b7a2dbe835",
+                "sha256:f17420a8e3f40129aeb7e0f5ee35822d6178617007bb8f69521a2cefc20d5f00",
+                "sha256:fc0a72237f0c56780cf550df87201a702d3bdcbbb23c6ef7d54c19326fa23f19",
+                "sha256:fd3480c982b9e616b9f76ad8587804d3f4e91b4e2a6752e7dafb8a2e1f541098"
+            ],
+            "index": "pypi",
+            "version": "==1.2.0"
         },
         "scipy": {
             "hashes": [
-                "sha256:049a8bbf0ad95277ffba9b3b7d23e5369cc39e66406d60422c8cfef40ccc8415",
-                "sha256:07c3457ce0b3ad5124f98a86533106b643dd811dd61b548e78cf4c8786652f6f",
-                "sha256:0f1564ea217e82c1bbe75ddf7285ba0709ecd503f048cb1236ae9995f64217bd",
-                "sha256:1553b5dcddd64ba9a0d95355e63fe6c3fc303a8fd77c7bc91e77d61363f7433f",
-                "sha256:15a35c4242ec5f292c3dd364a7c71a61be87a3d4ddcc693372813c0b73c9af1d",
-                "sha256:1b4735d6c28aad3cdcf52117e0e91d6b39acd4272f3f5cd9907c24ee931ad601",
-                "sha256:2cf9dfb80a7b4589ba4c40ce7588986d6d5cebc5457cad2c2880f6bc2d42f3a5",
-                "sha256:39becb03541f9e58243f4197584286e339029e8908c46f7221abeea4b749fa88",
-                "sha256:43b8e0bcb877faf0abfb613d51026cd5cc78918e9530e375727bf0625c82788f",
-                "sha256:4b3f429188c66603a1a5c549fb414e4d3bdc2a24792e061ffbd607d3d75fd84e",
-                "sha256:4c0ff64b06b10e35215abce517252b375e580a6125fd5fdf6421b98efbefb2d2",
-                "sha256:51af417a000d2dbe1ec6c372dfe688e041a7084da4fdd350aeb139bd3fb55353",
-                "sha256:5678f88c68ea866ed9ebe3a989091088553ba12c6090244fdae3e467b1139c35",
-                "sha256:79c8e5a6c6ffaf3a2262ef1be1e108a035cf4f05c14df56057b64acc5bebffb6",
-                "sha256:7ff7f37b1bf4417baca958d254e8e2875d0cc23aaadbe65b3d5b3077b0eb23ea",
-                "sha256:aaea0a6be54462ec027de54fca511540980d1e9eea68b2d5c1dbfe084797be35",
-                "sha256:bce5869c8d68cf383ce240e44c1d9ae7c06078a9396df68ce88a1230f93a30c1",
-                "sha256:cd9f1027ff30d90618914a64ca9b1a77a431159df0e2a195d8a9e8a04c78abf9",
-                "sha256:d925fa1c81b772882aa55bcc10bf88324dadb66ff85d548c71515f6689c6dac5",
-                "sha256:e7354fd7527a4b0377ce55f286805b34e8c54b91be865bac273f527e1b839019",
-                "sha256:fae8a7b898c42dffe3f7361c40d5952b6bf32d10c4569098d276b4c547905ee1"
+                "sha256:0490dc499fe23e4be35b8b6dd1e60a4a34f0c4adb30ac671e6332446b3cbbb5a",
+                "sha256:0ab2a58064836632e2cec31ca197d3695c86b066bc4818052b3f5381bfd2a728",
+                "sha256:151f066fe7d6653c3ffefd489497b8fa66d7316e3e0d0c0f7ff6acca1b802809",
+                "sha256:16ba05d3d1b9f2141004f3f36888e05894a525960b07f4c2bfc0456b955a00be",
+                "sha256:27e548276b5a88b51212b61f6dda49a24acf5d770dff940bd372b3f7ced8c6c2",
+                "sha256:2ad449db4e0820e4b42baccefc98ec772ad7818dcbc9e28b85aa05a536b0f1a2",
+                "sha256:2f9ea0a37aca111a407cb98aa4e8dfde6e5d9333bae06dfa5d938d14c80bb5c3",
+                "sha256:38bfbd18dcc69eeb589811e77fae552fa923067fdfbb2e171c9eac749885f210",
+                "sha256:3afcbddb4488ac950ce1147e7580178b333a29cd43524c689b2e3543a080a2c8",
+                "sha256:42ab8b9e7dc1ebe248e55f54eea5307b6ab15011a7883367af48dd781d1312e4",
+                "sha256:441cab2166607c82e6d7a8683779cb89ba0f475b983c7e4ab88f3668e268c143",
+                "sha256:4bd0e3278126bc882d10414436e58fa3f1eca0aa88b534fcbf80ed47e854f46c",
+                "sha256:4df25a28bd22c990b22129d3c637fd5c3be4b7c94f975dca909d8bab3309b694",
+                "sha256:5cd7a30970c29d9768a7164f564d1fbf2842bfc77b7d114a99bc32703ce0bf48",
+                "sha256:6e4497e5142f325a5423ff5fda2fff5b5d953da028637ff7c704378c8c284ea7",
+                "sha256:6faf86ef7717891195ae0537e48da7524d30bc3b828b30c9b115d04ea42f076f",
+                "sha256:954ff69d2d1bf666b794c1d7216e0a746c9d9289096a64ab3355a17c7c59db54",
+                "sha256:9b878c671655864af59c108c20e4da1e796154bd78c0ed6bb02bc41c84625686",
+                "sha256:b901b423c91281a974f6cd1c36f5c6c523e665b5a6d5e80fcb2334e14670eefd",
+                "sha256:c8b3cbc636a87a89b770c6afc999baa6bcbb01691b5ccbbc1b1791c7c0a07540",
+                "sha256:e096b062d2efdea57f972d232358cb068413dc54eec4f24158bcbb5cb8bddfd8"
             ],
             "markers": "python_version < '3.12' and python_version >= '3.8'",
-            "version": "==1.10.1"
+            "version": "==1.10.0"
         },
         "sentry-sdk": {
             "hashes": [
@@ -1586,7 +1515,6 @@
             ],
             "index": "pypi",
             "version": "==1.19.1"
-<<<<<<< HEAD
         },
         "service-identity": {
             "hashes": [
@@ -1594,8 +1522,6 @@
                 "sha256:f0b0caac3d40627c3c04d7a51b6e06721857a0e10a8775f2d1d7e72901b3a7db"
             ],
             "version": "==21.1.0"
-=======
->>>>>>> e087f874
         },
         "setuptools": {
             "hashes": [
@@ -1621,21 +1547,13 @@
             "markers": "python_version >= '2.7' and python_version not in '3.0, 3.1, 3.2'",
             "version": "==1.16.0"
         },
-        "sniffio": {
-            "hashes": [
-                "sha256:e60305c5e5d314f5389259b7f22aaa33d8f7dee49763119234af3755c55b9101",
-                "sha256:eecefdce1e5bbfb7ad2eeaabf7c1eeb404d7757c379bd1f7e5cce9d8bf425384"
-            ],
-            "markers": "python_version >= '3.7'",
-            "version": "==1.3.0"
-        },
         "soupsieve": {
             "hashes": [
-                "sha256:49e5368c2cda80ee7e84da9dbe3e110b70a4575f196efb74e51b94549d921955",
-                "sha256:e28dba9ca6c7c00173e34e4ba57448f0688bb681b7c5e8bf4971daafc093d69a"
-            ],
-            "markers": "python_version >= '3.7'",
-            "version": "==2.4"
+                "sha256:3b2503d3c7084a42b1ebd08116e5f81aadfaea95863628c80a3b774a11b7c759",
+                "sha256:fc53893b3da2c33de295667a0e19f078c14bf86544af307354de5fcf12a3f30d"
+            ],
+            "markers": "python_version >= '3.6'",
+            "version": "==2.3.2.post1"
         },
         "sqlparse": {
             "hashes": [
@@ -1678,19 +1596,19 @@
         },
         "tqdm": {
             "hashes": [
-                "sha256:1871fb68a86b8fb3b59ca4cdd3dcccbc7e6d613eeed31f4c332531977b89beb5",
-                "sha256:c4f53a17fe37e132815abceec022631be8ffe1b9381c2e6e30aa70edc99e9671"
-            ],
-            "index": "pypi",
-            "version": "==4.65.0"
+                "sha256:5f4f682a004951c1b450bc753c710e9280c5746ce6ffedee253ddbcbf54cf1e4",
+                "sha256:6fee160d6ffcd1b1c68c65f14c829c22832bc401726335ce92c52d395944a6a1"
+            ],
+            "index": "pypi",
+            "version": "==4.64.1"
         },
         "traitlets": {
             "hashes": [
-                "sha256:9e6ec080259b9a5940c797d58b613b5e31441c2257b87c2e795c5228ae80d2d8",
-                "sha256:f6cde21a9c68cf756af02035f72d5a723bf607e862e7be33ece505abf4a3bad9"
-            ],
-            "markers": "python_version >= '3.7'",
-            "version": "==5.9.0"
+                "sha256:32500888f5ff7bbf3b9267ea31748fa657aaf34d56d85e60f91dda7dc7f5785b",
+                "sha256:a1ca5df6414f8b5760f7c5f256e326ee21b581742114545b462b35ffe3f04861"
+            ],
+            "markers": "python_version >= '3.7'",
+            "version": "==5.8.1"
         },
         "twilio": {
             "hashes": [
@@ -1700,7 +1618,6 @@
             "index": "pypi",
             "version": "==8.0.0"
         },
-<<<<<<< HEAD
         "twisted": {
             "extras": [
                 "tls"
@@ -1720,8 +1637,6 @@
             "markers": "python_version >= '3.7'",
             "version": "==23.1.1"
         },
-=======
->>>>>>> e087f874
         "typing-extensions": {
             "hashes": [
                 "sha256:5cb5f4a79139d699607b3ef622a1dedafa84e115ab0024e0d9c044a9479ca7cb",
@@ -1756,65 +1671,16 @@
         },
         "urllib3": {
             "hashes": [
-                "sha256:8a388717b9476f934a21484e8c8e61875ab60644d29b9b39e11e4b9dc1c6b305",
-                "sha256:aa751d169e23c7479ce47a0cb0da579e3ede798f994f5816a74e4f4500dcea42"
-            ],
-            "markers": "python_version >= '2.7' and python_version not in '3.0, 3.1, 3.2, 3.3, 3.4, 3.5'",
-            "version": "==1.26.15"
-        },
-        "uvicorn": {
-            "extras": [
-                "standard"
-            ],
-            "hashes": [
-                "sha256:0fac9cb342ba099e0d582966005f3fdba5b0290579fed4a6266dc702ca7bb032",
-                "sha256:e47cac98a6da10cd41e6fd036d472c6f58ede6c5dbee3dbee3ef7a100ed97742"
-            ],
-            "index": "pypi",
-            "version": "==0.21.1"
-        },
-        "uvloop": {
-            "hashes": [
-                "sha256:0949caf774b9fcefc7c5756bacbbbd3fc4c05a6b7eebc7c7ad6f825b23998d6d",
-                "sha256:0ddf6baf9cf11a1a22c71487f39f15b2cf78eb5bde7e5b45fbb99e8a9d91b9e1",
-                "sha256:1436c8673c1563422213ac6907789ecb2b070f5939b9cbff9ef7113f2b531595",
-                "sha256:23609ca361a7fc587031429fa25ad2ed7242941adec948f9d10c045bfecab06b",
-                "sha256:2a6149e1defac0faf505406259561bc14b034cdf1d4711a3ddcdfbaa8d825a05",
-                "sha256:2deae0b0fb00a6af41fe60a675cec079615b01d68beb4cc7b722424406b126a8",
-                "sha256:307958f9fc5c8bb01fad752d1345168c0abc5d62c1b72a4a8c6c06f042b45b20",
-                "sha256:30babd84706115626ea78ea5dbc7dd8d0d01a2e9f9b306d24ca4ed5796c66ded",
-                "sha256:3378eb62c63bf336ae2070599e49089005771cc651c8769aaad72d1bd9385a7c",
-                "sha256:3d97672dc709fa4447ab83276f344a165075fd9f366a97b712bdd3fee05efae8",
-                "sha256:3db8de10ed684995a7f34a001f15b374c230f7655ae840964d51496e2f8a8474",
-                "sha256:3ebeeec6a6641d0adb2ea71dcfb76017602ee2bfd8213e3fcc18d8f699c5104f",
-                "sha256:45cea33b208971e87a31c17622e4b440cac231766ec11e5d22c76fab3bf9df62",
-                "sha256:6708f30db9117f115eadc4f125c2a10c1a50d711461699a0cbfaa45b9a78e376",
-                "sha256:68532f4349fd3900b839f588972b3392ee56042e440dd5873dfbbcd2cc67617c",
-                "sha256:6aafa5a78b9e62493539456f8b646f85abc7093dd997f4976bb105537cf2635e",
-                "sha256:7d37dccc7ae63e61f7b96ee2e19c40f153ba6ce730d8ba4d3b4e9738c1dccc1b",
-                "sha256:864e1197139d651a76c81757db5eb199db8866e13acb0dfe96e6fc5d1cf45fc4",
-                "sha256:8887d675a64cfc59f4ecd34382e5b4f0ef4ae1da37ed665adba0c2badf0d6578",
-                "sha256:8efcadc5a0003d3a6e887ccc1fb44dec25594f117a94e3127954c05cf144d811",
-                "sha256:9b09e0f0ac29eee0451d71798878eae5a4e6a91aa275e114037b27f7db72702d",
-                "sha256:a4aee22ece20958888eedbad20e4dbb03c37533e010fb824161b4f05e641f738",
-                "sha256:a5abddb3558d3f0a78949c750644a67be31e47936042d4f6c888dd6f3c95f4aa",
-                "sha256:c092a2c1e736086d59ac8e41f9c98f26bbf9b9222a76f21af9dfe949b99b2eb9",
-                "sha256:c686a47d57ca910a2572fddfe9912819880b8765e2f01dc0dd12a9bf8573e539",
-                "sha256:cbbe908fda687e39afd6ea2a2f14c2c3e43f2ca88e3a11964b297822358d0e6c",
-                "sha256:ce9f61938d7155f79d3cb2ffa663147d4a76d16e08f65e2c66b77bd41b356718",
-                "sha256:dbbaf9da2ee98ee2531e0c780455f2841e4675ff580ecf93fe5c48fe733b5667",
-                "sha256:f1e507c9ee39c61bfddd79714e4f85900656db1aec4d40c6de55648e85c2799c",
-                "sha256:ff3d00b70ce95adce264462c930fbaecb29718ba6563db354608f37e49e09024"
-            ],
-            "index": "pypi",
-            "markers": "sys_platform == 'linux'",
-            "version": "==0.17.0"
+                "sha256:076907bf8fd355cde77728471316625a4d2f7e713c125f51953bb5b3eecf4f72",
+                "sha256:75edcdc2f7d85b137124a6c3c9fc3933cdeaa12ecb9a6a959f22797a0feca7e1"
+            ],
+            "markers": "python_version >= '3.6'",
+            "version": "==1.26.14"
         },
         "uwsgi": {
             "hashes": [
                 "sha256:35a30d83791329429bc04fe44183ce4ab512fcf6968070a7bfba42fc5a0552a9"
             ],
-            "index": "pypi",
             "markers": "sys_platform == 'linux'",
             "version": "==2.0.21"
         },
@@ -1855,7 +1721,6 @@
         },
         "wcwidth": {
             "hashes": [
-                "sha256:795b138f6875577cd91bba52baf9e445cd5118fd32723b460e30a0af30ea230e",
                 "sha256:a5220780a404dbe3353789870978e472cfe477761f06ee55077256e509b156d0"
             ],
             "version": "==0.2.6"
@@ -2098,8 +1963,8 @@
         },
         "zipp": {
             "hashes": [
-                "sha256:112929ad649da941c23de50f356a2b5570c954b65150642bccdd66bf194d224b",
-                "sha256:48904fc76a60e542af151aded95726c1a5c34ed43ab4134b597665c86d7ad556"
+                "sha256:83a28fcb75844b5c0cdaf5aa4003c2d728c77e05f5aeabe8e95e56727005fbaa",
+                "sha256:a7a22e05929290a67401440b39690ae6563279bced5f314609d9d03798f56766"
             ],
             "markers": "python_version >= '3.7'",
             "version": "==3.15.0"
@@ -2179,98 +2044,6 @@
             "index": "pypi",
             "version": "==22.3.0"
         },
-<<<<<<< HEAD
-=======
-        "certifi": {
-            "hashes": [
-                "sha256:35824b4c3a97115964b408844d64aa14db1cc518f6562e8d7261699d1350a9e3",
-                "sha256:4ad3232f5e926d6718ec31cfc1fcadfde020920e278684144551c91769c7bc18"
-            ],
-            "markers": "python_version >= '3.6'",
-            "version": "==2022.12.7"
-        },
-        "charset-normalizer": {
-            "hashes": [
-                "sha256:04afa6387e2b282cf78ff3dbce20f0cc071c12dc8f685bd40960cc68644cfea6",
-                "sha256:04eefcee095f58eaabe6dc3cc2262f3bcd776d2c67005880894f447b3f2cb9c1",
-                "sha256:0be65ccf618c1e7ac9b849c315cc2e8a8751d9cfdaa43027d4f6624bd587ab7e",
-                "sha256:0c95f12b74681e9ae127728f7e5409cbbef9cd914d5896ef238cc779b8152373",
-                "sha256:0ca564606d2caafb0abe6d1b5311c2649e8071eb241b2d64e75a0d0065107e62",
-                "sha256:10c93628d7497c81686e8e5e557aafa78f230cd9e77dd0c40032ef90c18f2230",
-                "sha256:11d117e6c63e8f495412d37e7dc2e2fff09c34b2d09dbe2bee3c6229577818be",
-                "sha256:11d3bcb7be35e7b1bba2c23beedac81ee893ac9871d0ba79effc7fc01167db6c",
-                "sha256:12a2b561af122e3d94cdb97fe6fb2bb2b82cef0cdca131646fdb940a1eda04f0",
-                "sha256:12d1a39aa6b8c6f6248bb54550efcc1c38ce0d8096a146638fd4738e42284448",
-                "sha256:1435ae15108b1cb6fffbcea2af3d468683b7afed0169ad718451f8db5d1aff6f",
-                "sha256:1c60b9c202d00052183c9be85e5eaf18a4ada0a47d188a83c8f5c5b23252f649",
-                "sha256:1e8fcdd8f672a1c4fc8d0bd3a2b576b152d2a349782d1eb0f6b8e52e9954731d",
-                "sha256:20064ead0717cf9a73a6d1e779b23d149b53daf971169289ed2ed43a71e8d3b0",
-                "sha256:21fa558996782fc226b529fdd2ed7866c2c6ec91cee82735c98a197fae39f706",
-                "sha256:22908891a380d50738e1f978667536f6c6b526a2064156203d418f4856d6e86a",
-                "sha256:3160a0fd9754aab7d47f95a6b63ab355388d890163eb03b2d2b87ab0a30cfa59",
-                "sha256:322102cdf1ab682ecc7d9b1c5eed4ec59657a65e1c146a0da342b78f4112db23",
-                "sha256:34e0a2f9c370eb95597aae63bf85eb5e96826d81e3dcf88b8886012906f509b5",
-                "sha256:3573d376454d956553c356df45bb824262c397c6e26ce43e8203c4c540ee0acb",
-                "sha256:3747443b6a904001473370d7810aa19c3a180ccd52a7157aacc264a5ac79265e",
-                "sha256:38e812a197bf8e71a59fe55b757a84c1f946d0ac114acafaafaf21667a7e169e",
-                "sha256:3a06f32c9634a8705f4ca9946d667609f52cf130d5548881401f1eb2c39b1e2c",
-                "sha256:3a5fc78f9e3f501a1614a98f7c54d3969f3ad9bba8ba3d9b438c3bc5d047dd28",
-                "sha256:3d9098b479e78c85080c98e1e35ff40b4a31d8953102bb0fd7d1b6f8a2111a3d",
-                "sha256:3dc5b6a8ecfdc5748a7e429782598e4f17ef378e3e272eeb1340ea57c9109f41",
-                "sha256:4155b51ae05ed47199dc5b2a4e62abccb274cee6b01da5b895099b61b1982974",
-                "sha256:49919f8400b5e49e961f320c735388ee686a62327e773fa5b3ce6721f7e785ce",
-                "sha256:53d0a3fa5f8af98a1e261de6a3943ca631c526635eb5817a87a59d9a57ebf48f",
-                "sha256:5f008525e02908b20e04707a4f704cd286d94718f48bb33edddc7d7b584dddc1",
-                "sha256:628c985afb2c7d27a4800bfb609e03985aaecb42f955049957814e0491d4006d",
-                "sha256:65ed923f84a6844de5fd29726b888e58c62820e0769b76565480e1fdc3d062f8",
-                "sha256:6734e606355834f13445b6adc38b53c0fd45f1a56a9ba06c2058f86893ae8017",
-                "sha256:6baf0baf0d5d265fa7944feb9f7451cc316bfe30e8df1a61b1bb08577c554f31",
-                "sha256:6f4f4668e1831850ebcc2fd0b1cd11721947b6dc7c00bf1c6bd3c929ae14f2c7",
-                "sha256:6f5c2e7bc8a4bf7c426599765b1bd33217ec84023033672c1e9a8b35eaeaaaf8",
-                "sha256:6f6c7a8a57e9405cad7485f4c9d3172ae486cfef1344b5ddd8e5239582d7355e",
-                "sha256:7381c66e0561c5757ffe616af869b916c8b4e42b367ab29fedc98481d1e74e14",
-                "sha256:73dc03a6a7e30b7edc5b01b601e53e7fc924b04e1835e8e407c12c037e81adbd",
-                "sha256:74db0052d985cf37fa111828d0dd230776ac99c740e1a758ad99094be4f1803d",
-                "sha256:75f2568b4189dda1c567339b48cba4ac7384accb9c2a7ed655cd86b04055c795",
-                "sha256:78cacd03e79d009d95635e7d6ff12c21eb89b894c354bd2b2ed0b4763373693b",
-                "sha256:80d1543d58bd3d6c271b66abf454d437a438dff01c3e62fdbcd68f2a11310d4b",
-                "sha256:830d2948a5ec37c386d3170c483063798d7879037492540f10a475e3fd6f244b",
-                "sha256:891cf9b48776b5c61c700b55a598621fdb7b1e301a550365571e9624f270c203",
-                "sha256:8f25e17ab3039b05f762b0a55ae0b3632b2e073d9c8fc88e89aca31a6198e88f",
-                "sha256:9a3267620866c9d17b959a84dd0bd2d45719b817245e49371ead79ed4f710d19",
-                "sha256:a04f86f41a8916fe45ac5024ec477f41f886b3c435da2d4e3d2709b22ab02af1",
-                "sha256:aaf53a6cebad0eae578f062c7d462155eada9c172bd8c4d250b8c1d8eb7f916a",
-                "sha256:abc1185d79f47c0a7aaf7e2412a0eb2c03b724581139193d2d82b3ad8cbb00ac",
-                "sha256:ac0aa6cd53ab9a31d397f8303f92c42f534693528fafbdb997c82bae6e477ad9",
-                "sha256:ac3775e3311661d4adace3697a52ac0bab17edd166087d493b52d4f4f553f9f0",
-                "sha256:b06f0d3bf045158d2fb8837c5785fe9ff9b8c93358be64461a1089f5da983137",
-                "sha256:b116502087ce8a6b7a5f1814568ccbd0e9f6cfd99948aa59b0e241dc57cf739f",
-                "sha256:b82fab78e0b1329e183a65260581de4375f619167478dddab510c6c6fb04d9b6",
-                "sha256:bd7163182133c0c7701b25e604cf1611c0d87712e56e88e7ee5d72deab3e76b5",
-                "sha256:c36bcbc0d5174a80d6cccf43a0ecaca44e81d25be4b7f90f0ed7bcfbb5a00909",
-                "sha256:c3af8e0f07399d3176b179f2e2634c3ce9c1301379a6b8c9c9aeecd481da494f",
-                "sha256:c84132a54c750fda57729d1e2599bb598f5fa0344085dbde5003ba429a4798c0",
-                "sha256:cb7b2ab0188829593b9de646545175547a70d9a6e2b63bf2cd87a0a391599324",
-                "sha256:cca4def576f47a09a943666b8f829606bcb17e2bc2d5911a46c8f8da45f56755",
-                "sha256:cf6511efa4801b9b38dc5546d7547d5b5c6ef4b081c60b23e4d941d0eba9cbeb",
-                "sha256:d16fd5252f883eb074ca55cb622bc0bee49b979ae4e8639fff6ca3ff44f9f854",
-                "sha256:d2686f91611f9e17f4548dbf050e75b079bbc2a82be565832bc8ea9047b61c8c",
-                "sha256:d7fc3fca01da18fbabe4625d64bb612b533533ed10045a2ac3dd194bfa656b60",
-                "sha256:dd5653e67b149503c68c4018bf07e42eeed6b4e956b24c00ccdf93ac79cdff84",
-                "sha256:de5695a6f1d8340b12a5d6d4484290ee74d61e467c39ff03b39e30df62cf83a0",
-                "sha256:e0ac8959c929593fee38da1c2b64ee9778733cdf03c482c9ff1d508b6b593b2b",
-                "sha256:e1b25e3ad6c909f398df8921780d6a3d120d8c09466720226fc621605b6f92b1",
-                "sha256:e633940f28c1e913615fd624fcdd72fdba807bf53ea6925d6a588e84e1151531",
-                "sha256:e89df2958e5159b811af9ff0f92614dabf4ff617c03a4c1c6ff53bf1c399e0e1",
-                "sha256:ea9f9c6034ea2d93d9147818f17c2a0860d41b71c38b9ce4d55f21b6f9165a11",
-                "sha256:f645caaf0008bacf349875a974220f1f1da349c5dbe7c4ec93048cdc785a3326",
-                "sha256:f8303414c7b03f794347ad062c0516cee0e15f7a612abd0ce1e25caf6ceb47df",
-                "sha256:fca62a8301b605b954ad2e9c3666f9d97f63872aa4efcae5492baca2056b74ab"
-            ],
-            "markers": "python_full_version >= '3.7.0'",
-            "version": "==3.1.0"
-        },
->>>>>>> e087f874
         "click": {
             "hashes": [
                 "sha256:6a7a62563bbfabfda3a38f3023a1db4a35978c0abd76f6c9605ecd6554d6d9b1",
@@ -2338,11 +2111,11 @@
         },
         "django": {
             "hashes": [
-                "sha256:08208dfe892eb64fff073ca743b3b952311104f939e7f6dae954fe72dcc533ba",
-                "sha256:4d492d9024c7b3dfababf49f94511ab6a58e2c9c3c7207786f1ba4eb77750706"
-            ],
-            "index": "pypi",
-            "version": "==3.2.18"
+                "sha256:4b214a05fe4c99476e99e2445c8b978c8369c18d4dea8e22ec412862715ad763",
+                "sha256:ff56ebd7ead0fd5dbe06fe157b0024a7aaea2e0593bb3785fb594cf94dad58ef"
+            ],
+            "index": "pypi",
+            "version": "==4.1.5"
         },
         "django-debug-toolbar": {
             "hashes": [
@@ -2354,11 +2127,11 @@
         },
         "exceptiongroup": {
             "hashes": [
-                "sha256:232c37c63e4f682982c8b6459f33a8981039e5fb8756b2074364e5055c498c9e",
-                "sha256:d484c3090ba2889ae2928419117447a14daf3c1231d5e30d0aae34f354f01785"
+                "sha256:327cbda3da756e2de031a3107b81ab7b3770a602c4d16ca618298c526f4bec1e",
+                "sha256:bcb67d800a4497e1b404c2dd44fca47d3b7a5e5433dbab67f96c1a685cdfdf23"
             ],
             "markers": "python_version < '3.11'",
-            "version": "==1.1.1"
+            "version": "==1.1.0"
         },
         "flake8": {
             "hashes": [
@@ -2393,11 +2166,11 @@
         },
         "isort": {
             "hashes": [
-                "sha256:8bef7dde241278824a6d83f44a544709b065191b95b6e50894bdc722fcba0504",
-                "sha256:f84c2818376e66cf843d497486ea8fed8700b340f308f076c6fb1229dff318b6"
-            ],
-            "index": "pypi",
-            "version": "==5.12.0"
+                "sha256:6db30c5ded9815d813932c04c2f85a360bcdd35fed496f4d8f35495ef0a261b6",
+                "sha256:c033fd0edb91000a7f09527fe5c75321878f98322a77ddcc81adbd83724afb7b"
+            ],
+            "index": "pypi",
+            "version": "==5.11.4"
         },
         "lxml": {
             "hashes": [
@@ -2492,11 +2265,10 @@
         },
         "mypy-extensions": {
             "hashes": [
-                "sha256:4392f6c0eb8a5668a69e23d168ffa70f0be9ccfd32b5cc2d26a34ae5b844552d",
-                "sha256:75dbf8955dc00442a438fc4d0666508a9a97b6bd41aa2f0ffe9d2f2725af0782"
-            ],
-            "markers": "python_version >= '3.5'",
-            "version": "==1.0.0"
+                "sha256:090fedd75945a69ae91ce1303b5824f428daf5a028d2f6ab8a299250a846f15d",
+                "sha256:2d82818f5bb3e369420cb3c4060a7970edba416647068eb4c5343488a6c604a8"
+            ],
+            "version": "==0.4.3"
         },
         "packaging": {
             "hashes": [
@@ -2508,19 +2280,19 @@
         },
         "pathspec": {
             "hashes": [
-                "sha256:2798de800fa92780e33acca925945e9a19a133b715067cf165b8866c15a31687",
-                "sha256:d8af70af76652554bd134c22b3e8a1cc46ed7d91edcdd721ef1a0c51a84a5293"
-            ],
-            "markers": "python_version >= '3.7'",
-            "version": "==0.11.1"
+                "sha256:3c95343af8b756205e2aba76e843ba9520a24dd84f68c22b9f93251507509dd6",
+                "sha256:56200de4077d9d0791465aa9095a01d421861e405b5096955051deefd697d6f6"
+            ],
+            "markers": "python_version >= '3.7'",
+            "version": "==0.10.3"
         },
         "platformdirs": {
             "hashes": [
-                "sha256:d5b638ca397f25f979350ff789db335903d7ea010ab28903f57b27e1b16c2b08",
-                "sha256:ebe11c0d7a805086e99506aa331612429a72ca7cd52a1f0d277dc4adc20cb10e"
-            ],
-            "markers": "python_version >= '3.7'",
-            "version": "==3.2.0"
+                "sha256:83c8f6d04389165de7c9b6f0c682439697887bca0aa2f1c87ef1826be3584490",
+                "sha256:e1fea1fe471b9ff8332e229df3cb7de4f53eeea4998d3b6bfff542115e998bd2"
+            ],
+            "markers": "python_version >= '3.7'",
+            "version": "==2.6.2"
         },
         "pluggy": {
             "hashes": [
@@ -2585,17 +2357,6 @@
             ],
             "index": "pypi",
             "version": "==3.2.0"
-<<<<<<< HEAD
-=======
-        },
-        "urllib3": {
-            "hashes": [
-                "sha256:8a388717b9476f934a21484e8c8e61875ab60644d29b9b39e11e4b9dc1c6b305",
-                "sha256:aa751d169e23c7479ce47a0cb0da579e3ede798f994f5816a74e4f4500dcea42"
-            ],
-            "markers": "python_version >= '2.7' and python_version not in '3.0, 3.1, 3.2, 3.3, 3.4, 3.5'",
-            "version": "==1.26.15"
->>>>>>> e087f874
         }
     }
 }