--- conflicted
+++ resolved
@@ -1,11 +1,7 @@
 {
     "_meta": {
         "hash": {
-<<<<<<< HEAD
-            "sha256": "51364c5525eb26e5dbaf7731de0cffa597788a0829535d3584c89dad77ba48ea"
-=======
-            "sha256": "4f0590745f41ef3f0a86468c54fca037c1ab52d264a5ac4fcc153e6b02f24d19"
->>>>>>> ad54acba
+            "sha256": "7331c7d333a3dd5b94673037e266d39e89f447ff2b38e2fe0263e5191b71f65d"
         },
         "pipfile-spec": 6,
         "requires": {
@@ -67,18 +63,18 @@
         },
         "boto3": {
             "hashes": [
-                "sha256:05f75d30aa10094eb96bba22b25b6005126de748188f196a5fffab8a76d821ac",
-                "sha256:f1ac7eb23ff8b1d7e314123668ff1e93b874dd396ac5424adc443d68bd8a6fbf"
-            ],
-            "index": "pypi",
-            "version": "==1.13.6"
+                "sha256:b81a6296134aec4d48319e5d25e47c2abcea2cd13ddd160f95b692e56c6ab9b7",
+                "sha256:c347350521e8138a42b7c877bb87ba32842405d7bc7fd86b29745abc60b9e83d"
+            ],
+            "index": "pypi",
+            "version": "==1.13.8"
         },
         "botocore": {
             "hashes": [
-                "sha256:1f5e57f41f9f9400feffc62f17b517a601643ffec69f7ee927555604112cc012",
-                "sha256:b9c8e0aa07770b7b371d586db41eef46e70bfc4ab47f7a1ee1acd4e9c811c6c9"
-            ],
-            "version": "==1.16.6"
+                "sha256:68eb83d97a8ecdbf271c17989280bc9a533269d4ee983d2ef80289e2333042da",
+                "sha256:8263bba760c3f24aeb0651936b24798ba8a172828afdccf8bee5ca6d5d7c4b9c"
+            ],
+            "version": "==1.16.8"
         },
         "celery": {
             "hashes": [
@@ -415,6 +411,13 @@
             ],
             "version": "==1.7.1"
         },
+        "python-dateutil": {
+            "hashes": [
+                "sha256:73ebfe9dbf22e832286dafa60473e4cd239f8592f699aa5adaf10050e6e1823c",
+                "sha256:75bb3f31ea686f1197762692a9ee6a7550b59fc6ca3a1f4b5d7e32fb98e2da2a"
+            ],
+            "version": "==2.8.1"
+        },
         "pytz": {
             "hashes": [
                 "sha256:a494d53b6d39c3c6e44c3bec237336e14305e4f29bbf800b599253057fbb79ed",
@@ -584,10 +587,10 @@
     "develop": {
         "appdirs": {
             "hashes": [
-                "sha256:9e5896d1372858f8dd3344faf4e5014d21849c756c8d5701f78f8a103b372d92",
-                "sha256:d8b24664561d0d34ddfaec54636d502d7cea6e29c3eaf68f3df6180863e2166e"
-            ],
-            "version": "==1.4.3"
+                "sha256:7d5d0167b2b1ba821647616af46a749d1c653740dd0d2415100fe26e27afdf41",
+                "sha256:a841dacd6b99318a741b166adb07e19ee71a274450e68237b4650ca1055ab128"
+            ],
+            "version": "==1.4.4"
         },
         "attrs": {
             "hashes": [
@@ -670,20 +673,13 @@
             "index": "pypi",
             "version": "==5.1"
         },
-        "entrypoints": {
-            "hashes": [
-                "sha256:589f874b313739ad35be6e0cd7efde2a4e9b6fea91edcc34e58ecbb8dbe56d19",
-                "sha256:c70dd71abe5a8c85e55e12c19bd91ccfeec11a6e99044204511f9ed547d48451"
-            ],
-            "version": "==0.3"
-        },
         "flake8": {
             "hashes": [
-                "sha256:45681a117ecc81e870cbf1262835ae4af5e7a8b08e40b944a8a6e6b895914cfb",
-                "sha256:49356e766643ad15072a789a20915d3c91dc89fd313ccd71802303fd67e4deca"
-            ],
-            "index": "pypi",
-            "version": "==3.7.9"
+                "sha256:6c1193b0c3f853ef763969238f6c81e9e63ace9d024518edc020d5f1d6d93195",
+                "sha256:ea6623797bf9a52f4c9577d780da0bb17d65f870213f7b5bcc9fca82540c31d5"
+            ],
+            "index": "pypi",
+            "version": "==3.8.1"
         },
         "flake8-isort": {
             "hashes": [
@@ -769,17 +765,17 @@
         },
         "pycodestyle": {
             "hashes": [
-                "sha256:95a2219d12372f05704562a14ec30bc76b05a5b297b21a5dfe3f6fac3491ae56",
-                "sha256:e40a936c9a450ad81df37f549d676d127b1b66000a6c500caa2b085bc0ca976c"
-            ],
-            "version": "==2.5.0"
+                "sha256:2295e7b2f6b5bd100585ebcb1f616591b652db8a741695b3d8f5d28bdc934367",
+                "sha256:c58a7d2815e0e8d7972bf1803331fb0152f867bd89adf8a01dfd55085434192e"
+            ],
+            "version": "==2.6.0"
         },
         "pyflakes": {
             "hashes": [
-                "sha256:17dbeb2e3f4d772725c777fabc446d5634d1038f234e77343108ce445ea69ce0",
-                "sha256:d976835886f8c5b31d47970ed689944a0262b5f3afa00a5a7b4dc81e5449f8a2"
-            ],
-            "version": "==2.1.1"
+                "sha256:0d94e0e05a19e57a99444b6ddcf9a6eb2e5c68d3ca1e98e90707af8152c90a92",
+                "sha256:35b2d75ee967ea93b55750aa9edbbf72813e06a66ba54438df2cfac9e3c27fc8"
+            ],
+            "version": "==2.2.0"
         },
         "pyparsing": {
             "hashes": [
