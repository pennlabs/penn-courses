{
    "_meta": {
        "hash": {
<<<<<<< HEAD
            "sha256": "dbb57030bad400d6a67c3bc8df0845718dfa5c717d69baaafdd78496eac39ec0"
=======
            "sha256": "85815642f77b6af446c403ba7e551f4d03dd110cadd03a27ade3db6624955a9f"
>>>>>>> b6219a90
        },
        "pipfile-spec": 6,
        "requires": {
            "python_full_version": "3.11"
        },
        "sources": [
            {
                "name": "pypi",
                "url": "https://pypi.org/simple",
                "verify_ssl": true
            }
        ]
    },
    "default": {
        "aiohttp": {
            "hashes": [
                "sha256:017a21b0df49039c8f46ca0971b3a7fdc1f56741ab1240cb90ca408049766168",
                "sha256:039df344b45ae0b34ac885ab5b53940b174530d4dd8a14ed8b0e2155b9dddccb",
                "sha256:055ce4f74b82551678291473f66dc9fb9048a50d8324278751926ff0ae7715e5",
                "sha256:06a9b2c8837d9a94fae16c6223acc14b4dfdff216ab9b7202e07a9a09541168f",
                "sha256:07b837ef0d2f252f96009e9b8435ec1fef68ef8b1461933253d318748ec1acdc",
                "sha256:0ed621426d961df79aa3b963ac7af0d40392956ffa9be022024cd16297b30c8c",
                "sha256:0fa43c32d1643f518491d9d3a730f85f5bbaedcbd7fbcae27435bb8b7a061b29",
                "sha256:1f5a71d25cd8106eab05f8704cd9167b6e5187bcdf8f090a66c6d88b634802b4",
                "sha256:1f5cd333fcf7590a18334c90f8c9147c837a6ec8a178e88d90a9b96ea03194cc",
                "sha256:27468897f628c627230dba07ec65dc8d0db566923c48f29e084ce382119802bc",
                "sha256:298abd678033b8571995650ccee753d9458dfa0377be4dba91e4491da3f2be63",
                "sha256:2c895a656dd7e061b2fd6bb77d971cc38f2afc277229ce7dd3552de8313a483e",
                "sha256:361a1026c9dd4aba0109e4040e2aecf9884f5cfe1b1b1bd3d09419c205e2e53d",
                "sha256:363afe77cfcbe3a36353d8ea133e904b108feea505aa4792dad6585a8192c55a",
                "sha256:38a19bc3b686ad55804ae931012f78f7a534cce165d089a2059f658f6c91fa60",
                "sha256:38f307b41e0bea3294a9a2a87833191e4bcf89bb0365e83a8be3a58b31fb7f38",
                "sha256:3e59c23c52765951b69ec45ddbbc9403a8761ee6f57253250c6e1536cacc758b",
                "sha256:4b4af9f25b49a7be47c0972139e59ec0e8285c371049df1a63b6ca81fdd216a2",
                "sha256:504b6981675ace64c28bf4a05a508af5cde526e36492c98916127f5a02354d53",
                "sha256:50fca156d718f8ced687a373f9e140c1bb765ca16e3d6f4fe116e3df7c05b2c5",
                "sha256:522a11c934ea660ff8953eda090dcd2154d367dec1ae3c540aff9f8a5c109ab4",
                "sha256:52df73f14ed99cee84865b95a3d9e044f226320a87af208f068ecc33e0c35b96",
                "sha256:595f105710293e76b9dc09f52e0dd896bd064a79346234b521f6b968ffdd8e58",
                "sha256:59c26c95975f26e662ca78fdf543d4eeaef70e533a672b4113dd888bd2423caa",
                "sha256:5bce0dc147ca85caa5d33debc4f4d65e8e8b5c97c7f9f660f215fa74fc49a321",
                "sha256:5eafe2c065df5401ba06821b9a054d9cb2848867f3c59801b5d07a0be3a380ae",
                "sha256:5ed3e046ea7b14938112ccd53d91c1539af3e6679b222f9469981e3dac7ba1ce",
                "sha256:5fe9ce6c09668063b8447f85d43b8d1c4e5d3d7e92c63173e6180b2ac5d46dd8",
                "sha256:648056db9a9fa565d3fa851880f99f45e3f9a771dd3ff3bb0c048ea83fb28194",
                "sha256:69361bfdca5468c0488d7017b9b1e5ce769d40b46a9f4a2eed26b78619e9396c",
                "sha256:6b0e029353361f1746bac2e4cc19b32f972ec03f0f943b390c4ab3371840aabf",
                "sha256:6b88f9386ff1ad91ace19d2a1c0225896e28815ee09fc6a8932fded8cda97c3d",
                "sha256:770d015888c2a598b377bd2f663adfd947d78c0124cfe7b959e1ef39f5b13869",
                "sha256:7943c414d3a8d9235f5f15c22ace69787c140c80b718dcd57caaade95f7cd93b",
                "sha256:7cf5c9458e1e90e3c390c2639f1017a0379a99a94fdfad3a1fd966a2874bba52",
                "sha256:7f46acd6a194287b7e41e87957bfe2ad1ad88318d447caf5b090012f2c5bb528",
                "sha256:82e6aa28dd46374f72093eda8bcd142f7771ee1eb9d1e223ff0fa7177a96b4a5",
                "sha256:835a55b7ca49468aaaac0b217092dfdff370e6c215c9224c52f30daaa735c1c1",
                "sha256:84871a243359bb42c12728f04d181a389718710129b36b6aad0fc4655a7647d4",
                "sha256:8aacb477dc26797ee089721536a292a664846489c49d3ef9725f992449eda5a8",
                "sha256:8e2c45c208c62e955e8256949eb225bd8b66a4c9b6865729a786f2aa79b72e9d",
                "sha256:90842933e5d1ff760fae6caca4b2b3edba53ba8f4b71e95dacf2818a2aca06f7",
                "sha256:938a9653e1e0c592053f815f7028e41a3062e902095e5a7dc84617c87267ebd5",
                "sha256:939677b61f9d72a4fa2a042a5eee2a99a24001a67c13da113b2e30396567db54",
                "sha256:9d3c9b50f19704552f23b4eaea1fc082fdd82c63429a6506446cbd8737823da3",
                "sha256:a6fe5571784af92b6bc2fda8d1925cccdf24642d49546d3144948a6a1ed58ca5",
                "sha256:a78ed8a53a1221393d9637c01870248a6f4ea5b214a59a92a36f18151739452c",
                "sha256:ab40e6251c3873d86ea9b30a1ac6d7478c09277b32e14745d0d3c6e76e3c7e29",
                "sha256:abf151955990d23f84205286938796c55ff11bbfb4ccfada8c9c83ae6b3c89a3",
                "sha256:acef0899fea7492145d2bbaaaec7b345c87753168589cc7faf0afec9afe9b747",
                "sha256:b40670ec7e2156d8e57f70aec34a7216407848dfe6c693ef131ddf6e76feb672",
                "sha256:b791a3143681a520c0a17e26ae7465f1b6f99461a28019d1a2f425236e6eedb5",
                "sha256:b955ed993491f1a5da7f92e98d5dad3c1e14dc175f74517c4e610b1f2456fb11",
                "sha256:ba39e9c8627edc56544c8628cc180d88605df3892beeb2b94c9bc857774848ca",
                "sha256:bca77a198bb6e69795ef2f09a5f4c12758487f83f33d63acde5f0d4919815768",
                "sha256:c3452ea726c76e92f3b9fae4b34a151981a9ec0a4847a627c43d71a15ac32aa6",
                "sha256:c46956ed82961e31557b6857a5ca153c67e5476972e5f7190015018760938da2",
                "sha256:c7c8b816c2b5af5c8a436df44ca08258fc1a13b449393a91484225fcb7545533",
                "sha256:cd73265a9e5ea618014802ab01babf1940cecb90c9762d8b9e7d2cc1e1969ec6",
                "sha256:dad46e6f620574b3b4801c68255492e0159d1712271cc99d8bdf35f2043ec266",
                "sha256:dc9b311743a78043b26ffaeeb9715dc360335e5517832f5a8e339f8a43581e4d",
                "sha256:df822ee7feaaeffb99c1a9e5e608800bd8eda6e5f18f5cfb0dc7eeb2eaa6bbec",
                "sha256:e083c285857b78ee21a96ba1eb1b5339733c3563f72980728ca2b08b53826ca5",
                "sha256:e5e46b578c0e9db71d04c4b506a2121c0cb371dd89af17a0586ff6769d4c58c1",
                "sha256:e99abf0bba688259a496f966211c49a514e65afa9b3073a1fcee08856e04425b",
                "sha256:ee43080e75fc92bf36219926c8e6de497f9b247301bbf88c5c7593d931426679",
                "sha256:f033d80bc6283092613882dfe40419c6a6a1527e04fc69350e87a9df02bbc283",
                "sha256:f1088fa100bf46e7b398ffd9904f4808a0612e1d966b4aa43baa535d1b6341eb",
                "sha256:f56455b0c2c7cc3b0c584815264461d07b177f903a04481dfc33e08a89f0c26b",
                "sha256:f59dfe57bb1ec82ac0698ebfcdb7bcd0e99c255bd637ff613760d5f33e7c81b3",
                "sha256:f7217af2e14da0856e082e96ff637f14ae45c10a5714b63c77f26d8884cf1051",
                "sha256:f734e38fd8666f53da904c52a23ce517f1b07722118d750405af7e4123933511",
                "sha256:f95511dd5d0e05fd9728bac4096319f80615aaef4acbecb35a990afebe953b0e",
                "sha256:fdd215b7b7fd4a53994f238d0f46b7ba4ac4c0adb12452beee724ddd0743ae5d",
                "sha256:feeb18a801aacb098220e2c3eea59a512362eb408d4afd0c242044c33ad6d542",
                "sha256:ff30218887e62209942f91ac1be902cc80cddb86bf00fbc6783b7a43b2bea26f"
            ],
            "markers": "python_version >= '3.8'",
            "version": "==3.9.3"
        },
        "aiohttp-retry": {
            "hashes": [
                "sha256:3aeeead8f6afe48272db93ced9440cf4eda8b6fd7ee2abb25357b7eb28525b45",
                "sha256:9a8e637e31682ad36e1ff9f8bcba912fcfc7d7041722bc901a4b948da4d71ea9"
            ],
            "markers": "python_version >= '3.7'",
            "version": "==2.8.3"
        },
        "aiosignal": {
            "hashes": [
                "sha256:54cd96e15e1649b75d6c87526a6ff0b6c1b0dd3459f43d9ca11d48c339b68cfc",
                "sha256:f8376fb07dd1e86a584e4fcdec80b36b7f81aac666ebc724e2c090300dd83b17"
            ],
            "markers": "python_version >= '3.7'",
            "version": "==1.3.1"
        },
        "amqp": {
            "hashes": [
                "sha256:827cb12fb0baa892aad844fd95258143bce4027fdac4fccddbc43330fd281637",
                "sha256:a1ecff425ad063ad42a486c902807d1482311481c8ad95a72694b2975e75f7fd"
            ],
            "markers": "python_version >= '3.6'",
            "version": "==5.2.0"
        },
        "anyio": {
            "hashes": [
<<<<<<< HEAD
                "sha256:745843b39e829e108e518c489b31dc757de7d2131d53fac32bd8df268227bfee",
                "sha256:e1875bb4b4e2de1669f4bc7869b6d3f54231cdced71605e6e64c9be77e3be50f"
            ],
            "markers": "python_version >= '3.8'",
            "version": "==4.2.0"
=======
                "sha256:048e05d0f6caeed70d731f3db756d35dcc1f35747c8c403364a8332c630441b8",
                "sha256:f75253795a87df48568485fd18cdd2a3fa5c4f7c5be8e5e36637733fce06fed6"
            ],
            "markers": "python_version >= '3.8'",
            "version": "==4.3.0"
>>>>>>> b6219a90
        },
        "arrow": {
            "hashes": [
                "sha256:c728b120ebc00eb84e01882a6f5e7927a53960aa990ce7dd2b10f39005a67f80",
                "sha256:d4540617648cb5f895730f1ad8c82a65f2dad0166f57b75f3ca54759c4d67a85"
            ],
            "markers": "python_version >= '3.8'",
            "version": "==1.3.0"
        },
        "asgiref": {
            "hashes": [
                "sha256:3e1e3ecc849832fe52ccf2cb6686b7a55f82bb1d6aee72a58826471390335e47",
                "sha256:c343bd80a0bec947a9860adb4c432ffa7db769836c64238fc34bdc3fec84d590"
            ],
            "markers": "python_version >= '3.8'",
            "version": "==3.8.1"
        },
        "asttokens": {
            "hashes": [
                "sha256:051ed49c3dcae8913ea7cd08e46a606dba30b79993209636c4875bc1d637bc24",
                "sha256:b03869718ba9a6eb027e134bfdf69f38a236d681c83c160d510768af11254ba0"
            ],
            "version": "==2.4.1"
        },
        "attrs": {
            "hashes": [
                "sha256:935dc3b529c262f6cf76e50877d35a4bd3c1de194fd41f47a2b7ae8f19971f30",
                "sha256:99b87a485a5820b23b879f04c2305b44b951b502fd64be915879d77a7e8fc6f1"
            ],
            "markers": "python_version >= '3.7'",
            "version": "==23.2.0"
<<<<<<< HEAD
        },
        "autobahn": {
            "hashes": [
                "sha256:ec9421c52a2103364d1ef0468036e6019ee84f71721e86b36fe19ad6966c1181"
            ],
            "markers": "python_version >= '3.9'",
            "version": "==23.6.2"
        },
        "automat": {
            "hashes": [
                "sha256:c3164f8742b9dc440f3682482d32aaff7bb53f71740dd018533f9de286b64180",
                "sha256:e56beb84edad19dcc11d30e8d9b895f75deeb5ef5e96b84a467066b3b84bb04e"
            ],
            "version": "==22.10.0"
=======
>>>>>>> b6219a90
        },
        "beautifulsoup4": {
            "hashes": [
                "sha256:74e3d1928edc070d21748185c46e3fb33490f22f52a3addee9aee0f4f7781051",
                "sha256:b80878c9f40111313e55da8ba20bdba06d8fa3969fc68304167741bbf9e082ed"
            ],
            "index": "pypi",
            "markers": "python_full_version >= '3.6.0'",
            "version": "==4.12.3"
        },
        "billiard": {
            "hashes": [
                "sha256:299de5a8da28a783d51b197d496bef4f1595dd023a93a4f59dde1886ae905547",
                "sha256:87103ea78fa6ab4d5c751c4909bcff74617d985de7fa8b672cf8618afd5a875b"
            ],
            "version": "==3.6.4.0"
        },
        "boto3": {
            "hashes": [
<<<<<<< HEAD
                "sha256:40f89fb2acee0a0879effe81badffcd801a348e715483227223241ae311c48fc",
                "sha256:86bcf79a56631609a9f8023fe8f53e2869702bdd4c9047c6d9f091eb39c9b0fa"
            ],
            "index": "pypi",
            "markers": "python_version >= '3.8'",
            "version": "==1.34.44"
        },
        "botocore": {
            "hashes": [
                "sha256:8d9837fb33256e70b9c8955a32d3e60fa70a0b72849a909737cf105fcc3b5deb",
                "sha256:b0f40c54477e8e0a5c43377a927b8959a86bb8824aaef2d28db7c9c367cdefaa"
            ],
            "markers": "python_version >= '3.8'",
            "version": "==1.34.44"
=======
                "sha256:2e25ef6bd325217c2da329829478be063155897d8d3b29f31f7f23ab548519b1",
                "sha256:898a5fed26b1351352703421d1a8b886ef2a74be6c97d5ecc92432ae01fda203"
            ],
            "index": "pypi",
            "markers": "python_version >= '3.8'",
            "version": "==1.34.69"
        },
        "botocore": {
            "hashes": [
                "sha256:d1ab2bff3c2fd51719c2021d9fa2f30fbb9ed0a308f69e9a774ac92c8091380a",
                "sha256:d3802d076d4d507bf506f9845a6970ce43adc3d819dd57c2791f5c19ed6e5950"
            ],
            "markers": "python_version >= '3.8'",
            "version": "==1.34.69"
>>>>>>> b6219a90
        },
        "celery": {
            "hashes": [
                "sha256:138420c020cd58d6707e6257b6beda91fd39af7afde5d36c6334d175302c0e14",
                "sha256:fafbd82934d30f8a004f81e8f7a062e31413a23d444be8ee3326553915958c6d"
            ],
            "index": "pypi",
            "markers": "python_version >= '3.7'",
            "version": "==5.2.7"
        },
        "certifi": {
            "hashes": [
                "sha256:0569859f95fc761b18b45ef421b1290a0f65f147e92a1e5eb3e635f9a5e4e66f",
                "sha256:dc383c07b76109f368f6106eee2b593b04a011ea4d55f652c6ca24a754d1cdd1"
            ],
            "markers": "python_version >= '3.6'",
            "version": "==2024.2.2"
        },
        "cffi": {
            "hashes": [
                "sha256:0c9ef6ff37e974b73c25eecc13952c55bceed9112be2d9d938ded8e856138bcc",
                "sha256:131fd094d1065b19540c3d72594260f118b231090295d8c34e19a7bbcf2e860a",
                "sha256:1b8ebc27c014c59692bb2664c7d13ce7a6e9a629be20e54e7271fa696ff2b417",
                "sha256:2c56b361916f390cd758a57f2e16233eb4f64bcbeee88a4881ea90fca14dc6ab",
                "sha256:2d92b25dbf6cae33f65005baf472d2c245c050b1ce709cc4588cdcdd5495b520",
                "sha256:31d13b0f99e0836b7ff893d37af07366ebc90b678b6664c955b54561fc36ef36",
                "sha256:32c68ef735dbe5857c810328cb2481e24722a59a2003018885514d4c09af9743",
                "sha256:3686dffb02459559c74dd3d81748269ffb0eb027c39a6fc99502de37d501faa8",
                "sha256:582215a0e9adbe0e379761260553ba11c58943e4bbe9c36430c4ca6ac74b15ed",
                "sha256:5b50bf3f55561dac5438f8e70bfcdfd74543fd60df5fa5f62d94e5867deca684",
                "sha256:5bf44d66cdf9e893637896c7faa22298baebcd18d1ddb6d2626a6e39793a1d56",
                "sha256:6602bc8dc6f3a9e02b6c22c4fc1e47aa50f8f8e6d3f78a5e16ac33ef5fefa324",
                "sha256:673739cb539f8cdaa07d92d02efa93c9ccf87e345b9a0b556e3ecc666718468d",
                "sha256:68678abf380b42ce21a5f2abde8efee05c114c2fdb2e9eef2efdb0257fba1235",
                "sha256:68e7c44931cc171c54ccb702482e9fc723192e88d25a0e133edd7aff8fcd1f6e",
                "sha256:6b3d6606d369fc1da4fd8c357d026317fbb9c9b75d36dc16e90e84c26854b088",
                "sha256:748dcd1e3d3d7cd5443ef03ce8685043294ad6bd7c02a38d1bd367cfd968e000",
                "sha256:7651c50c8c5ef7bdb41108b7b8c5a83013bfaa8a935590c5d74627c047a583c7",
                "sha256:7b78010e7b97fef4bee1e896df8a4bbb6712b7f05b7ef630f9d1da00f6444d2e",
                "sha256:7e61e3e4fa664a8588aa25c883eab612a188c725755afff6289454d6362b9673",
                "sha256:80876338e19c951fdfed6198e70bc88f1c9758b94578d5a7c4c91a87af3cf31c",
                "sha256:8895613bcc094d4a1b2dbe179d88d7fb4a15cee43c052e8885783fac397d91fe",
                "sha256:88e2b3c14bdb32e440be531ade29d3c50a1a59cd4e51b1dd8b0865c54ea5d2e2",
                "sha256:8f8e709127c6c77446a8c0a8c8bf3c8ee706a06cd44b1e827c3e6a2ee6b8c098",
                "sha256:9cb4a35b3642fc5c005a6755a5d17c6c8b6bcb6981baf81cea8bfbc8903e8ba8",
                "sha256:9f90389693731ff1f659e55c7d1640e2ec43ff725cc61b04b2f9c6d8d017df6a",
                "sha256:a09582f178759ee8128d9270cd1344154fd473bb77d94ce0aeb2a93ebf0feaf0",
                "sha256:a6a14b17d7e17fa0d207ac08642c8820f84f25ce17a442fd15e27ea18d67c59b",
                "sha256:a72e8961a86d19bdb45851d8f1f08b041ea37d2bd8d4fd19903bc3083d80c896",
                "sha256:abd808f9c129ba2beda4cfc53bde801e5bcf9d6e0f22f095e45327c038bfe68e",
                "sha256:ac0f5edd2360eea2f1daa9e26a41db02dd4b0451b48f7c318e217ee092a213e9",
                "sha256:b29ebffcf550f9da55bec9e02ad430c992a87e5f512cd63388abb76f1036d8d2",
                "sha256:b2ca4e77f9f47c55c194982e10f058db063937845bb2b7a86c84a6cfe0aefa8b",
                "sha256:b7be2d771cdba2942e13215c4e340bfd76398e9227ad10402a8767ab1865d2e6",
                "sha256:b84834d0cf97e7d27dd5b7f3aca7b6e9263c56308ab9dc8aae9784abb774d404",
                "sha256:b86851a328eedc692acf81fb05444bdf1891747c25af7529e39ddafaf68a4f3f",
                "sha256:bcb3ef43e58665bbda2fb198698fcae6776483e0c4a631aa5647806c25e02cc0",
                "sha256:c0f31130ebc2d37cdd8e44605fb5fa7ad59049298b3f745c74fa74c62fbfcfc4",
                "sha256:c6a164aa47843fb1b01e941d385aab7215563bb8816d80ff3a363a9f8448a8dc",
                "sha256:d8a9d3ebe49f084ad71f9269834ceccbf398253c9fac910c4fd7053ff1386936",
                "sha256:db8e577c19c0fda0beb7e0d4e09e0ba74b1e4c092e0e40bfa12fe05b6f6d75ba",
                "sha256:dc9b18bf40cc75f66f40a7379f6a9513244fe33c0e8aa72e2d56b0196a7ef872",
                "sha256:e09f3ff613345df5e8c3667da1d918f9149bd623cd9070c983c013792a9a62eb",
                "sha256:e4108df7fe9b707191e55f33efbcb2d81928e10cea45527879a4749cbe472614",
                "sha256:e6024675e67af929088fda399b2094574609396b1decb609c55fa58b028a32a1",
                "sha256:e70f54f1796669ef691ca07d046cd81a29cb4deb1e5f942003f401c0c4a2695d",
                "sha256:e715596e683d2ce000574bae5d07bd522c781a822866c20495e52520564f0969",
                "sha256:e760191dd42581e023a68b758769e2da259b5d52e3103c6060ddc02c9edb8d7b",
                "sha256:ed86a35631f7bfbb28e108dd96773b9d5a6ce4811cf6ea468bb6a359b256b1e4",
                "sha256:ee07e47c12890ef248766a6e55bd38ebfb2bb8edd4142d56db91b21ea68b7627",
                "sha256:fa3a0128b152627161ce47201262d3140edb5a5c3da88d73a1b790a959126956",
                "sha256:fcc8eb6d5902bb1cf6dc4f187ee3ea80a1eba0a89aba40a5cb20a5087d961357"
            ],
            "markers": "platform_python_implementation != 'PyPy'",
            "version": "==1.16.0"
        },
        "channels": {
            "hashes": [
                "sha256:0ce53507a7da7b148eaa454526e0e05f7da5e5d1c23440e4886cf146981d8420",
                "sha256:2253334ac76f67cba68c2072273f7e0e67dbdac77eeb7e318f511d2f9a53c5e4"
            ],
            "index": "pypi",
            "markers": "python_version >= '3.7'",
            "version": "==4.0.0"
        },
        "channels-redis": {
            "hashes": [
                "sha256:01c26c4d5d3a203f104bba9e5585c0305a70df390d21792386586068162027fd",
                "sha256:2c5b944a39bd984b72aa8005a3ae11637bf29b5092adeb91c9aad4ab819a8ac4"
            ],
            "index": "pypi",
            "markers": "python_version >= '3.8'",
            "version": "==4.2.0"
        },
        "charset-normalizer": {
            "hashes": [
                "sha256:06435b539f889b1f6f4ac1758871aae42dc3a8c0e24ac9e60c2384973ad73027",
                "sha256:06a81e93cd441c56a9b65d8e1d043daeb97a3d0856d177d5c90ba85acb3db087",
                "sha256:0a55554a2fa0d408816b3b5cedf0045f4b8e1a6065aec45849de2d6f3f8e9786",
                "sha256:0b2b64d2bb6d3fb9112bafa732def486049e63de9618b5843bcdd081d8144cd8",
                "sha256:10955842570876604d404661fbccbc9c7e684caf432c09c715ec38fbae45ae09",
                "sha256:122c7fa62b130ed55f8f285bfd56d5f4b4a5b503609d181f9ad85e55c89f4185",
                "sha256:1ceae2f17a9c33cb48e3263960dc5fc8005351ee19db217e9b1bb15d28c02574",
                "sha256:1d3193f4a680c64b4b6a9115943538edb896edc190f0b222e73761716519268e",
                "sha256:1f79682fbe303db92bc2b1136016a38a42e835d932bab5b3b1bfcfbf0640e519",
                "sha256:2127566c664442652f024c837091890cb1942c30937add288223dc895793f898",
                "sha256:22afcb9f253dac0696b5a4be4a1c0f8762f8239e21b99680099abd9b2b1b2269",
                "sha256:25baf083bf6f6b341f4121c2f3c548875ee6f5339300e08be3f2b2ba1721cdd3",
                "sha256:2e81c7b9c8979ce92ed306c249d46894776a909505d8f5a4ba55b14206e3222f",
                "sha256:3287761bc4ee9e33561a7e058c72ac0938c4f57fe49a09eae428fd88aafe7bb6",
                "sha256:34d1c8da1e78d2e001f363791c98a272bb734000fcef47a491c1e3b0505657a8",
                "sha256:37e55c8e51c236f95b033f6fb391d7d7970ba5fe7ff453dad675e88cf303377a",
                "sha256:3d47fa203a7bd9c5b6cee4736ee84ca03b8ef23193c0d1ca99b5089f72645c73",
                "sha256:3e4d1f6587322d2788836a99c69062fbb091331ec940e02d12d179c1d53e25fc",
                "sha256:42cb296636fcc8b0644486d15c12376cb9fa75443e00fb25de0b8602e64c1714",
                "sha256:45485e01ff4d3630ec0d9617310448a8702f70e9c01906b0d0118bdf9d124cf2",
                "sha256:4a78b2b446bd7c934f5dcedc588903fb2f5eec172f3d29e52a9096a43722adfc",
                "sha256:4ab2fe47fae9e0f9dee8c04187ce5d09f48eabe611be8259444906793ab7cbce",
                "sha256:4d0d1650369165a14e14e1e47b372cfcb31d6ab44e6e33cb2d4e57265290044d",
                "sha256:549a3a73da901d5bc3ce8d24e0600d1fa85524c10287f6004fbab87672bf3e1e",
                "sha256:55086ee1064215781fff39a1af09518bc9255b50d6333f2e4c74ca09fac6a8f6",
                "sha256:572c3763a264ba47b3cf708a44ce965d98555f618ca42c926a9c1616d8f34269",
                "sha256:573f6eac48f4769d667c4442081b1794f52919e7edada77495aaed9236d13a96",
                "sha256:5b4c145409bef602a690e7cfad0a15a55c13320ff7a3ad7ca59c13bb8ba4d45d",
                "sha256:6463effa3186ea09411d50efc7d85360b38d5f09b870c48e4600f63af490e56a",
                "sha256:65f6f63034100ead094b8744b3b97965785388f308a64cf8d7c34f2f2e5be0c4",
                "sha256:663946639d296df6a2bb2aa51b60a2454ca1cb29835324c640dafb5ff2131a77",
                "sha256:6897af51655e3691ff853668779c7bad41579facacf5fd7253b0133308cf000d",
                "sha256:68d1f8a9e9e37c1223b656399be5d6b448dea850bed7d0f87a8311f1ff3dabb0",
                "sha256:6ac7ffc7ad6d040517be39eb591cac5ff87416c2537df6ba3cba3bae290c0fed",
                "sha256:6b3251890fff30ee142c44144871185dbe13b11bab478a88887a639655be1068",
                "sha256:6c4caeef8fa63d06bd437cd4bdcf3ffefe6738fb1b25951440d80dc7df8c03ac",
                "sha256:6ef1d82a3af9d3eecdba2321dc1b3c238245d890843e040e41e470ffa64c3e25",
                "sha256:753f10e867343b4511128c6ed8c82f7bec3bd026875576dfd88483c5c73b2fd8",
                "sha256:7cd13a2e3ddeed6913a65e66e94b51d80a041145a026c27e6bb76c31a853c6ab",
                "sha256:7ed9e526742851e8d5cc9e6cf41427dfc6068d4f5a3bb03659444b4cabf6bc26",
                "sha256:7f04c839ed0b6b98b1a7501a002144b76c18fb1c1850c8b98d458ac269e26ed2",
                "sha256:802fe99cca7457642125a8a88a084cef28ff0cf9407060f7b93dca5aa25480db",
                "sha256:80402cd6ee291dcb72644d6eac93785fe2c8b9cb30893c1af5b8fdd753b9d40f",
                "sha256:8465322196c8b4d7ab6d1e049e4c5cb460d0394da4a27d23cc242fbf0034b6b5",
                "sha256:86216b5cee4b06df986d214f664305142d9c76df9b6512be2738aa72a2048f99",
                "sha256:87d1351268731db79e0f8e745d92493ee2841c974128ef629dc518b937d9194c",
                "sha256:8bdb58ff7ba23002a4c5808d608e4e6c687175724f54a5dade5fa8c67b604e4d",
                "sha256:8c622a5fe39a48f78944a87d4fb8a53ee07344641b0562c540d840748571b811",
                "sha256:8d756e44e94489e49571086ef83b2bb8ce311e730092d2c34ca8f7d925cb20aa",
                "sha256:8f4a014bc36d3c57402e2977dada34f9c12300af536839dc38c0beab8878f38a",
                "sha256:9063e24fdb1e498ab71cb7419e24622516c4a04476b17a2dab57e8baa30d6e03",
                "sha256:90d558489962fd4918143277a773316e56c72da56ec7aa3dc3dbbe20fdfed15b",
                "sha256:923c0c831b7cfcb071580d3f46c4baf50f174be571576556269530f4bbd79d04",
                "sha256:95f2a5796329323b8f0512e09dbb7a1860c46a39da62ecb2324f116fa8fdc85c",
                "sha256:96b02a3dc4381e5494fad39be677abcb5e6634bf7b4fa83a6dd3112607547001",
                "sha256:9f96df6923e21816da7e0ad3fd47dd8f94b2a5ce594e00677c0013018b813458",
                "sha256:a10af20b82360ab00827f916a6058451b723b4e65030c5a18577c8b2de5b3389",
                "sha256:a50aebfa173e157099939b17f18600f72f84eed3049e743b68ad15bd69b6bf99",
                "sha256:a981a536974bbc7a512cf44ed14938cf01030a99e9b3a06dd59578882f06f985",
                "sha256:a9a8e9031d613fd2009c182b69c7b2c1ef8239a0efb1df3f7c8da66d5dd3d537",
                "sha256:ae5f4161f18c61806f411a13b0310bea87f987c7d2ecdbdaad0e94eb2e404238",
                "sha256:aed38f6e4fb3f5d6bf81bfa990a07806be9d83cf7bacef998ab1a9bd660a581f",
                "sha256:b01b88d45a6fcb69667cd6d2f7a9aeb4bf53760d7fc536bf679ec94fe9f3ff3d",
                "sha256:b261ccdec7821281dade748d088bb6e9b69e6d15b30652b74cbbac25e280b796",
                "sha256:b2b0a0c0517616b6869869f8c581d4eb2dd83a4d79e0ebcb7d373ef9956aeb0a",
                "sha256:b4a23f61ce87adf89be746c8a8974fe1c823c891d8f86eb218bb957c924bb143",
                "sha256:bd8f7df7d12c2db9fab40bdd87a7c09b1530128315d047a086fa3ae3435cb3a8",
                "sha256:beb58fe5cdb101e3a055192ac291b7a21e3b7ef4f67fa1d74e331a7f2124341c",
                "sha256:c002b4ffc0be611f0d9da932eb0f704fe2602a9a949d1f738e4c34c75b0863d5",
                "sha256:c083af607d2515612056a31f0a8d9e0fcb5876b7bfc0abad3ecd275bc4ebc2d5",
                "sha256:c180f51afb394e165eafe4ac2936a14bee3eb10debc9d9e4db8958fe36afe711",
                "sha256:c235ebd9baae02f1b77bcea61bce332cb4331dc3617d254df3323aa01ab47bd4",
                "sha256:cd70574b12bb8a4d2aaa0094515df2463cb429d8536cfb6c7ce983246983e5a6",
                "sha256:d0eccceffcb53201b5bfebb52600a5fb483a20b61da9dbc885f8b103cbe7598c",
                "sha256:d965bba47ddeec8cd560687584e88cf699fd28f192ceb452d1d7ee807c5597b7",
                "sha256:db364eca23f876da6f9e16c9da0df51aa4f104a972735574842618b8c6d999d4",
                "sha256:ddbb2551d7e0102e7252db79ba445cdab71b26640817ab1e3e3648dad515003b",
                "sha256:deb6be0ac38ece9ba87dea880e438f25ca3eddfac8b002a2ec3d9183a454e8ae",
                "sha256:e06ed3eb3218bc64786f7db41917d4e686cc4856944f53d5bdf83a6884432e12",
                "sha256:e27ad930a842b4c5eb8ac0016b0a54f5aebbe679340c26101df33424142c143c",
                "sha256:e537484df0d8f426ce2afb2d0f8e1c3d0b114b83f8850e5f2fbea0e797bd82ae",
                "sha256:eb00ed941194665c332bf8e078baf037d6c35d7c4f3102ea2d4f16ca94a26dc8",
                "sha256:eb6904c354526e758fda7167b33005998fb68c46fbc10e013ca97f21ca5c8887",
                "sha256:eb8821e09e916165e160797a6c17edda0679379a4be5c716c260e836e122f54b",
                "sha256:efcb3f6676480691518c177e3b465bcddf57cea040302f9f4e6e191af91174d4",
                "sha256:f27273b60488abe721a075bcca6d7f3964f9f6f067c8c4c605743023d7d3944f",
                "sha256:f30c3cb33b24454a82faecaf01b19c18562b1e89558fb6c56de4d9118a032fd5",
                "sha256:fb69256e180cb6c8a894fee62b3afebae785babc1ee98b81cdf68bbca1987f33",
                "sha256:fd1abc0d89e30cc4e02e4064dc67fcc51bd941eb395c502aac3ec19fab46b519",
                "sha256:ff8fa367d09b717b2a17a052544193ad76cd49979c805768879cb63d9ca50561"
            ],
            "markers": "python_full_version >= '3.7.0'",
            "version": "==3.3.2"
        },
        "click": {
            "hashes": [
                "sha256:6a7a62563bbfabfda3a38f3023a1db4a35978c0abd76f6c9605ecd6554d6d9b1",
                "sha256:8458d7b1287c5fb128c90e23381cf99dcde74beaf6c7ff6384ce84d6fe090adb"
            ],
            "index": "pypi",
            "markers": "python_version >= '3.6'",
            "version": "==8.0.4"
        },
        "click-didyoumean": {
            "hashes": [
                "sha256:a0713dc7a1de3f06bc0df5a9567ad19ead2d3d5689b434768a6145bff77c0667",
                "sha256:f184f0d851d96b6d29297354ed981b7dd71df7ff500d82fa6d11f0856bee8035"
            ],
            "markers": "python_full_version >= '3.6.2' and python_full_version < '4.0.0'",
            "version": "==0.3.0"
        },
        "click-plugins": {
            "hashes": [
                "sha256:46ab999744a9d831159c3411bb0c79346d94a444df9a3a3742e9ed63645f264b",
                "sha256:5d262006d3222f5057fd81e1623d4443e41dcda5dc815c06b442aa3c02889fc8"
            ],
            "version": "==1.1.1"
        },
        "click-repl": {
            "hashes": [
                "sha256:17849c23dba3d667247dc4defe1757fff98694e90fe37474f3feebb69ced26a9",
                "sha256:fb7e06deb8da8de86180a33a9da97ac316751c094c6899382da7feeeeb51b812"
            ],
            "markers": "python_version >= '3.6'",
            "version": "==0.3.0"
        },
        "coreapi": {
            "hashes": [
                "sha256:46145fcc1f7017c076a2ef684969b641d18a2991051fddec9458ad3f78ffc1cb",
                "sha256:bf39d118d6d3e171f10df9ede5666f63ad80bba9a29a8ec17726a66cf52ee6f3"
            ],
            "index": "pypi",
            "version": "==2.3.3"
        },
        "coreschema": {
            "hashes": [
                "sha256:5e6ef7bf38c1525d5e55a895934ab4273548629f16aed5c0a6caa74ebf45551f",
                "sha256:9503506007d482ab0867ba14724b93c18a33b22b6d19fb419ef2d239dd4a1607"
            ],
            "version": "==0.0.4"
        },
        "cryptography": {
            "hashes": [
<<<<<<< HEAD
                "sha256:04859aa7f12c2b5f7e22d25198ddd537391f1695df7057c8700f71f26f47a129",
                "sha256:069d2ce9be5526a44093a0991c450fe9906cdf069e0e7cd67d9dee49a62b9ebe",
                "sha256:0d3ec384058b642f7fb7e7bff9664030011ed1af8f852540c76a1317a9dd0d20",
                "sha256:0fab2a5c479b360e5e0ea9f654bcebb535e3aa1e493a715b13244f4e07ea8eec",
                "sha256:0fea01527d4fb22ffe38cd98951c9044400f6eff4788cf52ae116e27d30a1ba3",
                "sha256:1b797099d221df7cce5ff2a1d272761d1554ddf9a987d3e11f6459b38cd300fd",
                "sha256:1e935c2900fb53d31f491c0de04f41110351377be19d83d908c1fd502ae8daa5",
                "sha256:20100c22b298c9eaebe4f0b9032ea97186ac2555f426c3e70670f2517989543b",
                "sha256:20180da1b508f4aefc101cebc14c57043a02b355d1a652b6e8e537967f1e1b46",
                "sha256:25b09b73db78facdfd7dd0fa77a3f19e94896197c86e9f6dc16bce7b37a96504",
                "sha256:2619487f37da18d6826e27854a7f9d4d013c51eafb066c80d09c63cf24505306",
                "sha256:2eb6368d5327d6455f20327fb6159b97538820355ec00f8cc9464d617caecead",
                "sha256:35772a6cffd1f59b85cb670f12faba05513446f80352fe811689b4e439b5d89e",
                "sha256:39d5c93e95bcbc4c06313fc6a500cee414ee39b616b55320c1904760ad686938",
                "sha256:3d96ea47ce6d0055d5b97e761d37b4e84195485cb5a38401be341fabf23bc32a",
                "sha256:4dcab7c25e48fc09a73c3e463d09ac902a932a0f8d0c568238b3696d06bf377b",
                "sha256:5fbf0f3f0fac7c089308bd771d2c6c7b7d53ae909dce1db52d8e921f6c19bb3a",
                "sha256:6c25e1e9c2ce682d01fc5e2dde6598f7313027343bd14f4049b82ad0402e52cd",
                "sha256:762f3771ae40e111d78d77cbe9c1035e886ac04a234d3ee0856bf4ecb3749d54",
                "sha256:90147dad8c22d64b2ff7331f8d4cddfdc3ee93e4879796f837bdbb2a0b141e0c",
                "sha256:935cca25d35dda9e7bd46a24831dfd255307c55a07ff38fd1a92119cffc34857",
                "sha256:93fbee08c48e63d5d1b39ab56fd3fdd02e6c2431c3da0f4edaf54954744c718f",
                "sha256:9541c69c62d7446539f2c1c06d7046aef822940d248fa4b8962ff0302862cc1f",
                "sha256:c23f03cfd7d9826cdcbad7850de67e18b4654179e01fe9bc623d37c2638eb4ef",
                "sha256:c3d1f5a1d403a8e640fa0887e9f7087331abb3f33b0f2207d2cc7f213e4a864c",
                "sha256:d1998e545081da0ab276bcb4b33cce85f775adb86a516e8f55b3dac87f469548",
                "sha256:d5cf11bc7f0b71fb71af26af396c83dfd3f6eed56d4b6ef95d57867bf1e4ba65",
                "sha256:db0480ffbfb1193ac4e1e88239f31314fe4c6cdcf9c0b8712b55414afbf80db4",
                "sha256:de4ae486041878dc46e571a4c70ba337ed5233a1344c14a0790c4c4be4bbb8b4",
                "sha256:de5086cd475d67113ccb6f9fae6d8fe3ac54a4f9238fd08bfdb07b03d791ff0a",
                "sha256:df34312149b495d9d03492ce97471234fd9037aa5ba217c2a6ea890e9166f151",
                "sha256:ead69ba488f806fe1b1b4050febafdbf206b81fa476126f3e16110c818bac396"
            ],
            "markers": "python_version >= '3.7'",
            "version": "==42.0.3"
        },
        "daphne": {
            "hashes": [
                "sha256:1ca46d7419103958bbc9576fb7ba3b25b053006e22058bc97084ee1a7d44f4ba",
                "sha256:aa64840015709bbc9daa3c4464a4a4d437937d6cda10a9b51e913eb319272553"
            ],
            "version": "==2.5.0"
        },
        "ddt": {
            "hashes": [
                "sha256:1a4472c477bf766f75f7b1efb628656ff3c35ff3f6c821129ae8e328fff8a9a2",
                "sha256:2c4ac421bbdc10d2403b472294500c6f75ca822386c34d9fe82882d7a2ce9682"
            ],
            "index": "pypi",
            "version": "==1.7.1"
=======
                "sha256:0270572b8bd2c833c3981724b8ee9747b3ec96f699a9665470018594301439ee",
                "sha256:111a0d8553afcf8eb02a4fea6ca4f59d48ddb34497aa8706a6cf536f1a5ec576",
                "sha256:16a48c23a62a2f4a285699dba2e4ff2d1cff3115b9df052cdd976a18856d8e3d",
                "sha256:1b95b98b0d2af784078fa69f637135e3c317091b615cd0905f8b8a087e86fa30",
                "sha256:1f71c10d1e88467126f0efd484bd44bca5e14c664ec2ede64c32f20875c0d413",
                "sha256:2424ff4c4ac7f6b8177b53c17ed5d8fa74ae5955656867f5a8affaca36a27abb",
                "sha256:2bce03af1ce5a5567ab89bd90d11e7bbdff56b8af3acbbec1faded8f44cb06da",
                "sha256:329906dcc7b20ff3cad13c069a78124ed8247adcac44b10bea1130e36caae0b4",
                "sha256:37dd623507659e08be98eec89323469e8c7b4c1407c85112634ae3dbdb926fdd",
                "sha256:3eaafe47ec0d0ffcc9349e1708be2aaea4c6dd4978d76bf6eb0cb2c13636c6fc",
                "sha256:5e6275c09d2badf57aea3afa80d975444f4be8d3bc58f7f80d2a484c6f9485c8",
                "sha256:6fe07eec95dfd477eb9530aef5bead34fec819b3aaf6c5bd6d20565da607bfe1",
                "sha256:7367d7b2eca6513681127ebad53b2582911d1736dc2ffc19f2c3ae49997496bc",
                "sha256:7cde5f38e614f55e28d831754e8a3bacf9ace5d1566235e39d91b35502d6936e",
                "sha256:9481ffe3cf013b71b2428b905c4f7a9a4f76ec03065b05ff499bb5682a8d9ad8",
                "sha256:98d8dc6d012b82287f2c3d26ce1d2dd130ec200c8679b6213b3c73c08b2b7940",
                "sha256:a011a644f6d7d03736214d38832e030d8268bcff4a41f728e6030325fea3e400",
                "sha256:a2913c5375154b6ef2e91c10b5720ea6e21007412f6437504ffea2109b5a33d7",
                "sha256:a30596bae9403a342c978fb47d9b0ee277699fa53bbafad14706af51fe543d16",
                "sha256:b03c2ae5d2f0fc05f9a2c0c997e1bc18c8229f392234e8a0194f202169ccd278",
                "sha256:b6cd2203306b63e41acdf39aa93b86fb566049aeb6dc489b70e34bcd07adca74",
                "sha256:b7ffe927ee6531c78f81aa17e684e2ff617daeba7f189f911065b2ea2d526dec",
                "sha256:b8cac287fafc4ad485b8a9b67d0ee80c66bf3574f655d3b97ef2e1082360faf1",
                "sha256:ba334e6e4b1d92442b75ddacc615c5476d4ad55cc29b15d590cc6b86efa487e2",
                "sha256:ba3e4a42397c25b7ff88cdec6e2a16c2be18720f317506ee25210f6d31925f9c",
                "sha256:c41fb5e6a5fe9ebcd58ca3abfeb51dffb5d83d6775405305bfa8715b76521922",
                "sha256:cd2030f6650c089aeb304cf093f3244d34745ce0cfcc39f20c6fbfe030102e2a",
                "sha256:cd65d75953847815962c84a4654a84850b2bb4aed3f26fadcc1c13892e1e29f6",
                "sha256:e4985a790f921508f36f81831817cbc03b102d643b5fcb81cd33df3fa291a1a1",
                "sha256:e807b3188f9eb0eaa7bbb579b462c5ace579f1cedb28107ce8b48a9f7ad3679e",
                "sha256:f12764b8fffc7a123f641d7d049d382b73f96a34117e0b637b80643169cec8ac",
                "sha256:f8837fe1d6ac4a8052a9a8ddab256bc006242696f03368a4009be7ee3075cdb7"
            ],
            "markers": "python_version >= '3.7'",
            "version": "==42.0.5"
        },
        "ddt": {
            "hashes": [
                "sha256:6adcfaf9785f0a36f9e73a89b91e412de9ef8649e289b750e3683bc79d5e2354",
                "sha256:d215d6b083963013c4a19b1e4dcd6a96e80e43ab77519597a6acfcf2e9a3e04b"
            ],
            "index": "pypi",
            "version": "==1.7.2"
>>>>>>> b6219a90
        },
        "decorator": {
            "hashes": [
                "sha256:637996211036b6385ef91435e4fae22989472f9d571faba8927ba8253acbc330",
                "sha256:b8c3f85900b9dc423225913c5aace94729fe1fa9763b38939a95226f02d37186"
            ],
            "markers": "python_version >= '3.5'",
            "version": "==5.1.1"
        },
        "dj-database-url": {
            "hashes": [
                "sha256:04bc34b248d4c21aaa13e4ab419ae6575ef5f10f3df735ce7da97722caa356e0",
                "sha256:f2042cefe1086e539c9da39fad5ad7f61173bf79665e69bf7e4de55fa88b135f"
            ],
            "index": "pypi",
            "version": "==2.1.0"
        },
        "django": {
            "hashes": [
<<<<<<< HEAD
                "sha256:5dd5b787c3ba39637610fe700f54bf158e33560ea0dba600c19921e7ff926ec5",
                "sha256:aaee9fb0fb4ebd4311520887ad2e33313d368846607f82a9a0ed461cd4c35b18"
            ],
            "index": "pypi",
            "markers": "python_version >= '3.6'",
            "version": "==3.2.24"
=======
                "sha256:56ab63a105e8bb06ee67381d7b65fe6774f057e41a8bab06c8020c8882d8ecd4",
                "sha256:b5bb1d11b2518a5f91372a282f24662f58f66749666b0a286ab057029f728080"
            ],
            "index": "pypi",
            "markers": "python_version >= '3.10'",
            "version": "==5.0.2"
>>>>>>> b6219a90
        },
        "django-auto-prefetching": {
            "hashes": [
                "sha256:a61cfe95f0c8bd1212016d6242dd09278f47483d91fc65ab745921908f494e53",
                "sha256:b095748adcf2f5c2358301044959e5cffd38dce28943b86f5a95778fd62de52c"
            ],
            "index": "pypi",
            "markers": "python_version >= '3.6'",
            "version": "==0.2.12"
        },
        "django-cors-headers": {
            "hashes": [
                "sha256:0b1fd19297e37417fc9f835d39e45c8c642938ddba1acce0c1753d3edef04f36",
                "sha256:0bf65ef45e606aff1994d35503e6b677c0b26cafff6506f8fd7187f3be840207"
            ],
            "index": "pypi",
            "markers": "python_version >= '3.8'",
            "version": "==4.3.1"
        },
        "django-extensions": {
            "hashes": [
                "sha256:44d27919d04e23b3f40231c4ab7af4e61ce832ef46d610cc650d53e68328410a",
                "sha256:9600b7562f79a92cbf1fde6403c04fee314608fefbb595502e34383ae8203401"
            ],
            "index": "pypi",
            "markers": "python_version >= '3.6'",
            "version": "==3.2.3"
        },
        "django-filter": {
            "hashes": [
<<<<<<< HEAD
                "sha256:67583aa43b91fe8c49f74a832d95f4d8442be628fd4c6d65e9f811f5153a4e5c",
                "sha256:99122a201d83860aef4fe77758b69dda913e874cc5e0eaa50a86b0b18d708400"
            ],
            "index": "pypi",
            "markers": "python_version >= '3.7'",
            "version": "==23.5"
=======
                "sha256:335bcae6cbd3e984b024841070f567b22faea57594f27d37c52f8f131f8d8621",
                "sha256:65cb43ce272077e5ac6aae1054d76c121cd6b552e296a82a13921e9371baf8c1"
            ],
            "index": "pypi",
            "markers": "python_version >= '3.8'",
            "version": "==24.1"
>>>>>>> b6219a90
        },
        "django-labs-accounts": {
            "hashes": [
                "sha256:1e9bce4b12af68f532adc912bf81aaa782ddf93eb888234c49d62843d04f02bb",
                "sha256:3736835e2bcc9425bea139f94f590e56c8a3af052b11587aa43a32bb06b462d7"
            ],
            "index": "pypi",
            "markers": "python_version >= '3.11' and python_version < '4.0'",
            "version": "==0.9.5"
        },
        "django-redis": {
            "hashes": [
                "sha256:6a02abaa34b0fea8bf9b707d2c363ab6adc7409950b2db93602e6cb292818c42",
                "sha256:ebc88df7da810732e2af9987f7f426c96204bf89319df4c6da6ca9a2942edd5b"
            ],
            "index": "pypi",
            "markers": "python_version >= '3.6'",
            "version": "==5.4.0"
        },
        "django-runtime-options": {
            "hashes": [
                "sha256:85f76608b83bd4d2894c534569e0302449ce776974131a18b50ab07a9f983f5b",
                "sha256:edb34dc27d5558cda19caf8650b93b2fec4753f9955a545bf75f2785bbf40e55"
            ],
            "index": "pypi",
            "markers": "python_version >= '3.6'",
            "version": "==0.1.3"
        },
        "djangorestframework": {
            "hashes": [
                "sha256:3ccc0475bce968608cf30d07fb17d8e52d1d7fc8bfe779c905463200750cbca6",
                "sha256:f88fad74183dfc7144b2756d0d2ac716ea5b4c7c9840995ac3bfd8ec034333c1"
            ],
            "index": "pypi",
            "markers": "python_version >= '3.6'",
            "version": "==3.15.1"
        },
        "docutils": {
            "hashes": [
                "sha256:96f387a2c5562db4476f09f13bbab2192e764cac08ebbf3a34a95d9b1e4a59d6",
                "sha256:f08a4e276c3a1583a86dce3e34aba3fe04d02bba2dd51ed16106244e8a923e3b"
            ],
            "index": "pypi",
            "markers": "python_version >= '3.7'",
            "version": "==0.20.1"
        },
        "drf-nested-routers": {
            "hashes": [
                "sha256:1407565abc7bada37c162c7e11bf214ae71625a17fdec6d9a47a17f4a3627d32",
                "sha256:9a6813554020134a02e62f8c2934b2047717f7da06f8b801752c521e43735c63"
            ],
            "index": "pypi",
            "markers": "python_version >= '3.8'",
            "version": "==0.93.5"
<<<<<<< HEAD
        },
        "exceptiongroup": {
            "hashes": [
                "sha256:4bfd3996ac73b41e9b9628b04e079f193850720ea5945fc96a08633c66912f14",
                "sha256:91f5c769735f051a4290d52edd0858999b57e5876e9f85937691bd4c9fa3ed68"
            ],
            "markers": "python_version < '3.11'",
            "version": "==1.2.0"
=======
>>>>>>> b6219a90
        },
        "executing": {
            "hashes": [
                "sha256:35afe2ce3affba8ee97f2d69927fa823b08b472b7b994e36a52a964b93d16147",
                "sha256:eac49ca94516ccc753f9fb5ce82603156e590b27525a8bc32cce8ae302eb61bc"
            ],
            "markers": "python_version >= '3.5'",
            "version": "==2.0.1"
        },
        "frozenlist": {
            "hashes": [
                "sha256:04ced3e6a46b4cfffe20f9ae482818e34eba9b5fb0ce4056e4cc9b6e212d09b7",
                "sha256:0633c8d5337cb5c77acbccc6357ac49a1770b8c487e5b3505c57b949b4b82e98",
                "sha256:068b63f23b17df8569b7fdca5517edef76171cf3897eb68beb01341131fbd2ad",
                "sha256:0c250a29735d4f15321007fb02865f0e6b6a41a6b88f1f523ca1596ab5f50bd5",
                "sha256:1979bc0aeb89b33b588c51c54ab0161791149f2461ea7c7c946d95d5f93b56ae",
                "sha256:1a4471094e146b6790f61b98616ab8e44f72661879cc63fa1049d13ef711e71e",
                "sha256:1b280e6507ea8a4fa0c0a7150b4e526a8d113989e28eaaef946cc77ffd7efc0a",
                "sha256:1d0ce09d36d53bbbe566fe296965b23b961764c0bcf3ce2fa45f463745c04701",
                "sha256:20b51fa3f588ff2fe658663db52a41a4f7aa6c04f6201449c6c7c476bd255c0d",
                "sha256:23b2d7679b73fe0e5a4560b672a39f98dfc6f60df63823b0a9970525325b95f6",
                "sha256:23b701e65c7b36e4bf15546a89279bd4d8675faabc287d06bbcfac7d3c33e1e6",
                "sha256:2471c201b70d58a0f0c1f91261542a03d9a5e088ed3dc6c160d614c01649c106",
                "sha256:27657df69e8801be6c3638054e202a135c7f299267f1a55ed3a598934f6c0d75",
                "sha256:29acab3f66f0f24674b7dc4736477bcd4bc3ad4b896f5f45379a67bce8b96868",
                "sha256:32453c1de775c889eb4e22f1197fe3bdfe457d16476ea407472b9442e6295f7a",
                "sha256:3a670dc61eb0d0eb7080890c13de3066790f9049b47b0de04007090807c776b0",
                "sha256:3e0153a805a98f5ada7e09826255ba99fb4f7524bb81bf6b47fb702666484ae1",
                "sha256:410478a0c562d1a5bcc2f7ea448359fcb050ed48b3c6f6f4f18c313a9bdb1826",
                "sha256:442acde1e068288a4ba7acfe05f5f343e19fac87bfc96d89eb886b0363e977ec",
                "sha256:48f6a4533887e189dae092f1cf981f2e3885175f7a0f33c91fb5b7b682b6bab6",
                "sha256:4f57dab5fe3407b6c0c1cc907ac98e8a189f9e418f3b6e54d65a718aaafe3950",
                "sha256:4f9c515e7914626b2a2e1e311794b4c35720a0be87af52b79ff8e1429fc25f19",
                "sha256:55fdc093b5a3cb41d420884cdaf37a1e74c3c37a31f46e66286d9145d2063bd0",
                "sha256:5667ed53d68d91920defdf4035d1cdaa3c3121dc0b113255124bcfada1cfa1b8",
                "sha256:590344787a90ae57d62511dd7c736ed56b428f04cd8c161fcc5e7232c130c69a",
                "sha256:5a7d70357e7cee13f470c7883a063aae5fe209a493c57d86eb7f5a6f910fae09",
                "sha256:5c3894db91f5a489fc8fa6a9991820f368f0b3cbdb9cd8849547ccfab3392d86",
                "sha256:5c849d495bf5154cd8da18a9eb15db127d4dba2968d88831aff6f0331ea9bd4c",
                "sha256:64536573d0a2cb6e625cf309984e2d873979709f2cf22839bf2d61790b448ad5",
                "sha256:693945278a31f2086d9bf3df0fe8254bbeaef1fe71e1351c3bd730aa7d31c41b",
                "sha256:6db4667b187a6742b33afbbaf05a7bc551ffcf1ced0000a571aedbb4aa42fc7b",
                "sha256:6eb73fa5426ea69ee0e012fb59cdc76a15b1283d6e32e4f8dc4482ec67d1194d",
                "sha256:722e1124aec435320ae01ee3ac7bec11a5d47f25d0ed6328f2273d287bc3abb0",
                "sha256:7268252af60904bf52c26173cbadc3a071cece75f873705419c8681f24d3edea",
                "sha256:74fb4bee6880b529a0c6560885fce4dc95936920f9f20f53d99a213f7bf66776",
                "sha256:780d3a35680ced9ce682fbcf4cb9c2bad3136eeff760ab33707b71db84664e3a",
                "sha256:82e8211d69a4f4bc360ea22cd6555f8e61a1bd211d1d5d39d3d228b48c83a897",
                "sha256:89aa2c2eeb20957be2d950b85974b30a01a762f3308cd02bb15e1ad632e22dc7",
                "sha256:8aefbba5f69d42246543407ed2461db31006b0f76c4e32dfd6f42215a2c41d09",
                "sha256:96ec70beabbd3b10e8bfe52616a13561e58fe84c0101dd031dc78f250d5128b9",
                "sha256:9750cc7fe1ae3b1611bb8cfc3f9ec11d532244235d75901fb6b8e42ce9229dfe",
                "sha256:9acbb16f06fe7f52f441bb6f413ebae6c37baa6ef9edd49cdd567216da8600cd",
                "sha256:9d3e0c25a2350080e9319724dede4f31f43a6c9779be48021a7f4ebde8b2d742",
                "sha256:a06339f38e9ed3a64e4c4e43aec7f59084033647f908e4259d279a52d3757d09",
                "sha256:a0cb6f11204443f27a1628b0e460f37fb30f624be6051d490fa7d7e26d4af3d0",
                "sha256:a7496bfe1da7fb1a4e1cc23bb67c58fab69311cc7d32b5a99c2007b4b2a0e932",
                "sha256:a828c57f00f729620a442881cc60e57cfcec6842ba38e1b19fd3e47ac0ff8dc1",
                "sha256:a9b2de4cf0cdd5bd2dee4c4f63a653c61d2408055ab77b151c1957f221cabf2a",
                "sha256:b46c8ae3a8f1f41a0d2ef350c0b6e65822d80772fe46b653ab6b6274f61d4a49",
                "sha256:b7e3ed87d4138356775346e6845cccbe66cd9e207f3cd11d2f0b9fd13681359d",
                "sha256:b7f2f9f912dca3934c1baec2e4585a674ef16fe00218d833856408c48d5beee7",
                "sha256:ba60bb19387e13597fb059f32cd4d59445d7b18b69a745b8f8e5db0346f33480",
                "sha256:beee944ae828747fd7cb216a70f120767fc9f4f00bacae8543c14a6831673f89",
                "sha256:bfa4a17e17ce9abf47a74ae02f32d014c5e9404b6d9ac7f729e01562bbee601e",
                "sha256:c037a86e8513059a2613aaba4d817bb90b9d9b6b69aace3ce9c877e8c8ed402b",
                "sha256:c302220494f5c1ebeb0912ea782bcd5e2f8308037b3c7553fad0e48ebad6ad82",
                "sha256:c6321c9efe29975232da3bd0af0ad216800a47e93d763ce64f291917a381b8eb",
                "sha256:c757a9dd70d72b076d6f68efdbb9bc943665ae954dad2801b874c8c69e185068",
                "sha256:c99169d4ff810155ca50b4da3b075cbde79752443117d89429595c2e8e37fed8",
                "sha256:c9c92be9fd329ac801cc420e08452b70e7aeab94ea4233a4804f0915c14eba9b",
                "sha256:cc7b01b3754ea68a62bd77ce6020afaffb44a590c2289089289363472d13aedb",
                "sha256:db9e724bebd621d9beca794f2a4ff1d26eed5965b004a97f1f1685a173b869c2",
                "sha256:dca69045298ce5c11fd539682cff879cc1e664c245d1c64da929813e54241d11",
                "sha256:dd9b1baec094d91bf36ec729445f7769d0d0cf6b64d04d86e45baf89e2b9059b",
                "sha256:e02a0e11cf6597299b9f3bbd3f93d79217cb90cfd1411aec33848b13f5c656cc",
                "sha256:e6a20a581f9ce92d389a8c7d7c3dd47c81fd5d6e655c8dddf341e14aa48659d0",
                "sha256:e7004be74cbb7d9f34553a5ce5fb08be14fb33bc86f332fb71cbe5216362a497",
                "sha256:e774d53b1a477a67838a904131c4b0eef6b3d8a651f8b138b04f748fccfefe17",
                "sha256:edb678da49d9f72c9f6c609fbe41a5dfb9a9282f9e6a2253d5a91e0fc382d7c0",
                "sha256:f146e0911cb2f1da549fc58fc7bcd2b836a44b79ef871980d605ec392ff6b0d2",
                "sha256:f56e2333dda1fe0f909e7cc59f021eba0d2307bc6f012a1ccf2beca6ba362439",
                "sha256:f9a3ea26252bd92f570600098783d1371354d89d5f6b7dfd87359d669f2109b5",
                "sha256:f9aa1878d1083b276b0196f2dfbe00c9b7e752475ed3b682025ff20c1c1f51ac",
                "sha256:fb3c2db03683b5767dedb5769b8a40ebb47d6f7f45b1b3e3b4b51ec8ad9d9825",
                "sha256:fbeb989b5cc29e8daf7f976b421c220f1b8c731cbf22b9130d8815418ea45887",
                "sha256:fde5bd59ab5357e3853313127f4d3565fc7dad314a74d7b5d43c22c6a5ed2ced",
                "sha256:fe1a06da377e3a1062ae5fe0926e12b84eceb8a50b350ddca72dc85015873f74"
            ],
            "markers": "python_version >= '3.8'",
            "version": "==1.4.1"
        },
        "gunicorn": {
            "hashes": [
                "sha256:3213aa5e8c24949e792bcacfc176fef362e7aac80b76c56f6b5122bf350722f0",
                "sha256:88ec8bff1d634f98e61b9f65bc4bf3cd918a90806c6f5c48bc5603849ec81033"
            ],
            "index": "pypi",
            "markers": "python_version >= '3.5'",
            "version": "==21.2.0"
        },
        "h11": {
            "hashes": [
                "sha256:8f19fbbe99e72420ff35c00b27a34cb9937e902a8b810e2c88300c6f0a3b699d",
                "sha256:e3fe4ac4b851c468cc8363d500db52c2ead036020723024a109d37346efaa761"
            ],
            "markers": "python_version >= '3.7'",
            "version": "==0.14.0"
        },
        "httptools": {
            "hashes": [
                "sha256:00d5d4b68a717765b1fabfd9ca755bd12bf44105eeb806c03d1962acd9b8e563",
                "sha256:0ac5a0ae3d9f4fe004318d64b8a854edd85ab76cffbf7ef5e32920faef62f142",
                "sha256:0cf2372e98406efb42e93bfe10f2948e467edfd792b015f1b4ecd897903d3e8d",
                "sha256:1ed99a373e327f0107cb513b61820102ee4f3675656a37a50083eda05dc9541b",
                "sha256:3c3b214ce057c54675b00108ac42bacf2ab8f85c58e3f324a4e963bbc46424f4",
                "sha256:3e802e0b2378ade99cd666b5bffb8b2a7cc8f3d28988685dc300469ea8dd86cb",
                "sha256:3f30d3ce413088a98b9db71c60a6ada2001a08945cb42dd65a9a9fe228627658",
                "sha256:405784577ba6540fa7d6ff49e37daf104e04f4b4ff2d1ac0469eaa6a20fde084",
                "sha256:48ed8129cd9a0d62cf4d1575fcf90fb37e3ff7d5654d3a5814eb3d55f36478c2",
                "sha256:4bd3e488b447046e386a30f07af05f9b38d3d368d1f7b4d8f7e10af85393db97",
                "sha256:4f0f8271c0a4db459f9dc807acd0eadd4839934a4b9b892f6f160e94da309837",
                "sha256:5cceac09f164bcba55c0500a18fe3c47df29b62353198e4f37bbcc5d591172c3",
                "sha256:639dc4f381a870c9ec860ce5c45921db50205a37cc3334e756269736ff0aac58",
                "sha256:678fcbae74477a17d103b7cae78b74800d795d702083867ce160fc202104d0da",
                "sha256:6a4f5ccead6d18ec072ac0b84420e95d27c1cdf5c9f1bc8fbd8daf86bd94f43d",
                "sha256:6f58e335a1402fb5a650e271e8c2d03cfa7cea46ae124649346d17bd30d59c90",
                "sha256:75c8022dca7935cba14741a42744eee13ba05db00b27a4b940f0d646bd4d56d0",
                "sha256:7a7ea483c1a4485c71cb5f38be9db078f8b0e8b4c4dc0210f531cdd2ddac1ef1",
                "sha256:7d9ceb2c957320def533671fc9c715a80c47025139c8d1f3797477decbc6edd2",
                "sha256:7ebaec1bf683e4bf5e9fbb49b8cc36da482033596a415b3e4ebab5a4c0d7ec5e",
                "sha256:85ed077c995e942b6f1b07583e4eb0a8d324d418954fc6af913d36db7c05a5a0",
                "sha256:8ae5b97f690badd2ca27cbf668494ee1b6d34cf1c464271ef7bfa9ca6b83ffaf",
                "sha256:8b0bb634338334385351a1600a73e558ce619af390c2b38386206ac6a27fecfc",
                "sha256:8e216a038d2d52ea13fdd9b9c9c7459fb80d78302b257828285eca1c773b99b3",
                "sha256:93ad80d7176aa5788902f207a4e79885f0576134695dfb0fefc15b7a4648d503",
                "sha256:95658c342529bba4e1d3d2b1a874db16c7cca435e8827422154c9da76ac4e13a",
                "sha256:95fb92dd3649f9cb139e9c56604cc2d7c7bf0fc2e7c8d7fbd58f96e35eddd2a3",
                "sha256:97662ce7fb196c785344d00d638fc9ad69e18ee4bfb4000b35a52efe5adcc949",
                "sha256:9bb68d3a085c2174c2477eb3ffe84ae9fb4fde8792edb7bcd09a1d8467e30a84",
                "sha256:b512aa728bc02354e5ac086ce76c3ce635b62f5fbc32ab7082b5e582d27867bb",
                "sha256:c6e26c30455600b95d94b1b836085138e82f177351454ee841c148f93a9bad5a",
                "sha256:d2f6c3c4cb1948d912538217838f6e9960bc4a521d7f9b323b3da579cd14532f",
                "sha256:dcbab042cc3ef272adc11220517278519adf8f53fd3056d0e68f0a6f891ba94e",
                "sha256:e0b281cf5a125c35f7f6722b65d8542d2e57331be573e9e88bc8b0115c4a7a81",
                "sha256:e57997ac7fb7ee43140cc03664de5f268813a481dff6245e0075925adc6aa185",
                "sha256:fe467eb086d80217b7584e61313ebadc8d187a4d95bb62031b7bab4b205c3ba3"
            ],
            "index": "pypi",
            "markers": "python_full_version >= '3.8.0'",
            "version": "==0.6.1"
        },
        "ics": {
            "hashes": [
                "sha256:5fcf4d29ec6e7dfcb84120abd617bbba632eb77b097722b7df70e48dbcf26103",
                "sha256:6743539bca10391635249b87d74fcd1094af20b82098bebf7c7521df91209f05",
                "sha256:da352bdf8418619dc93611e6d251f3cefbb42664777f6e00b580a722098124b7"
            ],
            "index": "pypi",
            "version": "==0.7.2"
        },
        "idna": {
            "hashes": [
                "sha256:9ecdbbd083b06798ae1e86adcbfe8ab1479cf864e4ee30fe4e46a003d12491ca",
                "sha256:c05567e9c24a6b9faaa835c4821bad0590fbb9d5779e7caa6e1cc4978e7eb24f"
            ],
            "markers": "python_version >= '3.5'",
            "version": "==3.6"
        },
        "importlib-metadata": {
            "hashes": [
<<<<<<< HEAD
                "sha256:4805911c3a4ec7c3966410053e9ec6a1fecd629117df5adee56dfc9432a1081e",
                "sha256:f238736bb06590ae52ac1fab06a3a9ef1d8dce2b7a35b5ab329371d6c8f5d2cc"
            ],
            "index": "pypi",
            "markers": "python_version >= '3.8'",
            "version": "==7.0.1"
        },
        "incremental": {
            "hashes": [
                "sha256:912feeb5e0f7e0188e6f42241d2f450002e11bbc0937c65865045854c24c0bd0",
                "sha256:b864a1f30885ee72c5ac2835a761b8fe8aa9c28b9395cacf27286602688d3e51"
            ],
            "version": "==22.10.0"
=======
                "sha256:30962b96c0c223483ed6cc7280e7f0199feb01a0e40cfae4d4450fc6fab1f570",
                "sha256:b78938b926ee8d5f020fc4772d487045805a55ddbad2ecf21c6d60938dc7fcd2"
            ],
            "index": "pypi",
            "markers": "python_version >= '3.8'",
            "version": "==7.1.0"
>>>>>>> b6219a90
        },
        "ipython": {
            "hashes": [
                "sha256:2dcaad9049f9056f1fef63514f176c7d41f930daa78d05b82a176202818f2c14",
                "sha256:3c86f284c8f3d8f2b6c662f885c4889a91df7cd52056fd02b7d8d6195d7f56e9"
            ],
            "index": "pypi",
            "markers": "python_version >= '3.10'",
            "version": "==8.22.2"
        },
        "itypes": {
            "hashes": [
                "sha256:03da6872ca89d29aef62773672b2d408f490f80db48b23079a4b194c86dd04c6",
                "sha256:af886f129dea4a2a1e3d36595a2d139589e4dd287f5cab0b40e799ee81570ff1"
            ],
            "version": "==1.2.0"
        },
        "jedi": {
            "hashes": [
                "sha256:cf0496f3651bc65d7174ac1b7d043eff454892c708a87d1b683e57b569927ffd",
                "sha256:e983c654fe5c02867aef4cdfce5a2fbb4a50adc0af145f70504238f18ef5e7e0"
            ],
            "markers": "python_version >= '3.6'",
            "version": "==0.19.1"
        },
        "jinja2": {
            "hashes": [
                "sha256:7d6d50dd97d52cbc355597bd845fabfbac3f551e1f99619e39a35ce8c370b5fa",
                "sha256:ac8bd6544d4bb2c9792bf3a159e80bba8fda7f07e81bc3aed565432d5925ba90"
            ],
            "markers": "python_version >= '3.7'",
            "version": "==3.1.3"
        },
        "jmespath": {
            "hashes": [
                "sha256:02e2e4cc71b5bcab88332eebf907519190dd9e6e82107fa7f83b1003a6252980",
                "sha256:90261b206d6defd58fdd5e85f478bf633a2901798906be2ad389150c5c60edbe"
            ],
            "markers": "python_version >= '3.7'",
            "version": "==1.0.1"
        },
        "joblib": {
            "hashes": [
                "sha256:92f865e621e17784e7955080b6d042489e3b8e294949cc44c6eac304f59772b1",
                "sha256:ef4331c65f239985f3f2220ecc87db222f08fd22097a3dd5698f693875f8cbb9"
            ],
            "markers": "python_version >= '3.7'",
            "version": "==1.3.2"
        },
        "jsonref": {
            "hashes": [
                "sha256:32fe8e1d85af0fdefbebce950af85590b22b60f9e95443176adbde4e1ecea552",
                "sha256:590dc7773df6c21cbf948b5dac07a72a251db28b0238ceecce0a2abfa8ec30a9"
            ],
            "index": "pypi",
            "markers": "python_version >= '3.7'",
            "version": "==1.1.0"
        },
        "jwcrypto": {
            "hashes": [
<<<<<<< HEAD
                "sha256:0815fbab613db99bad85691da5f136f8860423396667728a264bcfa6e1db36b0"
            ],
            "markers": "python_version >= '3.8'",
            "version": "==1.5.4"
=======
                "sha256:150d2b0ebbdb8f40b77f543fb44ffd2baeff48788be71f67f03566692fd55789",
                "sha256:771a87762a0c081ae6166958a954f80848820b2ab066937dc8b8379d65b1b039"
            ],
            "markers": "python_version >= '3.8'",
            "version": "==1.5.6"
>>>>>>> b6219a90
        },
        "kombu": {
            "hashes": [
                "sha256:0eac1bbb464afe6fb0924b21bf79460416d25d8abc52546d4f16cad94f789488",
                "sha256:30e470f1a6b49c70dc6f6d13c3e4cc4e178aa6c469ceb6bcd55645385fc84b93"
            ],
            "markers": "python_version >= '3.8'",
            "version": "==5.3.5"
        },
        "lark-parser": {
            "hashes": [
                "sha256:0eaf30cb5ba787fe404d73a7d6e61df97b21d5a63ac26c5008c78a494373c675",
                "sha256:15967db1f1214013dca65b1180745047b9be457d73da224fcda3d9dd4e96a138"
            ],
            "index": "pypi",
            "version": "==0.12.0"
        },
        "markupsafe": {
            "hashes": [
                "sha256:00e046b6dd71aa03a41079792f8473dc494d564611a8f89bbbd7cb93295ebdcf",
                "sha256:075202fa5b72c86ad32dc7d0b56024ebdbcf2048c0ba09f1cde31bfdd57bcfff",
                "sha256:0e397ac966fdf721b2c528cf028494e86172b4feba51d65f81ffd65c63798f3f",
                "sha256:17b950fccb810b3293638215058e432159d2b71005c74371d784862b7e4683f3",
                "sha256:1f3fbcb7ef1f16e48246f704ab79d79da8a46891e2da03f8783a5b6fa41a9532",
                "sha256:2174c595a0d73a3080ca3257b40096db99799265e1c27cc5a610743acd86d62f",
                "sha256:2b7c57a4dfc4f16f7142221afe5ba4e093e09e728ca65c51f5620c9aaeb9a617",
                "sha256:2d2d793e36e230fd32babe143b04cec8a8b3eb8a3122d2aceb4a371e6b09b8df",
                "sha256:30b600cf0a7ac9234b2638fbc0fb6158ba5bdcdf46aeb631ead21248b9affbc4",
                "sha256:397081c1a0bfb5124355710fe79478cdbeb39626492b15d399526ae53422b906",
                "sha256:3a57fdd7ce31c7ff06cdfbf31dafa96cc533c21e443d57f5b1ecc6cdc668ec7f",
                "sha256:3c6b973f22eb18a789b1460b4b91bf04ae3f0c4234a0a6aa6b0a92f6f7b951d4",
                "sha256:3e53af139f8579a6d5f7b76549125f0d94d7e630761a2111bc431fd820e163b8",
                "sha256:4096e9de5c6fdf43fb4f04c26fb114f61ef0bf2e5604b6ee3019d51b69e8c371",
                "sha256:4275d846e41ecefa46e2015117a9f491e57a71ddd59bbead77e904dc02b1bed2",
                "sha256:4c31f53cdae6ecfa91a77820e8b151dba54ab528ba65dfd235c80b086d68a465",
                "sha256:4f11aa001c540f62c6166c7726f71f7573b52c68c31f014c25cc7901deea0b52",
                "sha256:5049256f536511ee3f7e1b3f87d1d1209d327e818e6ae1365e8653d7e3abb6a6",
                "sha256:58c98fee265677f63a4385256a6d7683ab1832f3ddd1e66fe948d5880c21a169",
                "sha256:598e3276b64aff0e7b3451b72e94fa3c238d452e7ddcd893c3ab324717456bad",
                "sha256:5b7b716f97b52c5a14bffdf688f971b2d5ef4029127f1ad7a513973cfd818df2",
                "sha256:5dedb4db619ba5a2787a94d877bc8ffc0566f92a01c0ef214865e54ecc9ee5e0",
                "sha256:619bc166c4f2de5caa5a633b8b7326fbe98e0ccbfacabd87268a2b15ff73a029",
                "sha256:629ddd2ca402ae6dbedfceeba9c46d5f7b2a61d9749597d4307f943ef198fc1f",
                "sha256:656f7526c69fac7f600bd1f400991cc282b417d17539a1b228617081106feb4a",
                "sha256:6ec585f69cec0aa07d945b20805be741395e28ac1627333b1c5b0105962ffced",
                "sha256:72b6be590cc35924b02c78ef34b467da4ba07e4e0f0454a2c5907f473fc50ce5",
                "sha256:7502934a33b54030eaf1194c21c692a534196063db72176b0c4028e140f8f32c",
                "sha256:7a68b554d356a91cce1236aa7682dc01df0edba8d043fd1ce607c49dd3c1edcf",
                "sha256:7b2e5a267c855eea6b4283940daa6e88a285f5f2a67f2220203786dfa59b37e9",
                "sha256:823b65d8706e32ad2df51ed89496147a42a2a6e01c13cfb6ffb8b1e92bc910bb",
                "sha256:8590b4ae07a35970728874632fed7bd57b26b0102df2d2b233b6d9d82f6c62ad",
                "sha256:8dd717634f5a044f860435c1d8c16a270ddf0ef8588d4887037c5028b859b0c3",
                "sha256:8dec4936e9c3100156f8a2dc89c4b88d5c435175ff03413b443469c7c8c5f4d1",
                "sha256:97cafb1f3cbcd3fd2b6fbfb99ae11cdb14deea0736fc2b0952ee177f2b813a46",
                "sha256:a17a92de5231666cfbe003f0e4b9b3a7ae3afb1ec2845aadc2bacc93ff85febc",
                "sha256:a549b9c31bec33820e885335b451286e2969a2d9e24879f83fe904a5ce59d70a",
                "sha256:ac07bad82163452a6884fe8fa0963fb98c2346ba78d779ec06bd7a6262132aee",
                "sha256:ae2ad8ae6ebee9d2d94b17fb62763125f3f374c25618198f40cbb8b525411900",
                "sha256:b91c037585eba9095565a3556f611e3cbfaa42ca1e865f7b8015fe5c7336d5a5",
                "sha256:bc1667f8b83f48511b94671e0e441401371dfd0f0a795c7daa4a3cd1dde55bea",
                "sha256:bec0a414d016ac1a18862a519e54b2fd0fc8bbfd6890376898a6c0891dd82e9f",
                "sha256:bf50cd79a75d181c9181df03572cdce0fbb75cc353bc350712073108cba98de5",
                "sha256:bff1b4290a66b490a2f4719358c0cdcd9bafb6b8f061e45c7a2460866bf50c2e",
                "sha256:c061bb86a71b42465156a3ee7bd58c8c2ceacdbeb95d05a99893e08b8467359a",
                "sha256:c8b29db45f8fe46ad280a7294f5c3ec36dbac9491f2d1c17345be8e69cc5928f",
                "sha256:ce409136744f6521e39fd8e2a24c53fa18ad67aa5bc7c2cf83645cce5b5c4e50",
                "sha256:d050b3361367a06d752db6ead6e7edeb0009be66bc3bae0ee9d97fb326badc2a",
                "sha256:d283d37a890ba4c1ae73ffadf8046435c76e7bc2247bbb63c00bd1a709c6544b",
                "sha256:d9fad5155d72433c921b782e58892377c44bd6252b5af2f67f16b194987338a4",
                "sha256:daa4ee5a243f0f20d528d939d06670a298dd39b1ad5f8a72a4275124a7819eff",
                "sha256:db0b55e0f3cc0be60c1f19efdde9a637c32740486004f20d1cff53c3c0ece4d2",
                "sha256:e61659ba32cf2cf1481e575d0462554625196a1f2fc06a1c777d3f48e8865d46",
                "sha256:ea3d8a3d18833cf4304cd2fc9cbb1efe188ca9b5efef2bdac7adc20594a0e46b",
                "sha256:ec6a563cff360b50eed26f13adc43e61bc0c04d94b8be985e6fb24b81f6dcfdf",
                "sha256:f5dfb42c4604dddc8e4305050aa6deb084540643ed5804d7455b5df8fe16f5e5",
                "sha256:fa173ec60341d6bb97a89f5ea19c85c5643c1e7dedebc22f5181eb73573142c5",
                "sha256:fa9db3f79de01457b03d4f01b34cf91bc0048eb2c3846ff26f66687c2f6d16ab",
                "sha256:fce659a462a1be54d2ffcacea5e3ba2d74daa74f30f5f143fe0c58636e355fdd",
                "sha256:ffee1f21e5ef0d712f9033568f8344d5da8cc2869dbd08d87c84656e6a2d2f68"
            ],
            "markers": "python_version >= '3.7'",
            "version": "==2.1.5"
        },
        "matplotlib-inline": {
            "hashes": [
                "sha256:f1f41aab5328aa5aaea9b16d083b128102f8712542f819fe7e6a420ff581b311",
                "sha256:f887e5f10ba98e8d2b150ddcf4702c1e5f8b3a20005eb0f74bfdbd360ee6f304"
            ],
            "markers": "python_version >= '3.5'",
            "version": "==0.1.6"
        },
        "msgpack": {
            "hashes": [
                "sha256:00e073efcba9ea99db5acef3959efa45b52bc67b61b00823d2a1a6944bf45982",
                "sha256:0726c282d188e204281ebd8de31724b7d749adebc086873a59efb8cf7ae27df3",
                "sha256:0ceea77719d45c839fd73abcb190b8390412a890df2f83fb8cf49b2a4b5c2f40",
                "sha256:114be227f5213ef8b215c22dde19532f5da9652e56e8ce969bf0a26d7c419fee",
                "sha256:13577ec9e247f8741c84d06b9ece5f654920d8365a4b636ce0e44f15e07ec693",
                "sha256:1876b0b653a808fcd50123b953af170c535027bf1d053b59790eebb0aeb38950",
                "sha256:1ab0bbcd4d1f7b6991ee7c753655b481c50084294218de69365f8f1970d4c151",
                "sha256:1cce488457370ffd1f953846f82323cb6b2ad2190987cd4d70b2713e17268d24",
                "sha256:26ee97a8261e6e35885c2ecd2fd4a6d38252246f94a2aec23665a4e66d066305",
                "sha256:3528807cbbb7f315bb81959d5961855e7ba52aa60a3097151cb21956fbc7502b",
                "sha256:374a8e88ddab84b9ada695d255679fb99c53513c0a51778796fcf0944d6c789c",
                "sha256:376081f471a2ef24828b83a641a02c575d6103a3ad7fd7dade5486cad10ea659",
                "sha256:3923a1778f7e5ef31865893fdca12a8d7dc03a44b33e2a5f3295416314c09f5d",
                "sha256:4916727e31c28be8beaf11cf117d6f6f188dcc36daae4e851fee88646f5b6b18",
                "sha256:493c5c5e44b06d6c9268ce21b302c9ca055c1fd3484c25ba41d34476c76ee746",
                "sha256:505fe3d03856ac7d215dbe005414bc28505d26f0c128906037e66d98c4e95868",
                "sha256:5845fdf5e5d5b78a49b826fcdc0eb2e2aa7191980e3d2cfd2a30303a74f212e2",
                "sha256:5c330eace3dd100bdb54b5653b966de7f51c26ec4a7d4e87132d9b4f738220ba",
                "sha256:5dbf059fb4b7c240c873c1245ee112505be27497e90f7c6591261c7d3c3a8228",
                "sha256:5e390971d082dba073c05dbd56322427d3280b7cc8b53484c9377adfbae67dc2",
                "sha256:5fbb160554e319f7b22ecf530a80a3ff496d38e8e07ae763b9e82fadfe96f273",
                "sha256:64d0fcd436c5683fdd7c907eeae5e2cbb5eb872fafbc03a43609d7941840995c",
                "sha256:69284049d07fce531c17404fcba2bb1df472bc2dcdac642ae71a2d079d950653",
                "sha256:6a0e76621f6e1f908ae52860bdcb58e1ca85231a9b0545e64509c931dd34275a",
                "sha256:73ee792784d48aa338bba28063e19a27e8d989344f34aad14ea6e1b9bd83f596",
                "sha256:74398a4cf19de42e1498368c36eed45d9528f5fd0155241e82c4082b7e16cffd",
                "sha256:7938111ed1358f536daf311be244f34df7bf3cdedb3ed883787aca97778b28d8",
                "sha256:82d92c773fbc6942a7a8b520d22c11cfc8fd83bba86116bfcf962c2f5c2ecdaa",
                "sha256:83b5c044f3eff2a6534768ccfd50425939e7a8b5cf9a7261c385de1e20dcfc85",
                "sha256:8db8e423192303ed77cff4dce3a4b88dbfaf43979d280181558af5e2c3c71afc",
                "sha256:9517004e21664f2b5a5fd6333b0731b9cf0817403a941b393d89a2f1dc2bd836",
                "sha256:95c02b0e27e706e48d0e5426d1710ca78e0f0628d6e89d5b5a5b91a5f12274f3",
                "sha256:99881222f4a8c2f641f25703963a5cefb076adffd959e0558dc9f803a52d6a58",
                "sha256:9ee32dcb8e531adae1f1ca568822e9b3a738369b3b686d1477cbc643c4a9c128",
                "sha256:a22e47578b30a3e199ab067a4d43d790249b3c0587d9a771921f86250c8435db",
                "sha256:b5505774ea2a73a86ea176e8a9a4a7c8bf5d521050f0f6f8426afe798689243f",
                "sha256:bd739c9251d01e0279ce729e37b39d49a08c0420d3fee7f2a4968c0576678f77",
                "sha256:d16a786905034e7e34098634b184a7d81f91d4c3d246edc6bd7aefb2fd8ea6ad",
                "sha256:d3420522057ebab1728b21ad473aa950026d07cb09da41103f8e597dfbfaeb13",
                "sha256:d56fd9f1f1cdc8227d7b7918f55091349741904d9520c65f0139a9755952c9e8",
                "sha256:d661dc4785affa9d0edfdd1e59ec056a58b3dbb9f196fa43587f3ddac654ac7b",
                "sha256:dfe1f0f0ed5785c187144c46a292b8c34c1295c01da12e10ccddfc16def4448a",
                "sha256:e1dd7839443592d00e96db831eddb4111a2a81a46b028f0facd60a09ebbdd543",
                "sha256:e2872993e209f7ed04d963e4b4fbae72d034844ec66bc4ca403329db2074377b",
                "sha256:e2f879ab92ce502a1e65fce390eab619774dda6a6ff719718069ac94084098ce",
                "sha256:e3aa7e51d738e0ec0afbed661261513b38b3014754c9459508399baf14ae0c9d",
                "sha256:e532dbd6ddfe13946de050d7474e3f5fb6ec774fbb1a188aaf469b08cf04189a",
                "sha256:e6b7842518a63a9f17107eb176320960ec095a8ee3b4420b5f688e24bf50c53c",
                "sha256:e75753aeda0ddc4c28dce4c32ba2f6ec30b1b02f6c0b14e547841ba5b24f753f",
                "sha256:eadb9f826c138e6cf3c49d6f8de88225a3c0ab181a9b4ba792e006e5292d150e",
                "sha256:ed59dd52075f8fc91da6053b12e8c89e37aa043f8986efd89e61fae69dc1b011",
                "sha256:ef254a06bcea461e65ff0373d8a0dd1ed3aa004af48839f002a0c994a6f72d04",
                "sha256:f3709997b228685fe53e8c433e2df9f0cdb5f4542bd5114ed17ac3c0129b0480",
                "sha256:f51bab98d52739c50c56658cc303f190785f9a2cd97b823357e7aeae54c8f68a",
                "sha256:f9904e24646570539a8950400602d66d2b2c492b9010ea7e965025cb71d0c86d",
                "sha256:f9af38a89b6a5c04b7d18c492c8ccf2aee7048aff1ce8437c4683bb5a1df893d"
            ],
            "markers": "python_version >= '3.8'",
            "version": "==1.0.8"
        },
        "multidict": {
            "hashes": [
                "sha256:01265f5e40f5a17f8241d52656ed27192be03bfa8764d88e8220141d1e4b3556",
                "sha256:0275e35209c27a3f7951e1ce7aaf93ce0d163b28948444bec61dd7badc6d3f8c",
                "sha256:04bde7a7b3de05732a4eb39c94574db1ec99abb56162d6c520ad26f83267de29",
                "sha256:04da1bb8c8dbadf2a18a452639771951c662c5ad03aefe4884775454be322c9b",
                "sha256:09a892e4a9fb47331da06948690ae38eaa2426de97b4ccbfafbdcbe5c8f37ff8",
                "sha256:0d63c74e3d7ab26de115c49bffc92cc77ed23395303d496eae515d4204a625e7",
                "sha256:107c0cdefe028703fb5dafe640a409cb146d44a6ae201e55b35a4af8e95457dd",
                "sha256:141b43360bfd3bdd75f15ed811850763555a251e38b2405967f8e25fb43f7d40",
                "sha256:14c2976aa9038c2629efa2c148022ed5eb4cb939e15ec7aace7ca932f48f9ba6",
                "sha256:19fe01cea168585ba0f678cad6f58133db2aa14eccaf22f88e4a6dccadfad8b3",
                "sha256:1d147090048129ce3c453f0292e7697d333db95e52616b3793922945804a433c",
                "sha256:1d9ea7a7e779d7a3561aade7d596649fbecfa5c08a7674b11b423783217933f9",
                "sha256:215ed703caf15f578dca76ee6f6b21b7603791ae090fbf1ef9d865571039ade5",
                "sha256:21fd81c4ebdb4f214161be351eb5bcf385426bf023041da2fd9e60681f3cebae",
                "sha256:220dd781e3f7af2c2c1053da9fa96d9cf3072ca58f057f4c5adaaa1cab8fc442",
                "sha256:228b644ae063c10e7f324ab1ab6b548bdf6f8b47f3ec234fef1093bc2735e5f9",
                "sha256:29bfeb0dff5cb5fdab2023a7a9947b3b4af63e9c47cae2a10ad58394b517fddc",
                "sha256:2f4848aa3baa109e6ab81fe2006c77ed4d3cd1e0ac2c1fbddb7b1277c168788c",
                "sha256:2faa5ae9376faba05f630d7e5e6be05be22913782b927b19d12b8145968a85ea",
                "sha256:2ffc42c922dbfddb4a4c3b438eb056828719f07608af27d163191cb3e3aa6cc5",
                "sha256:37b15024f864916b4951adb95d3a80c9431299080341ab9544ed148091b53f50",
                "sha256:3cc2ad10255f903656017363cd59436f2111443a76f996584d1077e43ee51182",
                "sha256:3d25f19500588cbc47dc19081d78131c32637c25804df8414463ec908631e453",
                "sha256:403c0911cd5d5791605808b942c88a8155c2592e05332d2bf78f18697a5fa15e",
                "sha256:411bf8515f3be9813d06004cac41ccf7d1cd46dfe233705933dd163b60e37600",
                "sha256:425bf820055005bfc8aa9a0b99ccb52cc2f4070153e34b701acc98d201693733",
                "sha256:435a0984199d81ca178b9ae2c26ec3d49692d20ee29bc4c11a2a8d4514c67eda",
                "sha256:4a6a4f196f08c58c59e0b8ef8ec441d12aee4125a7d4f4fef000ccb22f8d7241",
                "sha256:4cc0ef8b962ac7a5e62b9e826bd0cd5040e7d401bc45a6835910ed699037a461",
                "sha256:51d035609b86722963404f711db441cf7134f1889107fb171a970c9701f92e1e",
                "sha256:53689bb4e102200a4fafa9de9c7c3c212ab40a7ab2c8e474491914d2305f187e",
                "sha256:55205d03e8a598cfc688c71ca8ea5f66447164efff8869517f175ea632c7cb7b",
                "sha256:5c0631926c4f58e9a5ccce555ad7747d9a9f8b10619621f22f9635f069f6233e",
                "sha256:5cb241881eefd96b46f89b1a056187ea8e9ba14ab88ba632e68d7a2ecb7aadf7",
                "sha256:60d698e8179a42ec85172d12f50b1668254628425a6bd611aba022257cac1386",
                "sha256:612d1156111ae11d14afaf3a0669ebf6c170dbb735e510a7438ffe2369a847fd",
                "sha256:6214c5a5571802c33f80e6c84713b2c79e024995b9c5897f794b43e714daeec9",
                "sha256:6939c95381e003f54cd4c5516740faba40cf5ad3eeff460c3ad1d3e0ea2549bf",
                "sha256:69db76c09796b313331bb7048229e3bee7928eb62bab5e071e9f7fcc4879caee",
                "sha256:6bf7a982604375a8d49b6cc1b781c1747f243d91b81035a9b43a2126c04766f5",
                "sha256:766c8f7511df26d9f11cd3a8be623e59cca73d44643abab3f8c8c07620524e4a",
                "sha256:76c0de87358b192de7ea9649beb392f107dcad9ad27276324c24c91774ca5271",
                "sha256:76f067f5121dcecf0d63a67f29080b26c43c71a98b10c701b0677e4a065fbd54",
                "sha256:7901c05ead4b3fb75113fb1dd33eb1253c6d3ee37ce93305acd9d38e0b5f21a4",
                "sha256:79660376075cfd4b2c80f295528aa6beb2058fd289f4c9252f986751a4cd0496",
                "sha256:79a6d2ba910adb2cbafc95dad936f8b9386e77c84c35bc0add315b856d7c3abb",
                "sha256:7afcdd1fc07befad18ec4523a782cde4e93e0a2bf71239894b8d61ee578c1319",
                "sha256:7be7047bd08accdb7487737631d25735c9a04327911de89ff1b26b81745bd4e3",
                "sha256:7c6390cf87ff6234643428991b7359b5f59cc15155695deb4eda5c777d2b880f",
                "sha256:7df704ca8cf4a073334e0427ae2345323613e4df18cc224f647f251e5e75a527",
                "sha256:85f67aed7bb647f93e7520633d8f51d3cbc6ab96957c71272b286b2f30dc70ed",
                "sha256:896ebdcf62683551312c30e20614305f53125750803b614e9e6ce74a96232604",
                "sha256:92d16a3e275e38293623ebf639c471d3e03bb20b8ebb845237e0d3664914caef",
                "sha256:99f60d34c048c5c2fabc766108c103612344c46e35d4ed9ae0673d33c8fb26e8",
                "sha256:9fe7b0653ba3d9d65cbe7698cca585bf0f8c83dbbcc710db9c90f478e175f2d5",
                "sha256:a3145cb08d8625b2d3fee1b2d596a8766352979c9bffe5d7833e0503d0f0b5e5",
                "sha256:aeaf541ddbad8311a87dd695ed9642401131ea39ad7bc8cf3ef3967fd093b626",
                "sha256:b55358304d7a73d7bdf5de62494aaf70bd33015831ffd98bc498b433dfe5b10c",
                "sha256:b82cc8ace10ab5bd93235dfaab2021c70637005e1ac787031f4d1da63d493c1d",
                "sha256:c0868d64af83169e4d4152ec612637a543f7a336e4a307b119e98042e852ad9c",
                "sha256:c1c1496e73051918fcd4f58ff2e0f2f3066d1c76a0c6aeffd9b45d53243702cc",
                "sha256:c9bf56195c6bbd293340ea82eafd0071cb3d450c703d2c93afb89f93b8386ccc",
                "sha256:cbebcd5bcaf1eaf302617c114aa67569dd3f090dd0ce8ba9e35e9985b41ac35b",
                "sha256:cd6c8fca38178e12c00418de737aef1261576bd1b6e8c6134d3e729a4e858b38",
                "sha256:ceb3b7e6a0135e092de86110c5a74e46bda4bd4fbfeeb3a3bcec79c0f861e450",
                "sha256:cf590b134eb70629e350691ecca88eac3e3b8b3c86992042fb82e3cb1830d5e1",
                "sha256:d3eb1ceec286eba8220c26f3b0096cf189aea7057b6e7b7a2e60ed36b373b77f",
                "sha256:d65f25da8e248202bd47445cec78e0025c0fe7582b23ec69c3b27a640dd7a8e3",
                "sha256:d6f6d4f185481c9669b9447bf9d9cf3b95a0e9df9d169bbc17e363b7d5487755",
                "sha256:d84a5c3a5f7ce6db1f999fb9438f686bc2e09d38143f2d93d8406ed2dd6b9226",
                "sha256:d946b0a9eb8aaa590df1fe082cee553ceab173e6cb5b03239716338629c50c7a",
                "sha256:dce1c6912ab9ff5f179eaf6efe7365c1f425ed690b03341911bf4939ef2f3046",
                "sha256:de170c7b4fe6859beb8926e84f7d7d6c693dfe8e27372ce3b76f01c46e489fcf",
                "sha256:e02021f87a5b6932fa6ce916ca004c4d441509d33bbdbeca70d05dff5e9d2479",
                "sha256:e030047e85cbcedbfc073f71836d62dd5dadfbe7531cae27789ff66bc551bd5e",
                "sha256:e0e79d91e71b9867c73323a3444724d496c037e578a0e1755ae159ba14f4f3d1",
                "sha256:e4428b29611e989719874670fd152b6625500ad6c686d464e99f5aaeeaca175a",
                "sha256:e4972624066095e52b569e02b5ca97dbd7a7ddd4294bf4e7247d52635630dd83",
                "sha256:e7be68734bd8c9a513f2b0cfd508802d6609da068f40dc57d4e3494cefc92929",
                "sha256:e8e94e6912639a02ce173341ff62cc1201232ab86b8a8fcc05572741a5dc7d93",
                "sha256:ea1456df2a27c73ce51120fa2f519f1bea2f4a03a917f4a43c8707cf4cbbae1a",
                "sha256:ebd8d160f91a764652d3e51ce0d2956b38efe37c9231cd82cfc0bed2e40b581c",
                "sha256:eca2e9d0cc5a889850e9bbd68e98314ada174ff6ccd1129500103df7a94a7a44",
                "sha256:edd08e6f2f1a390bf137080507e44ccc086353c8e98c657e666c017718561b89",
                "sha256:f285e862d2f153a70586579c15c44656f888806ed0e5b56b64489afe4a2dbfba",
                "sha256:f2a1dee728b52b33eebff5072817176c172050d44d67befd681609b4746e1c2e",
                "sha256:f7e301075edaf50500f0b341543c41194d8df3ae5caf4702f2095f3ca73dd8da",
                "sha256:fb616be3538599e797a2017cccca78e354c767165e8858ab5116813146041a24",
                "sha256:fce28b3c8a81b6b36dfac9feb1de115bab619b3c13905b419ec71d03a3fc1423",
                "sha256:fe5d7785250541f7f5019ab9cba2c71169dc7d74d0f45253f8313f436458a4ef"
            ],
            "markers": "python_version >= '3.7'",
            "version": "==6.0.5"
        },
        "nose": {
            "hashes": [
                "sha256:9ff7c6cc443f8c51994b34a667bbcf45afd6d945be7477b52e97516fd17c53ac",
                "sha256:dadcddc0aefbf99eea214e0f1232b94f2fa9bd98fa8353711dacb112bfcbbb2a",
                "sha256:f1bffef9cbc82628f6e7d7b40d7e255aefaa1adb6a1b1d26c69a8b79e6208a98"
            ],
            "index": "pypi",
            "version": "==1.3.7"
        },
        "numpy": {
            "hashes": [
                "sha256:03a8c78d01d9781b28a6989f6fa1bb2c4f2d51201cf99d3dd875df6fbd96b23b",
                "sha256:08beddf13648eb95f8d867350f6a018a4be2e5ad54c8d8caed89ebca558b2818",
                "sha256:1af303d6b2210eb850fcf03064d364652b7120803a0b872f5211f5234b399f20",
                "sha256:1dda2e7b4ec9dd512f84935c5f126c8bd8b9f2fc001e9f54af255e8c5f16b0e0",
                "sha256:2a02aba9ed12e4ac4eb3ea9421c420301a0c6460d9830d74a9df87efa4912010",
                "sha256:2e4ee3380d6de9c9ec04745830fd9e2eccb3e6cf790d39d7b98ffd19b0dd754a",
                "sha256:3373d5d70a5fe74a2c1bb6d2cfd9609ecf686d47a2d7b1d37a8f3b6bf6003aea",
                "sha256:47711010ad8555514b434df65f7d7b076bb8261df1ca9bb78f53d3b2db02e95c",
                "sha256:4c66707fabe114439db9068ee468c26bbdf909cac0fb58686a42a24de1760c71",
                "sha256:50193e430acfc1346175fcbdaa28ffec49947a06918b7b92130744e81e640110",
                "sha256:52b8b60467cd7dd1e9ed082188b4e6bb35aa5cdd01777621a1658910745b90be",
                "sha256:60dedbb91afcbfdc9bc0b1f3f402804070deed7392c23eb7a7f07fa857868e8a",
                "sha256:62b8e4b1e28009ef2846b4c7852046736bab361f7aeadeb6a5b89ebec3c7055a",
                "sha256:666dbfb6ec68962c033a450943ded891bed2d54e6755e35e5835d63f4f6931d5",
                "sha256:675d61ffbfa78604709862923189bad94014bef562cc35cf61d3a07bba02a7ed",
                "sha256:679b0076f67ecc0138fd2ede3a8fd196dddc2ad3254069bcb9faf9a79b1cebcd",
                "sha256:7349ab0fa0c429c82442a27a9673fc802ffdb7c7775fad780226cb234965e53c",
                "sha256:7ab55401287bfec946ced39700c053796e7cc0e3acbef09993a9ad2adba6ca6e",
                "sha256:7e50d0a0cc3189f9cb0aeb3a6a6af18c16f59f004b866cd2be1c14b36134a4a0",
                "sha256:95a7476c59002f2f6c590b9b7b998306fba6a5aa646b1e22ddfeaf8f78c3a29c",
                "sha256:96ff0b2ad353d8f990b63294c8986f1ec3cb19d749234014f4e7eb0112ceba5a",
                "sha256:9fad7dcb1aac3c7f0584a5a8133e3a43eeb2fe127f47e3632d43d677c66c102b",
                "sha256:9ff0f4f29c51e2803569d7a51c2304de5554655a60c5d776e35b4a41413830d0",
                "sha256:a354325ee03388678242a4d7ebcd08b5c727033fcff3b2f536aea978e15ee9e6",
                "sha256:a4abb4f9001ad2858e7ac189089c42178fcce737e4169dc61321660f1a96c7d2",
                "sha256:ab47dbe5cc8210f55aa58e4805fe224dac469cde56b9f731a4c098b91917159a",
                "sha256:afedb719a9dcfc7eaf2287b839d8198e06dcd4cb5d276a3df279231138e83d30",
                "sha256:b3ce300f3644fb06443ee2222c2201dd3a89ea6040541412b8fa189341847218",
                "sha256:b97fe8060236edf3662adfc2c633f56a08ae30560c56310562cb4f95500022d5",
                "sha256:bfe25acf8b437eb2a8b2d49d443800a5f18508cd811fea3181723922a8a82b07",
                "sha256:cd25bcecc4974d09257ffcd1f098ee778f7834c3ad767fe5db785be9a4aa9cb2",
                "sha256:d209d8969599b27ad20994c8e41936ee0964e6da07478d6c35016bc386b66ad4",
                "sha256:d5241e0a80d808d70546c697135da2c613f30e28251ff8307eb72ba696945764",
                "sha256:edd8b5fe47dab091176d21bb6de568acdd906d1887a4584a15a9a96a1dca06ef",
                "sha256:f870204a840a60da0b12273ef34f7051e98c3b5961b61b0c2c1be6dfd64fbcd3",
                "sha256:ffa75af20b44f8dba823498024771d5ac50620e6915abac414251bd971b4529f"
            ],
            "index": "pypi",
            "markers": "python_version >= '3.9'",
            "version": "==1.26.4"
        },
        "oauthlib": {
            "hashes": [
                "sha256:8139f29aac13e25d502680e9e19963e83f16838d48a0d71c287fe40e7067fbca",
                "sha256:9859c40929662bec5d64f34d01c99e093149682a3f38915dc0655d5a633dd918"
            ],
            "markers": "python_version >= '3.6'",
            "version": "==3.2.2"
        },
        "packaging": {
            "hashes": [
                "sha256:2ddfb553fdf02fb784c234c7ba6ccc288296ceabec964ad2eae3777778130bc5",
                "sha256:eb82c5e3e56209074766e6885bb04b8c38a0c015d0a30036ebe7ece34c9989e9"
            ],
            "markers": "python_version >= '3.7'",
            "version": "==24.0"
        },
        "pandas": {
            "hashes": [
<<<<<<< HEAD
                "sha256:159205c99d7a5ce89ecfc37cb08ed179de7783737cea403b295b5eda8e9c56d1",
                "sha256:20404d2adefe92aed3b38da41d0847a143a09be982a31b85bc7dd565bdba0f4e",
                "sha256:2707514a7bec41a4ab81f2ccce8b382961a29fbe9492eab1305bb075b2b1ff4f",
                "sha256:30b83f7c3eb217fb4d1b494a57a2fda5444f17834f5df2de6b2ffff68dc3c8e2",
                "sha256:38e0b4fc3ddceb56ec8a287313bc22abe17ab0eb184069f08fc6a9352a769b18",
                "sha256:3de918a754bbf2da2381e8a3dcc45eede8cd7775b047b923f9006d5f876802ae",
                "sha256:52826b5f4ed658fa2b729264d63f6732b8b29949c7fd234510d57c61dbeadfcd",
                "sha256:57abcaeda83fb80d447f28ab0cc7b32b13978f6f733875ebd1ed14f8fbc0f4ab",
                "sha256:5a946f210383c7e6d16312d30b238fd508d80d927014f3b33fb5b15c2f895430",
                "sha256:736da9ad4033aeab51d067fc3bd69a0ba36f5a60f66a527b3d72e2030e63280a",
                "sha256:761cb99b42a69005dec2b08854fb1d4888fdf7b05db23a8c5a099e4b886a2106",
                "sha256:7ea3ee3f125032bfcade3a4cf85131ed064b4f8dd23e5ce6fa16473e48ebcaf5",
                "sha256:8108ee1712bb4fa2c16981fba7e68b3f6ea330277f5ca34fa8d557e986a11670",
                "sha256:85793cbdc2d5bc32620dc8ffa715423f0c680dacacf55056ba13454a5be5de88",
                "sha256:8ce2fbc8d9bf303ce54a476116165220a1fedf15985b09656b4b4275300e920b",
                "sha256:9f66419d4a41132eb7e9a73dcec9486cf5019f52d90dd35547af11bc58f8637d",
                "sha256:a146b9dcacc3123aa2b399df1a284de5f46287a4ab4fbfc237eac98a92ebcb71",
                "sha256:a1b438fa26b208005c997e78672f1aa8138f67002e833312e6230f3e57fa87d5",
                "sha256:a20628faaf444da122b2a64b1e5360cde100ee6283ae8effa0d8745153809a2e",
                "sha256:a41d06f308a024981dcaa6c41f2f2be46a6b186b902c94c2674e8cb5c42985bc",
                "sha256:a626795722d893ed6aacb64d2401d017ddc8a2341b49e0384ab9bf7112bdec30",
                "sha256:bde2bc699dbd80d7bc7f9cab1e23a95c4375de615860ca089f34e7c64f4a8de7",
                "sha256:cfd6c2491dc821b10c716ad6776e7ab311f7df5d16038d0b7458bc0b67dc10f3",
                "sha256:e60f1f7dba3c2d5ca159e18c46a34e7ca7247a73b5dd1a22b6d59707ed6b899a",
                "sha256:eb1e1f3861ea9132b32f2133788f3b14911b68102d562715d71bd0013bc45440",
                "sha256:eb61dc8567b798b969bcc1fc964788f5a68214d333cade8319c7ab33e2b5d88a",
                "sha256:f5be5d03ea2073627e7111f61b9f1f0d9625dc3c4d8dda72cc827b0c58a1d042",
                "sha256:f9670b3ac00a387620489dfc1bca66db47a787f4e55911f1293063a78b108df1",
                "sha256:fbc1b53c0e1fdf16388c33c3cca160f798d38aea2978004dd3f4d3dec56454c9"
            ],
            "index": "pypi",
            "markers": "python_version >= '3.9'",
            "version": "==2.2.0"
=======
                "sha256:04f6ec3baec203c13e3f8b139fb0f9f86cd8c0b94603ae3ae8ce9a422e9f5bee",
                "sha256:06cf591dbaefb6da9de8472535b185cba556d0ce2e6ed28e21d919704fef1a9e",
                "sha256:0ab90f87093c13f3e8fa45b48ba9f39181046e8f3317d3aadb2fffbb1b978572",
                "sha256:0f573ab277252ed9aaf38240f3b54cfc90fff8e5cab70411ee1d03f5d51f3944",
                "sha256:101d0eb9c5361aa0146f500773395a03839a5e6ecde4d4b6ced88b7e5a1a6403",
                "sha256:11940e9e3056576ac3244baef2fedade891977bcc1cb7e5cc8f8cc7d603edc89",
                "sha256:1ba21b1d5c0e43416218db63037dbe1a01fc101dc6e6024bcad08123e48004ab",
                "sha256:4aa1d8707812a658debf03824016bf5ea0d516afdea29b7dc14cf687bc4d4ec6",
                "sha256:4acf681325ee1c7f950d058b05a820441075b0dd9a2adf5c4835b9bc056bf4fb",
                "sha256:53680dc9b2519cbf609c62db3ed7c0b499077c7fefda564e330286e619ff0dd9",
                "sha256:739cc70eaf17d57608639e74d63387b0d8594ce02f69e7a0b046f117974b3019",
                "sha256:76f27a809cda87e07f192f001d11adc2b930e93a2b0c4a236fde5429527423be",
                "sha256:7d2ed41c319c9fb4fd454fe25372028dfa417aacb9790f68171b2e3f06eae8cd",
                "sha256:88ecb5c01bb9ca927ebc4098136038519aa5d66b44671861ffab754cae75102c",
                "sha256:8df8612be9cd1c7797c93e1c5df861b2ddda0b48b08f2c3eaa0702cf88fb5f88",
                "sha256:94e714a1cca63e4f5939cdce5f29ba8d415d85166be3441165edd427dc9f6bc0",
                "sha256:9bd8a40f47080825af4317d0340c656744f2bfdb6819f818e6ba3cd24c0e1397",
                "sha256:9d1265545f579edf3f8f0cb6f89f234f5e44ba725a34d86535b1a1d38decbccc",
                "sha256:a935a90a76c44fe170d01e90a3594beef9e9a6220021acfb26053d01426f7dc2",
                "sha256:af5d3c00557d657c8773ef9ee702c61dd13b9d7426794c9dfeb1dc4a0bf0ebc7",
                "sha256:c2ce852e1cf2509a69e98358e8458775f89599566ac3775e70419b98615f4b06",
                "sha256:c38ce92cb22a4bea4e3929429aa1067a454dcc9c335799af93ba9be21b6beb51",
                "sha256:c391f594aae2fd9f679d419e9a4d5ba4bce5bb13f6a989195656e7dc4b95c8f0",
                "sha256:c70e00c2d894cb230e5c15e4b1e1e6b2b478e09cf27cc593a11ef955b9ecc81a",
                "sha256:df0c37ebd19e11d089ceba66eba59a168242fc6b7155cba4ffffa6eccdfb8f16",
                "sha256:e97fbb5387c69209f134893abc788a6486dbf2f9e511070ca05eed4b930b1b02",
                "sha256:f02a3a6c83df4026e55b63c1f06476c9aa3ed6af3d89b4f04ea656ccdaaaa359",
                "sha256:f821213d48f4ab353d20ebc24e4faf94ba40d76680642fb7ce2ea31a3ad94f9b",
                "sha256:f9d3558d263073ed95e46f4650becff0c5e1ffe0fc3a015de3c79283dfbdb3df"
            ],
            "index": "pypi",
            "markers": "python_version >= '3.9'",
            "version": "==2.2.1"
>>>>>>> b6219a90
        },
        "parso": {
            "hashes": [
                "sha256:8c07be290bb59f03588915921e29e8a50002acaf2cdc5fa0e0114f91709fafa0",
                "sha256:c001d4636cd3aecdaf33cbb40aebb59b094be2a74c556778ef5576c175e19e75"
            ],
            "markers": "python_version >= '3.6'",
            "version": "==0.8.3"
        },
        "pexpect": {
            "hashes": [
                "sha256:7236d1e080e4936be2dc3e326cec0af72acf9212a7e1d060210e70a47e253523",
                "sha256:ee7d41123f3c9911050ea2c2dac107568dc43b2d3b0c7557a33212c398ead30f"
            ],
            "markers": "sys_platform != 'win32' and sys_platform != 'emscripten'",
            "version": "==4.9.0"
        },
        "phonenumbers": {
            "hashes": [
<<<<<<< HEAD
                "sha256:175fcaa89780c9cb6e089fe61de960396c9fc0c01845aea26400975fb10a8ea8",
                "sha256:273a969a863e9e38d4944b26fc277f408dc9aa84faa04996266efa4021adea00"
            ],
            "index": "pypi",
            "version": "==8.13.30"
=======
                "sha256:947a7e645ee6b77dfdd47d47e2ab5a240f46556bf26d101424cc0bb76c1ca200",
                "sha256:ff8cd0a786fad230d454f35998984c21e501723e22df3fa61e65dbeef0919ced"
            ],
            "index": "pypi",
            "version": "==8.13.32"
>>>>>>> b6219a90
        },
        "prompt-toolkit": {
            "hashes": [
                "sha256:3527b7af26106cbc65a040bcc84839a3566ec1b051bb0bfe953631e704b0ff7d",
                "sha256:a11a29cb3bf0a28a387fe5122cdb649816a957cd9261dcedf8c9f1fef33eacf6"
            ],
            "markers": "python_full_version >= '3.7.0'",
            "version": "==3.0.43"
        },
        "psycopg2": {
            "hashes": [
                "sha256:121081ea2e76729acfb0673ff33755e8703d45e926e416cb59bae3a86c6a4981",
                "sha256:38a8dcc6856f569068b47de286b472b7c473ac7977243593a288ebce0dc89516",
                "sha256:426f9f29bde126913a20a96ff8ce7d73fd8a216cfb323b1f04da402d452853c3",
                "sha256:5e0d98cade4f0e0304d7d6f25bbfbc5bd186e07b38eac65379309c4ca3193efa",
                "sha256:7e2dacf8b009a1c1e843b5213a87f7c544b2b042476ed7755be813eaf4e8347a",
                "sha256:a7653d00b732afb6fc597e29c50ad28087dcb4fbfb28e86092277a559ae4e693",
                "sha256:ade01303ccf7ae12c356a5e10911c9e1c51136003a9a1d92f7aa9d010fb98372",
                "sha256:bac58c024c9922c23550af2a581998624d6e02350f4ae9c5f0bc642c633a2d5e",
                "sha256:c92811b2d4c9b6ea0285942b2e7cac98a59e166d59c588fe5cfe1eda58e72d59",
                "sha256:d1454bde93fb1e224166811694d600e746430c006fbb031ea06ecc2ea41bf156",
                "sha256:d735786acc7dd25815e89cc4ad529a43af779db2e25aa7c626de864127e5a024",
                "sha256:de80739447af31525feddeb8effd640782cf5998e1a4e9192ebdf829717e3913",
                "sha256:ff432630e510709564c01dafdbe996cb552e0b9f3f065eb89bdce5bd31fabf4c"
            ],
            "index": "pypi",
            "markers": "python_version >= '3.7'",
            "version": "==2.9.9"
        },
        "ptyprocess": {
            "hashes": [
                "sha256:4b41f3967fce3af57cc7e94b888626c18bf37a083e3651ca8feeb66d492fef35",
                "sha256:5c5d0a3b48ceee0b48485e0c26037c0acd7d29765ca3fbb5cb3831d347423220"
            ],
            "version": "==0.7.0"
        },
        "pure-eval": {
            "hashes": [
                "sha256:01eaab343580944bc56080ebe0a674b39ec44a945e6d09ba7db3cb8cec289350",
                "sha256:2b45320af6dfaa1750f543d714b6d1c520a1688dec6fd24d339063ce0aaa9ac3"
            ],
            "version": "==0.2.2"
        },
        "pycparser": {
            "hashes": [
                "sha256:8ee45429555515e1f6b185e78100aea234072576aa43ab53aefcae078162fca9",
                "sha256:e644fdec12f7872f86c58ff790da456218b10f863970249516d60a5eaca77206"
            ],
            "version": "==2.21"
        },
        "pygments": {
            "hashes": [
                "sha256:b27c2826c47d0f3219f29554824c30c5e8945175d888647acd804ddd04af846c",
                "sha256:da46cec9fd2de5be3a8a784f434e4c4ab670b4ff54d605c4c2717e9d49c4c367"
            ],
            "markers": "python_version >= '3.7'",
            "version": "==2.17.2"
        },
        "pyjwt": {
            "hashes": [
                "sha256:57e28d156e3d5c10088e0c68abb90bfac3df82b40a71bd0daa20c65ccd5c23de",
                "sha256:59127c392cc44c2da5bb3192169a91f429924e17aff6534d70fdc02ab3e04320"
            ],
            "markers": "python_version >= '3.7'",
            "version": "==2.8.0"
        },
<<<<<<< HEAD
        "pyopenssl": {
            "hashes": [
                "sha256:6aa33039a93fffa4563e655b61d11364d01264be8ccb49906101e02a334530bf",
                "sha256:ba07553fb6fd6a7a2259adb9b84e12302a9a8a75c44046e8bb5d3e5ee887e3c3"
            ],
            "version": "==24.0.0"
        },
=======
>>>>>>> b6219a90
        "python-dateutil": {
            "hashes": [
                "sha256:37dd54208da7e1cd875388217d5e00ebd4179249f90fb72437e91a35459a0ad3",
                "sha256:a8b2bc7bffae282281c8140a97d3aa9c14da0b136dfe83f850eea9a5f7470427"
            ],
            "index": "pypi",
            "markers": "python_version >= '2.7' and python_version not in '3.0, 3.1, 3.2, 3.3'",
            "version": "==2.9.0.post0"
        },
        "python-dotenv": {
            "hashes": [
                "sha256:e324ee90a023d808f1959c46bcbc04446a10ced277783dc6ee09987c37ec10ca",
                "sha256:f7b63ef50f1b690dddf550d03497b66d609393b40b564ed0d674909a68ebf16a"
            ],
            "version": "==1.0.1"
        },
        "pytz": {
            "hashes": [
                "sha256:2a29735ea9c18baf14b448846bde5a48030ed267578472d8955cd0e7443a9812",
                "sha256:328171f4e3623139da4983451950b28e95ac706e13f3f2630a879749e7a8b319"
            ],
            "version": "==2024.1"
        },
        "pyyaml": {
            "hashes": [
                "sha256:04ac92ad1925b2cff1db0cfebffb6ffc43457495c9b3c39d3fcae417d7125dc5",
                "sha256:062582fca9fabdd2c8b54a3ef1c978d786e0f6b3a1510e0ac93ef59e0ddae2bc",
                "sha256:0d3304d8c0adc42be59c5f8a4d9e3d7379e6955ad754aa9d6ab7a398b59dd1df",
                "sha256:1635fd110e8d85d55237ab316b5b011de701ea0f29d07611174a1b42f1444741",
                "sha256:184c5108a2aca3c5b3d3bf9395d50893a7ab82a38004c8f61c258d4428e80206",
                "sha256:18aeb1bf9a78867dc38b259769503436b7c72f7a1f1f4c93ff9a17de54319b27",
                "sha256:1d4c7e777c441b20e32f52bd377e0c409713e8bb1386e1099c2415f26e479595",
                "sha256:1e2722cc9fbb45d9b87631ac70924c11d3a401b2d7f410cc0e3bbf249f2dca62",
                "sha256:1fe35611261b29bd1de0070f0b2f47cb6ff71fa6595c077e42bd0c419fa27b98",
                "sha256:28c119d996beec18c05208a8bd78cbe4007878c6dd15091efb73a30e90539696",
                "sha256:326c013efe8048858a6d312ddd31d56e468118ad4cdeda36c719bf5bb6192290",
                "sha256:40df9b996c2b73138957fe23a16a4f0ba614f4c0efce1e9406a184b6d07fa3a9",
                "sha256:42f8152b8dbc4fe7d96729ec2b99c7097d656dc1213a3229ca5383f973a5ed6d",
                "sha256:49a183be227561de579b4a36efbb21b3eab9651dd81b1858589f796549873dd6",
                "sha256:4fb147e7a67ef577a588a0e2c17b6db51dda102c71de36f8549b6816a96e1867",
                "sha256:50550eb667afee136e9a77d6dc71ae76a44df8b3e51e41b77f6de2932bfe0f47",
                "sha256:510c9deebc5c0225e8c96813043e62b680ba2f9c50a08d3724c7f28a747d1486",
                "sha256:5773183b6446b2c99bb77e77595dd486303b4faab2b086e7b17bc6bef28865f6",
                "sha256:596106435fa6ad000c2991a98fa58eeb8656ef2325d7e158344fb33864ed87e3",
                "sha256:6965a7bc3cf88e5a1c3bd2e0b5c22f8d677dc88a455344035f03399034eb3007",
                "sha256:69b023b2b4daa7548bcfbd4aa3da05b3a74b772db9e23b982788168117739938",
                "sha256:6c22bec3fbe2524cde73d7ada88f6566758a8f7227bfbf93a408a9d86bcc12a0",
                "sha256:704219a11b772aea0d8ecd7058d0082713c3562b4e271b849ad7dc4a5c90c13c",
                "sha256:7e07cbde391ba96ab58e532ff4803f79c4129397514e1413a7dc761ccd755735",
                "sha256:81e0b275a9ecc9c0c0c07b4b90ba548307583c125f54d5b6946cfee6360c733d",
                "sha256:855fb52b0dc35af121542a76b9a84f8d1cd886ea97c84703eaa6d88e37a2ad28",
                "sha256:8d4e9c88387b0f5c7d5f281e55304de64cf7f9c0021a3525bd3b1c542da3b0e4",
                "sha256:9046c58c4395dff28dd494285c82ba00b546adfc7ef001486fbf0324bc174fba",
                "sha256:9eb6caa9a297fc2c2fb8862bc5370d0303ddba53ba97e71f08023b6cd73d16a8",
                "sha256:a08c6f0fe150303c1c6b71ebcd7213c2858041a7e01975da3a99aed1e7a378ef",
                "sha256:a0cd17c15d3bb3fa06978b4e8958dcdc6e0174ccea823003a106c7d4d7899ac5",
                "sha256:afd7e57eddb1a54f0f1a974bc4391af8bcce0b444685d936840f125cf046d5bd",
                "sha256:b1275ad35a5d18c62a7220633c913e1b42d44b46ee12554e5fd39c70a243d6a3",
                "sha256:b786eecbdf8499b9ca1d697215862083bd6d2a99965554781d0d8d1ad31e13a0",
                "sha256:ba336e390cd8e4d1739f42dfe9bb83a3cc2e80f567d8805e11b46f4a943f5515",
                "sha256:baa90d3f661d43131ca170712d903e6295d1f7a0f595074f151c0aed377c9b9c",
                "sha256:bc1bf2925a1ecd43da378f4db9e4f799775d6367bdb94671027b73b393a7c42c",
                "sha256:bd4af7373a854424dabd882decdc5579653d7868b8fb26dc7d0e99f823aa5924",
                "sha256:bf07ee2fef7014951eeb99f56f39c9bb4af143d8aa3c21b1677805985307da34",
                "sha256:bfdf460b1736c775f2ba9f6a92bca30bc2095067b8a9d77876d1fad6cc3b4a43",
                "sha256:c8098ddcc2a85b61647b2590f825f3db38891662cfc2fc776415143f599bb859",
                "sha256:d2b04aac4d386b172d5b9692e2d2da8de7bfb6c387fa4f801fbf6fb2e6ba4673",
                "sha256:d483d2cdf104e7c9fa60c544d92981f12ad66a457afae824d146093b8c294c54",
                "sha256:d858aa552c999bc8a8d57426ed01e40bef403cd8ccdd0fc5f6f04a00414cac2a",
                "sha256:e7d73685e87afe9f3b36c799222440d6cf362062f78be1013661b00c5c6f678b",
                "sha256:f003ed9ad21d6a4713f0a9b5a7a0a79e08dd0f221aff4525a2be4c346ee60aab",
                "sha256:f22ac1c3cac4dbc50079e965eba2c1058622631e526bd9afd45fedd49ba781fa",
                "sha256:faca3bdcf85b2fc05d06ff3fbc1f83e1391b3e724afa3feba7d13eeab355484c",
                "sha256:fca0e3a251908a499833aa292323f32437106001d436eca0e6e7833256674585",
                "sha256:fd1592b3fdf65fff2ad0004b5e363300ef59ced41c2e6b3a99d4089fa8c5435d",
                "sha256:fd66fc5d0da6d9815ba2cebeb4205f95818ff4b79c3ebe268e75d961704af52f"
            ],
            "index": "pypi",
            "markers": "python_version >= '3.6'",
            "version": "==6.0.1"
        },
        "redis": {
            "hashes": [
                "sha256:4973bae7444c0fbed64a06b87446f79361cb7e4ec1538c022d696ed7a5015580",
                "sha256:5da9b8fe9e1254293756c16c008e8620b3d15fcc6dde6babde9541850e72a32d"
            ],
            "index": "pypi",
            "markers": "python_version >= '3.7'",
            "version": "==5.0.3"
        },
        "requests": {
            "hashes": [
                "sha256:58cd2187c01e70e6e26505bca751777aa9f2ee0b7f4300988b709f44e013003f",
                "sha256:942c5a758f98d790eaed1a29cb6eefc7ffb0d1cf7af05c3d2791656dbd6ad1e1"
            ],
            "index": "pypi",
            "markers": "python_version >= '3.7'",
            "version": "==2.31.0"
        },
        "requests-oauthlib": {
            "hashes": [
                "sha256:7a3130d94a17520169e38db6c8d75f2c974643788465ecc2e4b36d288bf13033",
                "sha256:acee623221e4a39abcbb919312c8ff04bd44e7e417087fb4bd5e2a2f53d5e79a"
            ],
            "markers": "python_version >= '2.7' and python_version not in '3.0, 3.1, 3.2, 3.3'",
            "version": "==1.4.0"
        },
        "s3transfer": {
            "hashes": [
<<<<<<< HEAD
                "sha256:3cdb40f5cfa6966e812209d0994f2a4709b561c88e90cf00c2696d2df4e56b2e",
                "sha256:d0c8bbf672d5eebbe4e57945e23b972d963f07d82f661cabf678a5c88831595b"
            ],
            "markers": "python_version >= '3.8'",
            "version": "==0.10.0"
=======
                "sha256:5683916b4c724f799e600f41dd9e10a9ff19871bf87623cc8f491cb4f5fa0a19",
                "sha256:ceb252b11bcf87080fb7850a224fb6e05c8a776bab8f2b64b7f25b969464839d"
            ],
            "markers": "python_version >= '3.8'",
            "version": "==0.10.1"
>>>>>>> b6219a90
        },
        "scikit-learn": {
            "hashes": [
                "sha256:0df87de9ce1c0140f2818beef310fb2e2afdc1e66fc9ad587965577f17733649",
                "sha256:14e4c88436ac96bf69eb6d746ac76a574c314a23c6961b7d344b38877f20fee1",
                "sha256:1754b0c2409d6ed5a3380512d0adcf182a01363c669033a2b55cca429ed86a81",
                "sha256:1afed6951bc9d2053c6ee9a518a466cbc9b07c6a3f9d43bfe734192b6125d508",
                "sha256:1d491ef66e37f4e812db7e6c8286520c2c3fc61b34bf5e59b67b4ce528de93af",
                "sha256:234b6bda70fdcae9e4abbbe028582ce99c280458665a155eed0b820599377d25",
                "sha256:2a3ee19211ded1a52ee37b0a7b373a8bfc66f95353af058a210b692bd4cda0dd",
                "sha256:4310bff71aa98b45b46cd26fa641309deb73a5d1c0461d181587ad4f30ea3c36",
                "sha256:4ba516fcdc73d60e7f48cbb0bccb9acbdb21807de3651531208aac73c758e3ab",
                "sha256:6145dfd9605b0b50ae72cdf72b61a2acd87501369a763b0d73d004710ebb76b5",
                "sha256:629e09f772ad42f657ca60a1a52342eef786218dd20cf1369a3b8d085e55ef8f",
                "sha256:712c1c69c45b58ef21635360b3d0a680ff7d83ac95b6f9b82cf9294070cda710",
                "sha256:78cd27b4669513b50db4f683ef41ea35b5dddc797bd2bbd990d49897fd1c8a46",
                "sha256:93d3d496ff1965470f9977d05e5ec3376fb1e63b10e4fda5e39d23c2d8969a30",
                "sha256:9f43dd527dabff5521af2786a2f8de5ba381e182ec7292663508901cf6ceaf6e",
                "sha256:a1e289f33f613cefe6707dead50db31930530dc386b6ccff176c786335a7b01c",
                "sha256:aa0029b78ef59af22cfbd833e8ace8526e4df90212db7ceccbea582ebb5d6794",
                "sha256:c02e27d65b0c7dc32f2c5eb601aaf5530b7a02bfbe92438188624524878336f2",
                "sha256:c540aaf44729ab5cd4bd5e394f2b375e65ceaea9cdd8c195788e70433d91bbc5",
                "sha256:ce03506ccf5f96b7e9030fea7eb148999b254c44c10182ac55857bc9b5d4815f",
                "sha256:d7cd3a77c32879311f2aa93466d3c288c955ef71d191503cf0677c3340ae8ae0"
            ],
            "index": "pypi",
            "markers": "python_version >= '3.9'",
            "version": "==1.4.1.post1"
        },
        "scipy": {
            "hashes": [
                "sha256:196ebad3a4882081f62a5bf4aeb7326aa34b110e533aab23e4374fcccb0890dc",
                "sha256:408c68423f9de16cb9e602528be4ce0d6312b05001f3de61fe9ec8b1263cad08",
                "sha256:4bf5abab8a36d20193c698b0f1fc282c1d083c94723902c447e5d2f1780936a3",
                "sha256:4c1020cad92772bf44b8e4cdabc1df5d87376cb219742549ef69fc9fd86282dd",
                "sha256:5adfad5dbf0163397beb4aca679187d24aec085343755fcdbdeb32b3679f254c",
                "sha256:5e32847e08da8d895ce09d108a494d9eb78974cf6de23063f93306a3e419960c",
                "sha256:6546dc2c11a9df6926afcbdd8a3edec28566e4e785b915e849348c6dd9f3f490",
                "sha256:730badef9b827b368f351eacae2e82da414e13cf8bd5051b4bdfd720271a5371",
                "sha256:75ea2a144096b5e39402e2ff53a36fecfd3b960d786b7efd3c180e29c39e53f2",
                "sha256:78e4402e140879387187f7f25d91cc592b3501a2e51dfb320f48dfb73565f10b",
                "sha256:8b8066bce124ee5531d12a74b617d9ac0ea59245246410e19bca549656d9a40a",
                "sha256:8bee4993817e204d761dba10dbab0774ba5a8612e57e81319ea04d84945375ba",
                "sha256:913d6e7956c3a671de3b05ccb66b11bc293f56bfdef040583a7221d9e22a2e35",
                "sha256:95e5c750d55cf518c398a8240571b0e0782c2d5a703250872f36eaf737751338",
                "sha256:9c39f92041f490422924dfdb782527a4abddf4707616e07b021de33467f917bc",
                "sha256:a24024d45ce9a675c1fb8494e8e5244efea1c7a09c60beb1eeb80373d0fecc70",
                "sha256:a7ebda398f86e56178c2fa94cad15bf457a218a54a35c2a7b4490b9f9cb2676c",
                "sha256:b360f1b6b2f742781299514e99ff560d1fe9bd1bff2712894b52abe528d1fd1e",
                "sha256:bba1b0c7256ad75401c73e4b3cf09d1f176e9bd4248f0d3112170fb2ec4db067",
                "sha256:c3003652496f6e7c387b1cf63f4bb720951cfa18907e998ea551e6de51a04467",
                "sha256:e53958531a7c695ff66c2e7bb7b79560ffdc562e2051644c5576c39ff8efb563",
                "sha256:e646d8571804a304e1da01040d21577685ce8e2db08ac58e543eaca063453e1c",
                "sha256:e7e76cc48638228212c747ada851ef355c2bb5e7f939e10952bc504c11f4e372",
                "sha256:f5f00ebaf8de24d14b8449981a2842d404152774c1a1d880c901bf454cb8e2a1",
                "sha256:f7ce148dffcd64ade37b2df9315541f9adad6efcaa86866ee7dd5db0c8f041c3"
            ],
            "markers": "python_version >= '3.9'",
            "version": "==1.12.0"
        },
        "sentry-sdk": {
            "hashes": [
<<<<<<< HEAD
                "sha256:657abae98b0050a0316f0873d7149f951574ae6212f71d2e3a1c4c88f62d6456",
                "sha256:ac5cf56bb897ec47135d239ddeedf7c1c12d406fb031a4c0caa07399ed014d7e"
            ],
            "index": "pypi",
            "version": "==1.40.4"
        },
        "service-identity": {
            "hashes": [
                "sha256:6829c9d62fb832c2e1c435629b0a8c476e1929881f28bee4d20bc24161009221",
                "sha256:a28caf8130c8a5c1c7a6f5293faaf239bbfb7751e4862436920ee6f2616f568a"
            ],
            "version": "==24.1.0"
        },
        "setuptools": {
            "hashes": [
                "sha256:850894c4195f09c4ed30dba56213bf7c3f21d86ed6bdaafb5df5972593bfc401",
                "sha256:c054629b81b946d63a9c6e732bc8b2513a7c3ea645f11d0139a2191d735c60c6"
            ],
            "markers": "python_version >= '3.8'",
            "version": "==69.1.0"
=======
                "sha256:41df73af89d22921d8733714fb0fc5586c3461907e06688e6537d01a27e0e0f6",
                "sha256:8d768724839ca18d7b4c7463ef7528c40b7aa2bfbf7fe554d5f9a7c044acfd36"
            ],
            "index": "pypi",
            "version": "==1.43.0"
>>>>>>> b6219a90
        },
        "shortener": {
            "hashes": [
                "sha256:42f03bbbc2928b7db000ac92975b78b4c47fd938f258c4019a256652086a4a4d",
                "sha256:b40d1309ae8cfea6132b8f10ff1d5e3e44675989f817305943cf97b492e09f72"
            ],
            "index": "pypi",
            "markers": "python_version >= '3.5'",
            "version": "==0.2.1"
        },
        "six": {
            "hashes": [
                "sha256:1e61c37477a1626458e36f7b1d82aa5c9b094fa4802892072e49de9c60c4c926",
                "sha256:8abb2f1d86890a2dfb989f9a77cfcfd3e47c2a354b01111771326f8aa26e0254"
            ],
            "markers": "python_version >= '2.7' and python_version not in '3.0, 3.1, 3.2, 3.3'",
            "version": "==1.16.0"
        },
        "sniffio": {
            "hashes": [
                "sha256:2f6da418d1f1e0fddd844478f41680e794e6051915791a034ff65e5f100525a2",
                "sha256:f4324edc670a0f49750a81b895f35c3adb843cca46f0530f79fc1babb23789dc"
            ],
            "markers": "python_version >= '3.7'",
            "version": "==1.3.1"
        },
        "soupsieve": {
            "hashes": [
                "sha256:5663d5a7b3bfaeee0bc4372e7fc48f9cff4940b3eec54a6451cc5299f1097690",
                "sha256:eaa337ff55a1579b6549dc679565eac1e3d000563bcb1c8ab0d0fefbc0c2cdc7"
            ],
            "markers": "python_version >= '3.8'",
            "version": "==2.5"
        },
        "sqlparse": {
            "hashes": [
                "sha256:5430a4fe2ac7d0f93e66f1efc6e1338a41884b7ddf2a350cedd20ccc4d9d28f3",
                "sha256:d446183e84b8349fa3061f0fe7f06ca94ba65b426946ffebe6e3e8295332420c"
            ],
            "markers": "python_version >= '3.5'",
            "version": "==0.4.4"
        },
        "stack-data": {
            "hashes": [
                "sha256:836a778de4fec4dcd1dcd89ed8abff8a221f58308462e1c4aa2a3cf30148f0b9",
                "sha256:d5558e0c25a4cb0853cddad3d77da9891a08cb85dd9f9f91b9f8cd66e511e695"
            ],
            "version": "==0.6.3"
        },
        "tatsu": {
            "hashes": [
                "sha256:2d085acce9c863c797891456721054489c9c36f858dfb6319de8971954dc6c73",
                "sha256:a7a13bea264b749963695a3c42ef5631811330887882cb0de2c2ad6e2348f986"
            ],
            "markers": "python_version >= '3.11'",
            "version": "==5.12.0"
        },
        "tblib": {
            "hashes": [
                "sha256:80a6c77e59b55e83911e1e607c649836a69c103963c5f28a46cbeef44acf8129",
                "sha256:93622790a0a29e04f0346458face1e144dc4d32f493714c6c3dff82a4adb77e6"
            ],
            "index": "pypi",
            "markers": "python_version >= '3.8'",
            "version": "==3.0.0"
        },
        "threadpoolctl": {
            "hashes": [
<<<<<<< HEAD
                "sha256:5dac632b4fa2d43f42130267929af3ba01399ef4bd1882918e92dbc30365d30c",
                "sha256:6155be1f4a39f31a18ea70f94a77e0ccd57dced08122ea61109e7da89883781e"
            ],
            "markers": "python_version >= '3.8'",
            "version": "==3.3.0"
=======
                "sha256:8f4c689a65b23e5ed825c8436a92b818aac005e0f3715f6a1664d7c7ee29d262",
                "sha256:f11b491a03661d6dd7ef692dd422ab34185d982466c49c8f98c8f716b5c93196"
            ],
            "markers": "python_version >= '3.8'",
            "version": "==3.4.0"
>>>>>>> b6219a90
        },
        "tqdm": {
            "hashes": [
                "sha256:1ee4f8a893eb9bef51c6e35730cebf234d5d0b6bd112b0271e10ed7c24a02bd9",
                "sha256:6cd52cdf0fef0e0f543299cfc96fec90d7b8a7e88745f411ec33eb44d5ed3531"
            ],
            "index": "pypi",
            "markers": "python_version >= '3.7'",
            "version": "==4.66.2"
        },
        "traitlets": {
            "hashes": [
<<<<<<< HEAD
                "sha256:2e5a030e6eff91737c643231bfcf04a65b0132078dad75e4936700b213652e74",
                "sha256:8585105b371a04b8316a43d5ce29c098575c2e477850b62b848b964f1444527e"
            ],
            "markers": "python_version >= '3.8'",
            "version": "==5.14.1"
        },
        "twilio": {
            "hashes": [
                "sha256:89f629fa280b51bc21cd58b35cf640f9bbf88efd3977c0c5ec6ea6821b9880cd",
                "sha256:f5396e355de11b80c6729bd286fdc0e12c9c0b025c465f16f090034a7ef88d3d"
            ],
            "index": "pypi",
            "markers": "python_full_version >= '3.7.0'",
            "version": "==8.13.0"
        },
        "twisted": {
            "extras": [
                "tls"
            ],
            "hashes": [
                "sha256:4ae8bce12999a35f7fe6443e7f1893e6fe09588c8d2bed9c35cdce8ff2d5b444",
                "sha256:987847a0790a2c597197613686e2784fd54167df3a55d0fb17c8412305d76ce5"
            ],
            "markers": "python_full_version >= '3.8.0'",
            "version": "==23.10.0"
        },
        "txaio": {
            "hashes": [
                "sha256:aaea42f8aad50e0ecfb976130ada140797e9dcb85fad2cf72b0f37f8cefcb490",
                "sha256:f9a9216e976e5e3246dfd112ad7ad55ca915606b60b84a757ac769bd404ff704"
            ],
            "markers": "python_version >= '3.7'",
            "version": "==23.1.1"
        },
        "types-python-dateutil": {
            "hashes": [
                "sha256:1f8db221c3b98e6ca02ea83a58371b22c374f42ae5bbdf186db9c9a76581459f",
                "sha256:efbbdc54590d0f16152fa103c9879c7d4a00e82078f6e2cf01769042165acaa2"
            ],
            "markers": "python_version >= '3.8'",
            "version": "==2.8.19.20240106"
        },
        "typing-extensions": {
            "hashes": [
                "sha256:23478f88c37f27d76ac8aee6c905017a143b0b1b886c3c9f66bc2fd94f9f5783",
                "sha256:af72aea155e91adfc61c3ae9e0e342dbc0cba726d6cba4b6c72c1f34e47291cd"
            ],
            "markers": "python_version >= '3.8'",
            "version": "==4.9.0"
=======
                "sha256:8cdd83c040dab7d1dee822678e5f5d100b514f7b72b01615b26fc5718916fdf9",
                "sha256:fcdf85684a772ddeba87db2f398ce00b40ff550d1528c03c14dbf6a02003cd80"
            ],
            "markers": "python_version >= '3.8'",
            "version": "==5.14.2"
        },
        "twilio": {
            "hashes": [
                "sha256:9450b7a9987c32146d1760c8680f92baa76b4ba570543758a4937da48ae46d77",
                "sha256:db89a8326f92240cdd8dc1dafb1d3f69169576243be9b9cbf5cf7778ecab0eed"
            ],
            "index": "pypi",
            "markers": "python_full_version >= '3.7.0'",
            "version": "==9.0.2"
        },
        "types-python-dateutil": {
            "hashes": [
                "sha256:5d2f2e240b86905e40944dd787db6da9263f0deabef1076ddaed797351ec0202",
                "sha256:6b8cb66d960771ce5ff974e9dd45e38facb81718cc1e208b10b1baccbfdbee3b"
            ],
            "markers": "python_version >= '3.8'",
            "version": "==2.9.0.20240316"
        },
        "typing-extensions": {
            "hashes": [
                "sha256:69b1a937c3a517342112fb4c6df7e72fc39a38e7891a5730ed4985b5214b5475",
                "sha256:b0abd7c89e8fb96f98db18d86106ff1d90ab692004eb746cf6eda2682f91b3cb"
            ],
            "markers": "python_version >= '3.8'",
            "version": "==4.10.0"
>>>>>>> b6219a90
        },
        "tzdata": {
            "hashes": [
                "sha256:2674120f8d891909751c38abcdfd386ac0a5a1127954fbc332af6b5ceae07efd",
                "sha256:9068bc196136463f5245e51efda838afa15aaeca9903f49050dfa2679db4d252"
            ],
            "markers": "python_version >= '2'",
            "version": "==2024.1"
        },
        "unidecode": {
            "hashes": [
                "sha256:cfdb349d46ed3873ece4586b96aa75258726e2fa8ec21d6f00a591d98806c2f4",
                "sha256:d130a61ce6696f8148a3bd8fe779c99adeb4b870584eeb9526584e9aa091fd39"
            ],
            "index": "pypi",
            "markers": "python_version >= '3.5'",
            "version": "==1.3.8"
        },
        "uritemplate": {
            "hashes": [
                "sha256:4346edfc5c3b79f694bccd6d6099a322bbeb628dbf2cd86eea55a456ce5124f0",
                "sha256:830c08b8d99bdd312ea4ead05994a38e8936266f84b9a7878232db50b044e02e"
            ],
            "index": "pypi",
            "markers": "python_version >= '3.6'",
            "version": "==4.1.1"
        },
        "urllib3": {
            "hashes": [
<<<<<<< HEAD
                "sha256:34b97092d7e0a3a8cf7cd10e386f401b3737364026c45e622aa02903dffe0f07",
                "sha256:f8ecc1bba5667413457c529ab955bf8c67b45db799d159066261719e328580a0"
            ],
            "markers": "python_version >= '2.7' and python_version not in '3.0, 3.1, 3.2, 3.3, 3.4, 3.5'",
            "version": "==1.26.18"
=======
                "sha256:450b20ec296a467077128bff42b73080516e71b56ff59a60a02bef2232c4fa9d",
                "sha256:d0570876c61ab9e520d776c38acbbb5b05a776d3f9ff98a5c8fd5162a444cf19"
            ],
            "markers": "python_version >= '3.6'",
            "version": "==2.2.1"
>>>>>>> b6219a90
        },
        "uvicorn": {
            "extras": [
                "standard"
            ],
            "hashes": [
<<<<<<< HEAD
                "sha256:3d9a267296243532db80c83a959a3400502165ade2c1338dea4e67915fd4745a",
                "sha256:5c89da2f3895767472a35556e539fd59f7edbe9b1e9c0e1c99eebeadc61838e4"
            ],
            "markers": "python_version >= '3.8'",
            "version": "==0.27.1"
=======
                "sha256:2c2aac7ff4f4365c206fd773a39bf4ebd1047c238f8b8268ad996829323473de",
                "sha256:6a69214c0b6a087462412670b3ef21224fa48cae0e452b5883e8e8bdfdd11dd0"
            ],
            "markers": "python_version >= '3.8'",
            "version": "==0.29.0"
>>>>>>> b6219a90
        },
        "uvloop": {
            "hashes": [
                "sha256:0246f4fd1bf2bf702e06b0d45ee91677ee5c31242f39aab4ea6fe0c51aedd0fd",
                "sha256:02506dc23a5d90e04d4f65c7791e65cf44bd91b37f24cfc3ef6cf2aff05dc7ec",
                "sha256:13dfdf492af0aa0a0edf66807d2b465607d11c4fa48f4a1fd41cbea5b18e8e8b",
                "sha256:2693049be9d36fef81741fddb3f441673ba12a34a704e7b4361efb75cf30befc",
                "sha256:271718e26b3e17906b28b67314c45d19106112067205119dddbd834c2b7ce797",
                "sha256:2df95fca285a9f5bfe730e51945ffe2fa71ccbfdde3b0da5772b4ee4f2e770d5",
                "sha256:31e672bb38b45abc4f26e273be83b72a0d28d074d5b370fc4dcf4c4eb15417d2",
                "sha256:34175c9fd2a4bc3adc1380e1261f60306344e3407c20a4d684fd5f3be010fa3d",
                "sha256:45bf4c24c19fb8a50902ae37c5de50da81de4922af65baf760f7c0c42e1088be",
                "sha256:472d61143059c84947aa8bb74eabbace30d577a03a1805b77933d6bd13ddebbd",
                "sha256:47bf3e9312f63684efe283f7342afb414eea4d3011542155c7e625cd799c3b12",
                "sha256:492e2c32c2af3f971473bc22f086513cedfc66a130756145a931a90c3958cb17",
                "sha256:4ce6b0af8f2729a02a5d1575feacb2a94fc7b2e983868b009d51c9a9d2149bef",
                "sha256:5138821e40b0c3e6c9478643b4660bd44372ae1e16a322b8fc07478f92684e24",
                "sha256:5588bd21cf1fcf06bded085f37e43ce0e00424197e7c10e77afd4bbefffef428",
                "sha256:570fc0ed613883d8d30ee40397b79207eedd2624891692471808a95069a007c1",
                "sha256:5a05128d315e2912791de6088c34136bfcdd0c7cbc1cf85fd6fd1bb321b7c849",
                "sha256:5daa304d2161d2918fa9a17d5635099a2f78ae5b5960e742b2fcfbb7aefaa593",
                "sha256:5f17766fb6da94135526273080f3455a112f82570b2ee5daa64d682387fe0dcd",
                "sha256:6e3d4e85ac060e2342ff85e90d0c04157acb210b9ce508e784a944f852a40e67",
                "sha256:7010271303961c6f0fe37731004335401eb9075a12680738731e9c92ddd96ad6",
                "sha256:7207272c9520203fea9b93843bb775d03e1cf88a80a936ce760f60bb5add92f3",
                "sha256:78ab247f0b5671cc887c31d33f9b3abfb88d2614b84e4303f1a63b46c046c8bd",
                "sha256:7b1fd71c3843327f3bbc3237bedcdb6504fd50368ab3e04d0410e52ec293f5b8",
                "sha256:8ca4956c9ab567d87d59d49fa3704cf29e37109ad348f2d5223c9bf761a332e7",
                "sha256:91ab01c6cd00e39cde50173ba4ec68a1e578fee9279ba64f5221810a9e786533",
                "sha256:cd81bdc2b8219cb4b2556eea39d2e36bfa375a2dd021404f90a62e44efaaf957",
                "sha256:da8435a3bd498419ee8c13c34b89b5005130a476bda1d6ca8cfdde3de35cd650",
                "sha256:de4313d7f575474c8f5a12e163f6d89c0a878bc49219641d49e6f1444369a90e",
                "sha256:e27f100e1ff17f6feeb1f33968bc185bf8ce41ca557deee9d9bbbffeb72030b7",
                "sha256:f467a5fd23b4fc43ed86342641f3936a68ded707f4627622fa3f82a120e18256"
            ],
            "markers": "python_full_version >= '3.8.0' and sys_platform == 'linux'",
            "version": "==0.19.0"
        },
        "uwsgi": {
            "hashes": [
                "sha256:77b6dd5cd633f4ae87ee393f7701f617736815499407376e78f3d16467523afe"
            ],
            "markers": "sys_platform == 'linux'",
            "version": "==2.0.24"
        },
        "vine": {
            "hashes": [
                "sha256:40fdf3c48b2cfe1c38a49e9ae2da6fda88e4794c810050a728bd7413811fb1dc",
                "sha256:8b62e981d35c41049211cf62a0a1242d8c1ee9bd15bb196ce38aefd6799e61e0"
            ],
            "markers": "python_version >= '3.6'",
            "version": "==5.1.0"
        },
        "watchfiles": {
            "hashes": [
                "sha256:02b73130687bc3f6bb79d8a170959042eb56eb3a42df3671c79b428cd73f17cc",
                "sha256:02d91cbac553a3ad141db016e3350b03184deaafeba09b9d6439826ee594b365",
                "sha256:06247538e8253975bdb328e7683f8515ff5ff041f43be6c40bff62d989b7d0b0",
                "sha256:08dca260e85ffae975448e344834d765983237ad6dc308231aa16e7933db763e",
                "sha256:0d9ac347653ebd95839a7c607608703b20bc07e577e870d824fa4801bc1cb124",
                "sha256:0dd5fad9b9c0dd89904bbdea978ce89a2b692a7ee8a0ce19b940e538c88a809c",
                "sha256:11cd0c3100e2233e9c53106265da31d574355c288e15259c0d40a4405cbae317",
                "sha256:18722b50783b5e30a18a8a5db3006bab146d2b705c92eb9a94f78c72beb94094",
                "sha256:18d5b4da8cf3e41895b34e8c37d13c9ed294954907929aacd95153508d5d89d7",
                "sha256:1ad7247d79f9f55bb25ab1778fd47f32d70cf36053941f07de0b7c4e96b5d235",
                "sha256:1b8d1eae0f65441963d805f766c7e9cd092f91e0c600c820c764a4ff71a0764c",
                "sha256:1bd467213195e76f838caf2c28cd65e58302d0254e636e7c0fca81efa4a2e62c",
                "sha256:1c9198c989f47898b2c22201756f73249de3748e0fc9de44adaf54a8b259cc0c",
                "sha256:1fd9a5205139f3c6bb60d11f6072e0552f0a20b712c85f43d42342d162be1235",
                "sha256:214cee7f9e09150d4fb42e24919a1e74d8c9b8a9306ed1474ecaddcd5479c293",
                "sha256:27b4035013f1ea49c6c0b42d983133b136637a527e48c132d368eb19bf1ac6aa",
                "sha256:3a23092a992e61c3a6a70f350a56db7197242f3490da9c87b500f389b2d01eef",
                "sha256:3ad692bc7792be8c32918c699638b660c0de078a6cbe464c46e1340dadb94c19",
                "sha256:3ccceb50c611c433145502735e0370877cced72a6c70fd2410238bcbc7fe51d8",
                "sha256:3d0f32ebfaa9c6011f8454994f86108c2eb9c79b8b7de00b36d558cadcedaa3d",
                "sha256:3f92944efc564867bbf841c823c8b71bb0be75e06b8ce45c084b46411475a915",
                "sha256:40bca549fdc929b470dd1dbfcb47b3295cb46a6d2c90e50588b0a1b3bd98f429",
                "sha256:43babacef21c519bc6631c5fce2a61eccdfc011b4bcb9047255e9620732c8097",
                "sha256:4566006aa44cb0d21b8ab53baf4b9c667a0ed23efe4aaad8c227bfba0bf15cbe",
                "sha256:49f56e6ecc2503e7dbe233fa328b2be1a7797d31548e7a193237dcdf1ad0eee0",
                "sha256:4c48a10d17571d1275701e14a601e36959ffada3add8cdbc9e5061a6e3579a5d",
                "sha256:4ea10a29aa5de67de02256a28d1bf53d21322295cb00bd2d57fcd19b850ebd99",
                "sha256:511f0b034120cd1989932bf1e9081aa9fb00f1f949fbd2d9cab6264916ae89b1",
                "sha256:51ddac60b96a42c15d24fbdc7a4bfcd02b5a29c047b7f8bf63d3f6f5a860949a",
                "sha256:57d430f5fb63fea141ab71ca9c064e80de3a20b427ca2febcbfcef70ff0ce895",
                "sha256:59137c0c6826bd56c710d1d2bda81553b5e6b7c84d5a676747d80caf0409ad94",
                "sha256:5a03651352fc20975ee2a707cd2d74a386cd303cc688f407296064ad1e6d1562",
                "sha256:5eb86c6acb498208e7663ca22dbe68ca2cf42ab5bf1c776670a50919a56e64ab",
                "sha256:642d66b75eda909fd1112d35c53816d59789a4b38c141a96d62f50a3ef9b3360",
                "sha256:6674b00b9756b0af620aa2a3346b01f8e2a3dc729d25617e1b89cf6af4a54eb1",
                "sha256:668c265d90de8ae914f860d3eeb164534ba2e836811f91fecc7050416ee70aa7",
                "sha256:66fac0c238ab9a2e72d026b5fb91cb902c146202bbd29a9a1a44e8db7b710b6f",
                "sha256:6c107ea3cf2bd07199d66f156e3ea756d1b84dfd43b542b2d870b77868c98c03",
                "sha256:6c889025f59884423428c261f212e04d438de865beda0b1e1babab85ef4c0f01",
                "sha256:6cb8fdc044909e2078c248986f2fc76f911f72b51ea4a4fbbf472e01d14faa58",
                "sha256:6e9be3ef84e2bb9710f3f777accce25556f4a71e15d2b73223788d528fcc2052",
                "sha256:7f762a1a85a12cc3484f77eee7be87b10f8c50b0b787bb02f4e357403cad0c0e",
                "sha256:83a696da8922314ff2aec02987eefb03784f473281d740bf9170181829133765",
                "sha256:853853cbf7bf9408b404754b92512ebe3e3a83587503d766d23e6bf83d092ee6",
                "sha256:8ad3fe0a3567c2f0f629d800409cd528cb6251da12e81a1f765e5c5345fd0137",
                "sha256:8c6ed10c2497e5fedadf61e465b3ca12a19f96004c15dcffe4bd442ebadc2d85",
                "sha256:8d5f400326840934e3507701f9f7269247f7c026d1b6cfd49477d2be0933cfca",
                "sha256:927c589500f9f41e370b0125c12ac9e7d3a2fd166b89e9ee2828b3dda20bfe6f",
                "sha256:9a0aa47f94ea9a0b39dd30850b0adf2e1cd32a8b4f9c7aa443d852aacf9ca214",
                "sha256:9b37a7ba223b2f26122c148bb8d09a9ff312afca998c48c725ff5a0a632145f7",
                "sha256:9c873345680c1b87f1e09e0eaf8cf6c891b9851d8b4d3645e7efe2ec20a20cc7",
                "sha256:9d09869f2c5a6f2d9df50ce3064b3391d3ecb6dced708ad64467b9e4f2c9bef3",
                "sha256:9d353c4cfda586db2a176ce42c88f2fc31ec25e50212650c89fdd0f560ee507b",
                "sha256:a1e3014a625bcf107fbf38eece0e47fa0190e52e45dc6eee5a8265ddc6dc5ea7",
                "sha256:a3b9bec9579a15fb3ca2d9878deae789df72f2b0fdaf90ad49ee389cad5edab6",
                "sha256:ab03a90b305d2588e8352168e8c5a1520b721d2d367f31e9332c4235b30b8994",
                "sha256:aff06b2cac3ef4616e26ba17a9c250c1fe9dd8a5d907d0193f84c499b1b6e6a9",
                "sha256:b3cab0e06143768499384a8a5efb9c4dc53e19382952859e4802f294214f36ec",
                "sha256:b4a21f71885aa2744719459951819e7bf5a906a6448a6b2bbce8e9cc9f2c8128",
                "sha256:b6d45d9b699ecbac6c7bd8e0a2609767491540403610962968d258fd6405c17c",
                "sha256:be6dd5d52b73018b21adc1c5d28ac0c68184a64769052dfeb0c5d9998e7f56a2",
                "sha256:c550a56bf209a3d987d5a975cdf2063b3389a5d16caf29db4bdddeae49f22078",
                "sha256:c76c635fabf542bb78524905718c39f736a98e5ab25b23ec6d4abede1a85a6a3",
                "sha256:c81818595eff6e92535ff32825f31c116f867f64ff8cdf6562cd1d6b2e1e8f3e",
                "sha256:cfb92d49dbb95ec7a07511bc9efb0faff8fe24ef3805662b8d6808ba8409a71a",
                "sha256:d23bcd6c8eaa6324fe109d8cac01b41fe9a54b8c498af9ce464c1aeeb99903d6",
                "sha256:d5b1dc0e708fad9f92c296ab2f948af403bf201db8fb2eb4c8179db143732e49",
                "sha256:d78f30cbe8b2ce770160d3c08cff01b2ae9306fe66ce899b73f0409dc1846c1b",
                "sha256:d8f57c4461cd24fda22493109c45b3980863c58a25b8bec885ca8bea6b8d4b28",
                "sha256:d9792dff410f266051025ecfaa927078b94cc7478954b06796a9756ccc7e14a9",
                "sha256:e7941bbcfdded9c26b0bf720cb7e6fd803d95a55d2c14b4bd1f6a2772230c586",
                "sha256:ebe684d7d26239e23d102a2bad2a358dedf18e462e8808778703427d1f584400",
                "sha256:ec8c8900dc5c83650a63dd48c4d1d245343f904c4b64b48798c67a3767d7e165",
                "sha256:f564bf68404144ea6b87a78a3f910cc8de216c6b12a4cf0b27718bf4ec38d303",
                "sha256:fd7ac678b92b29ba630d8c842d8ad6c555abda1b9ef044d6cc092dacbfc9719d"
            ],
            "version": "==0.21.0"
        },
        "wcwidth": {
            "hashes": [
                "sha256:3da69048e4540d84af32131829ff948f1e022c1c6bdb8d6102117aac784f6859",
                "sha256:72ea0c06399eb286d978fdedb6923a9eb47e1c486ce63e9b4e64fc18303972b5"
            ],
            "version": "==0.2.13"
        },
        "websockets": {
            "hashes": [
                "sha256:00700340c6c7ab788f176d118775202aadea7602c5cc6be6ae127761c16d6b0b",
                "sha256:0bee75f400895aef54157b36ed6d3b308fcab62e5260703add87f44cee9c82a6",
                "sha256:0e6e2711d5a8e6e482cacb927a49a3d432345dfe7dea8ace7b5790df5932e4df",
                "sha256:12743ab88ab2af1d17dd4acb4645677cb7063ef4db93abffbf164218a5d54c6b",
                "sha256:1a9d160fd080c6285e202327aba140fc9a0d910b09e423afff4ae5cbbf1c7205",
                "sha256:1bf386089178ea69d720f8db6199a0504a406209a0fc23e603b27b300fdd6892",
                "sha256:1df2fbd2c8a98d38a66f5238484405b8d1d16f929bb7a33ed73e4801222a6f53",
                "sha256:1e4b3f8ea6a9cfa8be8484c9221ec0257508e3a1ec43c36acdefb2a9c3b00aa2",
                "sha256:1f38a7b376117ef7aff996e737583172bdf535932c9ca021746573bce40165ed",
                "sha256:23509452b3bc38e3a057382c2e941d5ac2e01e251acce7adc74011d7d8de434c",
                "sha256:248d8e2446e13c1d4326e0a6a4e9629cb13a11195051a73acf414812700badbd",
                "sha256:25eb766c8ad27da0f79420b2af4b85d29914ba0edf69f547cc4f06ca6f1d403b",
                "sha256:27a5e9964ef509016759f2ef3f2c1e13f403725a5e6a1775555994966a66e931",
                "sha256:2c71bd45a777433dd9113847af751aae36e448bc6b8c361a566cb043eda6ec30",
                "sha256:2cb388a5bfb56df4d9a406783b7f9dbefb888c09b71629351cc6b036e9259370",
                "sha256:2d225bb6886591b1746b17c0573e29804619c8f755b5598d875bb4235ea639be",
                "sha256:2e5fc14ec6ea568200ea4ef46545073da81900a2b67b3e666f04adf53ad452ec",
                "sha256:363f57ca8bc8576195d0540c648aa58ac18cf85b76ad5202b9f976918f4219cf",
                "sha256:3c6cc1360c10c17463aadd29dd3af332d4a1adaa8796f6b0e9f9df1fdb0bad62",
                "sha256:3d829f975fc2e527a3ef2f9c8f25e553eb7bc779c6665e8e1d52aa22800bb38b",
                "sha256:3e3aa8c468af01d70332a382350ee95f6986db479ce7af14d5e81ec52aa2b402",
                "sha256:3f61726cae9f65b872502ff3c1496abc93ffbe31b278455c418492016e2afc8f",
                "sha256:423fc1ed29f7512fceb727e2d2aecb952c46aa34895e9ed96071821309951123",
                "sha256:46e71dbbd12850224243f5d2aeec90f0aaa0f2dde5aeeb8fc8df21e04d99eff9",
                "sha256:4d87be612cbef86f994178d5186add3d94e9f31cc3cb499a0482b866ec477603",
                "sha256:5693ef74233122f8ebab026817b1b37fe25c411ecfca084b29bc7d6efc548f45",
                "sha256:5aa9348186d79a5f232115ed3fa9020eab66d6c3437d72f9d2c8ac0c6858c558",
                "sha256:5d873c7de42dea355d73f170be0f23788cf3fa9f7bed718fd2830eefedce01b4",
                "sha256:5f6ffe2c6598f7f7207eef9a1228b6f5c818f9f4d53ee920aacd35cec8110438",
                "sha256:604428d1b87edbf02b233e2c207d7d528460fa978f9e391bd8aaf9c8311de137",
                "sha256:6350b14a40c95ddd53e775dbdbbbc59b124a5c8ecd6fbb09c2e52029f7a9f480",
                "sha256:6e2df67b8014767d0f785baa98393725739287684b9f8d8a1001eb2839031447",
                "sha256:6e96f5ed1b83a8ddb07909b45bd94833b0710f738115751cdaa9da1fb0cb66e8",
                "sha256:6e9e7db18b4539a29cc5ad8c8b252738a30e2b13f033c2d6e9d0549b45841c04",
                "sha256:70ec754cc2a769bcd218ed8d7209055667b30860ffecb8633a834dde27d6307c",
                "sha256:7b645f491f3c48d3f8a00d1fce07445fab7347fec54a3e65f0725d730d5b99cb",
                "sha256:7fa3d25e81bfe6a89718e9791128398a50dec6d57faf23770787ff441d851967",
                "sha256:81df9cbcbb6c260de1e007e58c011bfebe2dafc8435107b0537f393dd38c8b1b",
                "sha256:8572132c7be52632201a35f5e08348137f658e5ffd21f51f94572ca6c05ea81d",
                "sha256:87b4aafed34653e465eb77b7c93ef058516cb5acf3eb21e42f33928616172def",
                "sha256:8e332c210b14b57904869ca9f9bf4ca32f5427a03eeb625da9b616c85a3a506c",
                "sha256:9893d1aa45a7f8b3bc4510f6ccf8db8c3b62120917af15e3de247f0780294b92",
                "sha256:9edf3fc590cc2ec20dc9d7a45108b5bbaf21c0d89f9fd3fd1685e223771dc0b2",
                "sha256:9fdf06fd06c32205a07e47328ab49c40fc1407cdec801d698a7c41167ea45113",
                "sha256:a02413bc474feda2849c59ed2dfb2cddb4cd3d2f03a2fedec51d6e959d9b608b",
                "sha256:a1d9697f3337a89691e3bd8dc56dea45a6f6d975f92e7d5f773bc715c15dde28",
                "sha256:a571f035a47212288e3b3519944f6bf4ac7bc7553243e41eac50dd48552b6df7",
                "sha256:ab3d732ad50a4fbd04a4490ef08acd0517b6ae6b77eb967251f4c263011a990d",
                "sha256:ae0a5da8f35a5be197f328d4727dbcfafa53d1824fac3d96cdd3a642fe09394f",
                "sha256:b067cb952ce8bf40115f6c19f478dc71c5e719b7fbaa511359795dfd9d1a6468",
                "sha256:b2ee7288b85959797970114deae81ab41b731f19ebcd3bd499ae9ca0e3f1d2c8",
                "sha256:b81f90dcc6c85a9b7f29873beb56c94c85d6f0dac2ea8b60d995bd18bf3e2aae",
                "sha256:ba0cab91b3956dfa9f512147860783a1829a8d905ee218a9837c18f683239611",
                "sha256:baa386875b70cbd81798fa9f71be689c1bf484f65fd6fb08d051a0ee4e79924d",
                "sha256:bbe6013f9f791944ed31ca08b077e26249309639313fff132bfbf3ba105673b9",
                "sha256:bea88d71630c5900690fcb03161ab18f8f244805c59e2e0dc4ffadae0a7ee0ca",
                "sha256:befe90632d66caaf72e8b2ed4d7f02b348913813c8b0a32fae1cc5fe3730902f",
                "sha256:c3181df4583c4d3994d31fb235dc681d2aaad744fbdbf94c4802485ececdecf2",
                "sha256:c4e37d36f0d19f0a4413d3e18c0d03d0c268ada2061868c1e6f5ab1a6d575077",
                "sha256:c588f6abc13f78a67044c6b1273a99e1cf31038ad51815b3b016ce699f0d75c2",
                "sha256:cbe83a6bbdf207ff0541de01e11904827540aa069293696dd528a6640bd6a5f6",
                "sha256:d554236b2a2006e0ce16315c16eaa0d628dab009c33b63ea03f41c6107958374",
                "sha256:dbcf72a37f0b3316e993e13ecf32f10c0e1259c28ffd0a85cee26e8549595fbc",
                "sha256:dc284bbc8d7c78a6c69e0c7325ab46ee5e40bb4d50e494d8131a07ef47500e9e",
                "sha256:dff6cdf35e31d1315790149fee351f9e52978130cef6c87c4b6c9b3baf78bc53",
                "sha256:e469d01137942849cff40517c97a30a93ae79917752b34029f0ec72df6b46399",
                "sha256:eb809e816916a3b210bed3c82fb88eaf16e8afcf9c115ebb2bacede1797d2547",
                "sha256:ed2fcf7a07334c77fc8a230755c2209223a7cc44fc27597729b8ef5425aa61a3",
                "sha256:f44069528d45a933997a6fef143030d8ca8042f0dfaad753e2906398290e2870",
                "sha256:f764ba54e33daf20e167915edc443b6f88956f37fb606449b4a5b10ba42235a5",
                "sha256:fc4e7fa5414512b481a2483775a8e8be7803a35b30ca805afa4998a84f9fd9e8",
                "sha256:ffefa1374cd508d633646d51a8e9277763a9b78ae71324183693959cf94635a7"
            ],
            "version": "==12.0"
        },
        "yarl": {
            "hashes": [
                "sha256:008d3e808d03ef28542372d01057fd09168419cdc8f848efe2804f894ae03e51",
                "sha256:03caa9507d3d3c83bca08650678e25364e1843b484f19986a527630ca376ecce",
                "sha256:07574b007ee20e5c375a8fe4a0789fad26db905f9813be0f9fef5a68080de559",
                "sha256:09efe4615ada057ba2d30df871d2f668af661e971dfeedf0c159927d48bbeff0",
                "sha256:0d2454f0aef65ea81037759be5ca9947539667eecebca092733b2eb43c965a81",
                "sha256:0e9d124c191d5b881060a9e5060627694c3bdd1fe24c5eecc8d5d7d0eb6faabc",
                "sha256:18580f672e44ce1238b82f7fb87d727c4a131f3a9d33a5e0e82b793362bf18b4",
                "sha256:1f23e4fe1e8794f74b6027d7cf19dc25f8b63af1483d91d595d4a07eca1fb26c",
                "sha256:206a55215e6d05dbc6c98ce598a59e6fbd0c493e2de4ea6cc2f4934d5a18d130",
                "sha256:23d32a2594cb5d565d358a92e151315d1b2268bc10f4610d098f96b147370136",
                "sha256:26a1dc6285e03f3cc9e839a2da83bcbf31dcb0d004c72d0730e755b33466c30e",
                "sha256:29e0f83f37610f173eb7e7b5562dd71467993495e568e708d99e9d1944f561ec",
                "sha256:2b134fd795e2322b7684155b7855cc99409d10b2e408056db2b93b51a52accc7",
                "sha256:2d47552b6e52c3319fede1b60b3de120fe83bde9b7bddad11a69fb0af7db32f1",
                "sha256:357495293086c5b6d34ca9616a43d329317feab7917518bc97a08f9e55648455",
                "sha256:35a2b9396879ce32754bd457d31a51ff0a9d426fd9e0e3c33394bf4b9036b099",
                "sha256:3777ce5536d17989c91696db1d459574e9a9bd37660ea7ee4d3344579bb6f129",
                "sha256:3986b6f41ad22988e53d5778f91855dc0399b043fc8946d4f2e68af22ee9ff10",
                "sha256:44d8ffbb9c06e5a7f529f38f53eda23e50d1ed33c6c869e01481d3fafa6b8142",
                "sha256:49a180c2e0743d5d6e0b4d1a9e5f633c62eca3f8a86ba5dd3c471060e352ca98",
                "sha256:4aa9741085f635934f3a2583e16fcf62ba835719a8b2b28fb2917bb0537c1dfa",
                "sha256:4b21516d181cd77ebd06ce160ef8cc2a5e9ad35fb1c5930882baff5ac865eee7",
                "sha256:4b3c1ffe10069f655ea2d731808e76e0f452fc6c749bea04781daf18e6039525",
                "sha256:4c7d56b293cc071e82532f70adcbd8b61909eec973ae9d2d1f9b233f3d943f2c",
                "sha256:4e9035df8d0880b2f1c7f5031f33f69e071dfe72ee9310cfc76f7b605958ceb9",
                "sha256:54525ae423d7b7a8ee81ba189f131054defdb122cde31ff17477951464c1691c",
                "sha256:549d19c84c55d11687ddbd47eeb348a89df9cb30e1993f1b128f4685cd0ebbf8",
                "sha256:54beabb809ffcacbd9d28ac57b0db46e42a6e341a030293fb3185c409e626b8b",
                "sha256:566db86717cf8080b99b58b083b773a908ae40f06681e87e589a976faf8246bf",
                "sha256:5a2e2433eb9344a163aced6a5f6c9222c0786e5a9e9cac2c89f0b28433f56e23",
                "sha256:5aef935237d60a51a62b86249839b51345f47564208c6ee615ed2a40878dccdd",
                "sha256:604f31d97fa493083ea21bd9b92c419012531c4e17ea6da0f65cacdcf5d0bd27",
                "sha256:63b20738b5aac74e239622d2fe30df4fca4942a86e31bf47a81a0e94c14df94f",
                "sha256:686a0c2f85f83463272ddffd4deb5e591c98aac1897d65e92319f729c320eece",
                "sha256:6a962e04b8f91f8c4e5917e518d17958e3bdee71fd1d8b88cdce74dd0ebbf434",
                "sha256:6ad6d10ed9b67a382b45f29ea028f92d25bc0bc1daf6c5b801b90b5aa70fb9ec",
                "sha256:6f5cb257bc2ec58f437da2b37a8cd48f666db96d47b8a3115c29f316313654ff",
                "sha256:6fe79f998a4052d79e1c30eeb7d6c1c1056ad33300f682465e1b4e9b5a188b78",
                "sha256:7855426dfbddac81896b6e533ebefc0af2f132d4a47340cee6d22cac7190022d",
                "sha256:7d5aaac37d19b2904bb9dfe12cdb08c8443e7ba7d2852894ad448d4b8f442863",
                "sha256:801e9264d19643548651b9db361ce3287176671fb0117f96b5ac0ee1c3530d53",
                "sha256:81eb57278deb6098a5b62e88ad8281b2ba09f2f1147c4767522353eaa6260b31",
                "sha256:824d6c50492add5da9374875ce72db7a0733b29c2394890aef23d533106e2b15",
                "sha256:8397a3817d7dcdd14bb266283cd1d6fc7264a48c186b986f32e86d86d35fbac5",
                "sha256:848cd2a1df56ddbffeb375535fb62c9d1645dde33ca4d51341378b3f5954429b",
                "sha256:84fc30f71689d7fc9168b92788abc977dc8cefa806909565fc2951d02f6b7d57",
                "sha256:8619d6915b3b0b34420cf9b2bb6d81ef59d984cb0fde7544e9ece32b4b3043c3",
                "sha256:8a854227cf581330ffa2c4824d96e52ee621dd571078a252c25e3a3b3d94a1b1",
                "sha256:8be9e837ea9113676e5754b43b940b50cce76d9ed7d2461df1af39a8ee674d9f",
                "sha256:928cecb0ef9d5a7946eb6ff58417ad2fe9375762382f1bf5c55e61645f2c43ad",
                "sha256:957b4774373cf6f709359e5c8c4a0af9f6d7875db657adb0feaf8d6cb3c3964c",
                "sha256:992f18e0ea248ee03b5a6e8b3b4738850ae7dbb172cc41c966462801cbf62cf7",
                "sha256:9fc5fc1eeb029757349ad26bbc5880557389a03fa6ada41703db5e068881e5f2",
                "sha256:a00862fb23195b6b8322f7d781b0dc1d82cb3bcac346d1e38689370cc1cc398b",
                "sha256:a3a6ed1d525bfb91b3fc9b690c5a21bb52de28c018530ad85093cc488bee2dd2",
                "sha256:a6327976c7c2f4ee6816eff196e25385ccc02cb81427952414a64811037bbc8b",
                "sha256:a7409f968456111140c1c95301cadf071bd30a81cbd7ab829169fb9e3d72eae9",
                "sha256:a825ec844298c791fd28ed14ed1bffc56a98d15b8c58a20e0e08c1f5f2bea1be",
                "sha256:a8c1df72eb746f4136fe9a2e72b0c9dc1da1cbd23b5372f94b5820ff8ae30e0e",
                "sha256:a9bd00dc3bc395a662900f33f74feb3e757429e545d831eef5bb280252631984",
                "sha256:aa102d6d280a5455ad6a0f9e6d769989638718e938a6a0a2ff3f4a7ff8c62cc4",
                "sha256:aaaea1e536f98754a6e5c56091baa1b6ce2f2700cc4a00b0d49eca8dea471074",
                "sha256:ad4d7a90a92e528aadf4965d685c17dacff3df282db1121136c382dc0b6014d2",
                "sha256:b8477c1ee4bd47c57d49621a062121c3023609f7a13b8a46953eb6c9716ca392",
                "sha256:ba6f52cbc7809cd8d74604cce9c14868306ae4aa0282016b641c661f981a6e91",
                "sha256:bac8d525a8dbc2a1507ec731d2867025d11ceadcb4dd421423a5d42c56818541",
                "sha256:bef596fdaa8f26e3d66af846bbe77057237cb6e8efff8cd7cc8dff9a62278bbf",
                "sha256:c0ec0ed476f77db9fb29bca17f0a8fcc7bc97ad4c6c1d8959c507decb22e8572",
                "sha256:c38c9ddb6103ceae4e4498f9c08fac9b590c5c71b0370f98714768e22ac6fa66",
                "sha256:c7224cab95645c7ab53791022ae77a4509472613e839dab722a72abe5a684575",
                "sha256:c74018551e31269d56fab81a728f683667e7c28c04e807ba08f8c9e3bba32f14",
                "sha256:ca06675212f94e7a610e85ca36948bb8fc023e458dd6c63ef71abfd482481aa5",
                "sha256:d1d2532b340b692880261c15aee4dc94dd22ca5d61b9db9a8a361953d36410b1",
                "sha256:d25039a474c4c72a5ad4b52495056f843a7ff07b632c1b92ea9043a3d9950f6e",
                "sha256:d5ff2c858f5f6a42c2a8e751100f237c5e869cbde669a724f2062d4c4ef93551",
                "sha256:d7d7f7de27b8944f1fee2c26a88b4dabc2409d2fea7a9ed3df79b67277644e17",
                "sha256:d7eeb6d22331e2fd42fce928a81c697c9ee2d51400bd1a28803965883e13cead",
                "sha256:d8a1c6c0be645c745a081c192e747c5de06e944a0d21245f4cf7c05e457c36e0",
                "sha256:d8b889777de69897406c9fb0b76cdf2fd0f31267861ae7501d93003d55f54fbe",
                "sha256:d9e09c9d74f4566e905a0b8fa668c58109f7624db96a2171f21747abc7524234",
                "sha256:db8e58b9d79200c76956cefd14d5c90af54416ff5353c5bfd7cbe58818e26ef0",
                "sha256:ddb2a5c08a4eaaba605340fdee8fc08e406c56617566d9643ad8bf6852778fc7",
                "sha256:e0381b4ce23ff92f8170080c97678040fc5b08da85e9e292292aba67fdac6c34",
                "sha256:e23a6d84d9d1738dbc6e38167776107e63307dfc8ad108e580548d1f2c587f42",
                "sha256:e516dc8baf7b380e6c1c26792610230f37147bb754d6426462ab115a02944385",
                "sha256:ea65804b5dc88dacd4a40279af0cdadcfe74b3e5b4c897aa0d81cf86927fee78",
                "sha256:ec61d826d80fc293ed46c9dd26995921e3a82146feacd952ef0757236fc137be",
                "sha256:ee04010f26d5102399bd17f8df8bc38dc7ccd7701dc77f4a68c5b8d733406958",
                "sha256:f3bc6af6e2b8f92eced34ef6a96ffb248e863af20ef4fde9448cc8c9b858b749",
                "sha256:f7d6b36dd2e029b6bcb8a13cf19664c7b8e19ab3a58e0fefbb5b8461447ed5ec"
            ],
            "markers": "python_version >= '3.7'",
            "version": "==1.9.4"
        },
        "zipp": {
            "hashes": [
                "sha256:206f5a15f2af3dbaee80769fb7dc6f249695e940acca08dfb2a4769fe61e538b",
                "sha256:2884ed22e7d8961de1c9a05142eb69a247f120291bc0206a00a7642f09b5b715"
            ],
            "markers": "python_version >= '3.8'",
<<<<<<< HEAD
            "version": "==3.17.0"
        },
        "zope-interface": {
            "hashes": [
                "sha256:02adbab560683c4eca3789cc0ac487dcc5f5a81cc48695ec247f00803cafe2fe",
                "sha256:14e02a6fc1772b458ebb6be1c276528b362041217b9ca37e52ecea2cbdce9fac",
                "sha256:25e0af9663eeac6b61b231b43c52293c2cb7f0c232d914bdcbfd3e3bd5c182ad",
                "sha256:2606955a06c6852a6cff4abeca38346ed01e83f11e960caa9a821b3626a4467b",
                "sha256:396f5c94654301819a7f3a702c5830f0ea7468d7b154d124ceac823e2419d000",
                "sha256:3b240883fb43160574f8f738e6d09ddbdbf8fa3e8cea051603d9edfd947d9328",
                "sha256:3b6c62813c63c543a06394a636978b22dffa8c5410affc9331ce6cdb5bfa8565",
                "sha256:4ae9793f114cee5c464cc0b821ae4d36e1eba961542c6086f391a61aee167b6f",
                "sha256:4bce517b85f5debe07b186fc7102b332676760f2e0c92b7185dd49c138734b70",
                "sha256:4d45d2ba8195850e3e829f1f0016066a122bfa362cc9dc212527fc3d51369037",
                "sha256:4dd374927c00764fcd6fe1046bea243ebdf403fba97a937493ae4be2c8912c2b",
                "sha256:506f5410b36e5ba494136d9fa04c548eaf1a0d9c442b0b0e7a0944db7620e0ab",
                "sha256:59f7374769b326a217d0b2366f1c176a45a4ff21e8f7cebb3b4a3537077eff85",
                "sha256:5ee9789a20b0081dc469f65ff6c5007e67a940d5541419ca03ef20c6213dd099",
                "sha256:6fc711acc4a1c702ca931fdbf7bf7c86f2a27d564c85c4964772dadf0e3c52f5",
                "sha256:75d2ec3d9b401df759b87bc9e19d1b24db73083147089b43ae748aefa63067ef",
                "sha256:76e0531d86523be7a46e15d379b0e975a9db84316617c0efe4af8338dc45b80c",
                "sha256:8af82afc5998e1f307d5e72712526dba07403c73a9e287d906a8aa2b1f2e33dd",
                "sha256:8f5d2c39f3283e461de3655e03faf10e4742bb87387113f787a7724f32db1e48",
                "sha256:97785604824981ec8c81850dd25c8071d5ce04717a34296eeac771231fbdd5cd",
                "sha256:a3046e8ab29b590d723821d0785598e0b2e32b636a0272a38409be43e3ae0550",
                "sha256:abb0b3f2cb606981c7432f690db23506b1db5899620ad274e29dbbbdd740e797",
                "sha256:ac7c2046d907e3b4e2605a130d162b1b783c170292a11216479bb1deb7cadebe",
                "sha256:af27b3fe5b6bf9cd01b8e1c5ddea0a0d0a1b8c37dc1c7452f1e90bf817539c6d",
                "sha256:b386b8b9d2b6a5e1e4eadd4e62335571244cb9193b7328c2b6e38b64cfda4f0e",
                "sha256:b66335bbdbb4c004c25ae01cc4a54fd199afbc1fd164233813c6d3c2293bb7e1",
                "sha256:d54f66c511ea01b9ef1d1a57420a93fbb9d48a08ec239f7d9c581092033156d0",
                "sha256:de125151a53ecdb39df3cb3deb9951ed834dd6a110a9e795d985b10bb6db4532",
                "sha256:de7916380abaef4bb4891740879b1afcba2045aee51799dfd6d6ca9bdc71f35f",
                "sha256:e2fefad268ff5c5b314794e27e359e48aeb9c8bb2cbb5748a071757a56f6bb8f",
                "sha256:e7b2bed4eea047a949296e618552d3fed00632dc1b795ee430289bdd0e3717f3",
                "sha256:e87698e2fea5ca2f0a99dff0a64ce8110ea857b640de536c76d92aaa2a91ff3a",
                "sha256:ede888382882f07b9e4cd942255921ffd9f2901684198b88e247c7eabd27a000",
                "sha256:f444de0565db46d26c9fa931ca14f497900a295bd5eba480fc3fad25af8c763e",
                "sha256:fa994e8937e8ccc7e87395b7b35092818905cf27c651e3ff3e7f29729f5ce3ce",
                "sha256:febceb04ee7dd2aef08c2ff3d6f8a07de3052fc90137c507b0ede3ea80c21440"
            ],
            "markers": "python_version >= '3.7'",
            "version": "==6.2"
=======
            "version": "==3.18.1"
>>>>>>> b6219a90
        }
    },
    "develop": {
        "asgiref": {
            "hashes": [
                "sha256:3e1e3ecc849832fe52ccf2cb6686b7a55f82bb1d6aee72a58826471390335e47",
                "sha256:c343bd80a0bec947a9860adb4c432ffa7db769836c64238fc34bdc3fec84d590"
            ],
            "markers": "python_version >= '3.8'",
            "version": "==3.8.1"
        },
        "attrs": {
            "hashes": [
                "sha256:935dc3b529c262f6cf76e50877d35a4bd3c1de194fd41f47a2b7ae8f19971f30",
                "sha256:99b87a485a5820b23b879f04c2305b44b951b502fd64be915879d77a7e8fc6f1"
            ],
            "markers": "python_version >= '3.7'",
            "version": "==23.2.0"
        },
        "black": {
            "hashes": [
                "sha256:06f9d8846f2340dfac80ceb20200ea5d1b3f181dd0556b47af4e8e0b24fa0a6b",
                "sha256:10dbe6e6d2988049b4655b2b739f98785a884d4d6b85bc35133a8fb9a2233176",
                "sha256:2497f9c2386572e28921fa8bec7be3e51de6801f7459dffd6e62492531c47e09",
                "sha256:30d78ba6bf080eeaf0b7b875d924b15cd46fec5fd044ddfbad38c8ea9171043a",
                "sha256:328efc0cc70ccb23429d6be184a15ce613f676bdfc85e5fe8ea2a9354b4e9015",
                "sha256:35020b8886c022ced9282b51b5a875b6d1ab0c387b31a065b84db7c33085ca79",
                "sha256:5795a0375eb87bfe902e80e0c8cfaedf8af4d49694d69161e5bd3206c18618bb",
                "sha256:5891ef8abc06576985de8fa88e95ab70641de6c1fca97e2a15820a9b69e51b20",
                "sha256:637a4014c63fbf42a692d22b55d8ad6968a946b4a6ebc385c5505d9625b6a464",
                "sha256:67c8301ec94e3bcc8906740fe071391bce40a862b7be0b86fb5382beefecd968",
                "sha256:6d2fc92002d44746d3e7db7cf9313cf4452f43e9ea77a2c939defce3b10b5c82",
                "sha256:6ee227b696ca60dd1c507be80a6bc849a5a6ab57ac7352aad1ffec9e8b805f21",
                "sha256:863714200ada56cbc366dc9ae5291ceb936573155f8bf8e9de92aef51f3ad0f0",
                "sha256:9b542ced1ec0ceeff5b37d69838106a6348e60db7b8fdd245294dc1d26136265",
                "sha256:a6342964b43a99dbc72f72812bf88cad8f0217ae9acb47c0d4f141a6416d2d7b",
                "sha256:ad4efa5fad66b903b4a5f96d91461d90b9507a812b3c5de657d544215bb7877a",
                "sha256:bc58025940a896d7e5356952228b68f793cf5fcb342be703c3a2669a1488cb72",
                "sha256:cc1e1de68c8e5444e8f94c3670bb48a2beef0e91dddfd4fcc29595ebd90bb9ce",
                "sha256:cee3e11161dde1b2a33a904b850b0899e0424cc331b7295f2a9698e79f9a69a0",
                "sha256:e3556168e2e5c49629f7b0f377070240bd5511e45e25a4497bb0073d9dda776a",
                "sha256:e8477ec6bbfe0312c128e74644ac8a02ca06bcdb8982d4ee06f209be28cdf163",
                "sha256:ee8f1f7228cce7dffc2b464f07ce769f478968bfb3dd1254a4c2eeed84928aad",
                "sha256:fd57160949179ec517d32ac2ac898b5f20d68ed1a9c977346efbac9c2f1e779d"
            ],
            "index": "pypi",
            "markers": "python_full_version >= '3.6.2'",
            "version": "==22.3.0"
        },
        "certifi": {
            "hashes": [
                "sha256:0569859f95fc761b18b45ef421b1290a0f65f147e92a1e5eb3e635f9a5e4e66f",
                "sha256:dc383c07b76109f368f6106eee2b593b04a011ea4d55f652c6ca24a754d1cdd1"
            ],
            "markers": "python_version >= '3.6'",
            "version": "==2024.2.2"
        },
        "click": {
            "hashes": [
                "sha256:6a7a62563bbfabfda3a38f3023a1db4a35978c0abd76f6c9605ecd6554d6d9b1",
                "sha256:8458d7b1287c5fb128c90e23381cf99dcde74beaf6c7ff6384ce84d6fe090adb"
            ],
            "index": "pypi",
            "markers": "python_version >= '3.6'",
            "version": "==8.0.4"
        },
        "colorama": {
            "hashes": [
                "sha256:08695f5cb7ed6e0531a20572697297273c47b8cae5a63ffc6d6ed5c201be6e44",
                "sha256:4f1d9991f5acc0ca119f9d443620b77f9d6b33703e51011c16baf57afb285fc6"
            ],
            "markers": "python_version >= '2.7' and python_version not in '3.0, 3.1, 3.2, 3.3, 3.4, 3.5, 3.6' and sys_platform == 'win32'",
            "version": "==0.4.6"
        },
        "coverage": {
            "hashes": [
<<<<<<< HEAD
                "sha256:0193657651f5399d433c92f8ae264aff31fc1d066deee4b831549526433f3f61",
                "sha256:02f2edb575d62172aa28fe00efe821ae31f25dc3d589055b3fb64d51e52e4ab1",
                "sha256:0491275c3b9971cdbd28a4595c2cb5838f08036bca31765bad5e17edf900b2c7",
                "sha256:077d366e724f24fc02dbfe9d946534357fda71af9764ff99d73c3c596001bbd7",
                "sha256:10e88e7f41e6197ea0429ae18f21ff521d4f4490aa33048f6c6f94c6045a6a75",
                "sha256:18e961aa13b6d47f758cc5879383d27b5b3f3dcd9ce8cdbfdc2571fe86feb4dd",
                "sha256:1a78b656a4d12b0490ca72651fe4d9f5e07e3c6461063a9b6265ee45eb2bdd35",
                "sha256:1ed4b95480952b1a26d863e546fa5094564aa0065e1e5f0d4d0041f293251d04",
                "sha256:23b27b8a698e749b61809fb637eb98ebf0e505710ec46a8aa6f1be7dc0dc43a6",
                "sha256:23f5881362dcb0e1a92b84b3c2809bdc90db892332daab81ad8f642d8ed55042",
                "sha256:32a8d985462e37cfdab611a6f95b09d7c091d07668fdc26e47a725ee575fe166",
                "sha256:3468cc8720402af37b6c6e7e2a9cdb9f6c16c728638a2ebc768ba1ef6f26c3a1",
                "sha256:379d4c7abad5afbe9d88cc31ea8ca262296480a86af945b08214eb1a556a3e4d",
                "sha256:3cacfaefe6089d477264001f90f55b7881ba615953414999c46cc9713ff93c8c",
                "sha256:3e3424c554391dc9ef4a92ad28665756566a28fecf47308f91841f6c49288e66",
                "sha256:46342fed0fff72efcda77040b14728049200cbba1279e0bf1188f1f2078c1d70",
                "sha256:536d609c6963c50055bab766d9951b6c394759190d03311f3e9fcf194ca909e1",
                "sha256:5d6850e6e36e332d5511a48a251790ddc545e16e8beaf046c03985c69ccb2676",
                "sha256:6008adeca04a445ea6ef31b2cbaf1d01d02986047606f7da266629afee982630",
                "sha256:64e723ca82a84053dd7bfcc986bdb34af8d9da83c521c19d6b472bc6880e191a",
                "sha256:6b00e21f86598b6330f0019b40fb397e705135040dbedc2ca9a93c7441178e74",
                "sha256:6d224f0c4c9c98290a6990259073f496fcec1b5cc613eecbd22786d398ded3ad",
                "sha256:6dceb61d40cbfcf45f51e59933c784a50846dc03211054bd76b421a713dcdf19",
                "sha256:7ac8f8eb153724f84885a1374999b7e45734bf93a87d8df1e7ce2146860edef6",
                "sha256:85ccc5fa54c2ed64bd91ed3b4a627b9cce04646a659512a051fa82a92c04a448",
                "sha256:869b5046d41abfea3e381dd143407b0d29b8282a904a19cb908fa24d090cc018",
                "sha256:8bdb0285a0202888d19ec6b6d23d5990410decb932b709f2b0dfe216d031d218",
                "sha256:8dfc5e195bbef80aabd81596ef52a1277ee7143fe419efc3c4d8ba2754671756",
                "sha256:8e738a492b6221f8dcf281b67129510835461132b03024830ac0e554311a5c54",
                "sha256:918440dea04521f499721c039863ef95433314b1db00ff826a02580c1f503e45",
                "sha256:9641e21670c68c7e57d2053ddf6c443e4f0a6e18e547e86af3fad0795414a628",
                "sha256:9d2f9d4cc2a53b38cabc2d6d80f7f9b7e3da26b2f53d48f05876fef7956b6968",
                "sha256:a07f61fc452c43cd5328b392e52555f7d1952400a1ad09086c4a8addccbd138d",
                "sha256:a3277f5fa7483c927fe3a7b017b39351610265308f5267ac6d4c2b64cc1d8d25",
                "sha256:a4a3907011d39dbc3e37bdc5df0a8c93853c369039b59efa33a7b6669de04c60",
                "sha256:aeb2c2688ed93b027eb0d26aa188ada34acb22dceea256d76390eea135083950",
                "sha256:b094116f0b6155e36a304ff912f89bbb5067157aff5f94060ff20bbabdc8da06",
                "sha256:b8ffb498a83d7e0305968289441914154fb0ef5d8b3157df02a90c6695978295",
                "sha256:b9bb62fac84d5f2ff523304e59e5c439955fb3b7f44e3d7b2085184db74d733b",
                "sha256:c61f66d93d712f6e03369b6a7769233bfda880b12f417eefdd4f16d1deb2fc4c",
                "sha256:ca6e61dc52f601d1d224526360cdeab0d0712ec104a2ce6cc5ccef6ed9a233bc",
                "sha256:ca7b26a5e456a843b9b6683eada193fc1f65c761b3a473941efe5a291f604c74",
                "sha256:d12c923757de24e4e2110cf8832d83a886a4cf215c6e61ed506006872b43a6d1",
                "sha256:d17bbc946f52ca67adf72a5ee783cd7cd3477f8f8796f59b4974a9b59cacc9ee",
                "sha256:dfd1e1b9f0898817babf840b77ce9fe655ecbe8b1b327983df485b30df8cc011",
                "sha256:e0860a348bf7004c812c8368d1fc7f77fe8e4c095d661a579196a9533778e156",
                "sha256:f2f5968608b1fe2a1d00d01ad1017ee27efd99b3437e08b83ded9b7af3f6f766",
                "sha256:f3771b23bb3675a06f5d885c3630b1d01ea6cac9e84a01aaf5508706dba546c5",
                "sha256:f68ef3660677e6624c8cace943e4765545f8191313a07288a53d3da188bd8581",
                "sha256:f86f368e1c7ce897bf2457b9eb61169a44e2ef797099fb5728482b8d69f3f016",
                "sha256:f90515974b39f4dea2f27c0959688621b46d96d5a626cf9c53dbc653a895c05c",
                "sha256:fe558371c1bdf3b8fa03e097c523fb9645b8730399c14fe7721ee9c9e2a545d3"
            ],
            "index": "pypi",
            "markers": "python_version >= '3.8'",
            "version": "==7.4.1"
        },
        "django": {
            "hashes": [
                "sha256:5dd5b787c3ba39637610fe700f54bf158e33560ea0dba600c19921e7ff926ec5",
                "sha256:aaee9fb0fb4ebd4311520887ad2e33313d368846607f82a9a0ed461cd4c35b18"
            ],
            "index": "pypi",
            "markers": "python_version >= '3.6'",
            "version": "==3.2.24"
=======
                "sha256:00838a35b882694afda09f85e469c96367daa3f3f2b097d846a7216993d37f4c",
                "sha256:0513b9508b93da4e1716744ef6ebc507aff016ba115ffe8ecff744d1322a7b63",
                "sha256:09c3255458533cb76ef55da8cc49ffab9e33f083739c8bd4f58e79fecfe288f7",
                "sha256:09ef9199ed6653989ebbcaacc9b62b514bb63ea2f90256e71fea3ed74bd8ff6f",
                "sha256:09fa497a8ab37784fbb20ab699c246053ac294d13fc7eb40ec007a5043ec91f8",
                "sha256:0f9f50e7ef2a71e2fae92774c99170eb8304e3fdf9c8c3c7ae9bab3e7229c5cf",
                "sha256:137eb07173141545e07403cca94ab625cc1cc6bc4c1e97b6e3846270e7e1fea0",
                "sha256:1f384c3cc76aeedce208643697fb3e8437604b512255de6d18dae3f27655a384",
                "sha256:201bef2eea65e0e9c56343115ba3814e896afe6d36ffd37bab783261db430f76",
                "sha256:38dd60d7bf242c4ed5b38e094baf6401faa114fc09e9e6632374388a404f98e7",
                "sha256:3b799445b9f7ee8bf299cfaed6f5b226c0037b74886a4e11515e569b36fe310d",
                "sha256:3ea79bb50e805cd6ac058dfa3b5c8f6c040cb87fe83de10845857f5535d1db70",
                "sha256:40209e141059b9370a2657c9b15607815359ab3ef9918f0196b6fccce8d3230f",
                "sha256:41c9c5f3de16b903b610d09650e5e27adbfa7f500302718c9ffd1c12cf9d6818",
                "sha256:54eb8d1bf7cacfbf2a3186019bcf01d11c666bd495ed18717162f7eb1e9dd00b",
                "sha256:598825b51b81c808cb6f078dcb972f96af96b078faa47af7dfcdf282835baa8d",
                "sha256:5fc1de20b2d4a061b3df27ab9b7c7111e9a710f10dc2b84d33a4ab25065994ec",
                "sha256:623512f8ba53c422fcfb2ce68362c97945095b864cda94a92edbaf5994201083",
                "sha256:690db6517f09336559dc0b5f55342df62370a48f5469fabf502db2c6d1cffcd2",
                "sha256:69eb372f7e2ece89f14751fbcbe470295d73ed41ecd37ca36ed2eb47512a6ab9",
                "sha256:73bfb9c09951125d06ee473bed216e2c3742f530fc5acc1383883125de76d9cd",
                "sha256:742a76a12aa45b44d236815d282b03cfb1de3b4323f3e4ec933acfae08e54ade",
                "sha256:7c95949560050d04d46b919301826525597f07b33beba6187d04fa64d47ac82e",
                "sha256:8130a2aa2acb8788e0b56938786c33c7c98562697bf9f4c7d6e8e5e3a0501e4a",
                "sha256:8a2b2b78c78293782fd3767d53e6474582f62443d0504b1554370bde86cc8227",
                "sha256:8ce1415194b4a6bd0cdcc3a1dfbf58b63f910dcb7330fe15bdff542c56949f87",
                "sha256:9ca28a302acb19b6af89e90f33ee3e1906961f94b54ea37de6737b7ca9d8827c",
                "sha256:a4cdc86d54b5da0df6d3d3a2f0b710949286094c3a6700c21e9015932b81447e",
                "sha256:aa5b1c1bfc28384f1f53b69a023d789f72b2e0ab1b3787aae16992a7ca21056c",
                "sha256:aadacf9a2f407a4688d700e4ebab33a7e2e408f2ca04dbf4aef17585389eff3e",
                "sha256:ae71e7ddb7a413dd60052e90528f2f65270aad4b509563af6d03d53e979feafd",
                "sha256:b14706df8b2de49869ae03a5ccbc211f4041750cd4a66f698df89d44f4bd30ec",
                "sha256:b1a93009cb80730c9bca5d6d4665494b725b6e8e157c1cb7f2db5b4b122ea562",
                "sha256:b2991665420a803495e0b90a79233c1433d6ed77ef282e8e152a324bbbc5e0c8",
                "sha256:b2c5edc4ac10a7ef6605a966c58929ec6c1bd0917fb8c15cb3363f65aa40e677",
                "sha256:b4d33f418f46362995f1e9d4f3a35a1b6322cb959c31d88ae56b0298e1c22357",
                "sha256:b91cbc4b195444e7e258ba27ac33769c41b94967919f10037e6355e998af255c",
                "sha256:c74880fc64d4958159fbd537a091d2a585448a8f8508bf248d72112723974cbd",
                "sha256:c901df83d097649e257e803be22592aedfd5182f07b3cc87d640bbb9afd50f49",
                "sha256:cac99918c7bba15302a2d81f0312c08054a3359eaa1929c7e4b26ebe41e9b286",
                "sha256:cc4f1358cb0c78edef3ed237ef2c86056206bb8d9140e73b6b89fbcfcbdd40e1",
                "sha256:ccd341521be3d1b3daeb41960ae94a5e87abe2f46f17224ba5d6f2b8398016cf",
                "sha256:ce4b94265ca988c3f8e479e741693d143026632672e3ff924f25fab50518dd51",
                "sha256:cf271892d13e43bc2b51e6908ec9a6a5094a4df1d8af0bfc360088ee6c684409",
                "sha256:d5ae728ff3b5401cc320d792866987e7e7e880e6ebd24433b70a33b643bb0384",
                "sha256:d71eec7d83298f1af3326ce0ff1d0ea83c7cb98f72b577097f9083b20bdaf05e",
                "sha256:d898fe162d26929b5960e4e138651f7427048e72c853607f2b200909794ed978",
                "sha256:d89d7b2974cae412400e88f35d86af72208e1ede1a541954af5d944a8ba46c57",
                "sha256:dfa8fe35a0bb90382837b238fff375de15f0dcdb9ae68ff85f7a63649c98527e",
                "sha256:e0be5efd5127542ef31f165de269f77560d6cdef525fffa446de6f7e9186cfb2",
                "sha256:fdfafb32984684eb03c2d83e1e51f64f0906b11e64482df3c5db936ce3839d48",
                "sha256:ff7687ca3d7028d8a5f0ebae95a6e4827c5616b31a4ee1192bdfde697db110d4"
            ],
            "index": "pypi",
            "markers": "python_version >= '3.8'",
            "version": "==7.4.4"
        },
        "django": {
            "hashes": [
                "sha256:56ab63a105e8bb06ee67381d7b65fe6774f057e41a8bab06c8020c8882d8ecd4",
                "sha256:b5bb1d11b2518a5f91372a282f24662f58f66749666b0a286ab057029f728080"
            ],
            "index": "pypi",
            "markers": "python_version >= '3.10'",
            "version": "==5.0.2"
>>>>>>> b6219a90
        },
        "django-debug-toolbar": {
            "hashes": [
                "sha256:0b0dddee5ea29b9cb678593bc0d7a6d76b21d7799cb68e091a2148341a80f3c4",
                "sha256:e09b7dcb8417b743234dfc57c95a7c1d1d87a88844abd13b4c5387f807b31bf6"
            ],
            "index": "pypi",
            "markers": "python_version >= '3.8'",
            "version": "==4.3.0"
<<<<<<< HEAD
        },
        "exceptiongroup": {
            "hashes": [
                "sha256:4bfd3996ac73b41e9b9628b04e079f193850720ea5945fc96a08633c66912f14",
                "sha256:91f5c769735f051a4290d52edd0858999b57e5876e9f85937691bd4c9fa3ed68"
            ],
            "markers": "python_version < '3.11'",
            "version": "==1.2.0"
=======
>>>>>>> b6219a90
        },
        "flake8": {
            "hashes": [
                "sha256:33f96621059e65eec474169085dc92bf26e7b2d47366b70be2f67ab80dc25132",
                "sha256:a6dfbb75e03252917f2473ea9653f7cd799c3064e54d4c8140044c5c065f53c3"
            ],
            "index": "pypi",
            "markers": "python_full_version >= '3.8.1'",
            "version": "==7.0.0"
        },
        "flake8-isort": {
            "hashes": [
                "sha256:0fec4dc3a15aefbdbe4012e51d5531a2eb5fa8b981cdfbc882296a59b54ede12",
                "sha256:c1f82f3cf06a80c13e1d09bfae460e9666255d5c780b859f19f8318d420370b3"
            ],
            "index": "pypi",
            "markers": "python_version >= '3.8'",
            "version": "==6.1.1"
        },
        "flake8-quotes": {
            "hashes": [
                "sha256:aad8492fb710a2d3eabe68c5f86a1428de650c8484127e14c43d0504ba30276c"
            ],
            "index": "pypi",
            "version": "==3.4.0"
<<<<<<< HEAD
        },
        "h11": {
            "hashes": [
                "sha256:8f19fbbe99e72420ff35c00b27a34cb9937e902a8b810e2c88300c6f0a3b699d",
                "sha256:e3fe4ac4b851c468cc8363d500db52c2ead036020723024a109d37346efaa761"
            ],
            "markers": "python_version >= '3.7'",
            "version": "==0.14.0"
        },
        "idna": {
            "hashes": [
                "sha256:9ecdbbd083b06798ae1e86adcbfe8ab1479cf864e4ee30fe4e46a003d12491ca",
                "sha256:c05567e9c24a6b9faaa835c4821bad0590fbb9d5779e7caa6e1cc4978e7eb24f"
            ],
            "markers": "python_version >= '3.5'",
            "version": "==3.6"
=======
>>>>>>> b6219a90
        },
        "iniconfig": {
            "hashes": [
                "sha256:2d91e135bf72d31a410b17c16da610a82cb55f6b0477d1a902134b24a455b8b3",
                "sha256:b6a85871a79d2e3b22d2d1b94ac2824226a63c6b741c88f7ae975f18b6778374"
            ],
            "markers": "python_version >= '3.7'",
            "version": "==2.0.0"
        },
        "isort": {
            "hashes": [
                "sha256:48fdfcb9face5d58a4f6dde2e72a1fb8dcaf8ab26f95ab49fab84c2ddefb0109",
                "sha256:8ca5e72a8d85860d5a3fa69b8745237f2939afe12dbf656afbcb47fe72d947a6"
            ],
            "index": "pypi",
            "markers": "python_full_version >= '3.8.0'",
            "version": "==5.13.2"
        },
        "lxml": {
            "hashes": [
                "sha256:13521a321a25c641b9ea127ef478b580b5ec82aa2e9fc076c86169d161798b01",
                "sha256:14deca1460b4b0f6b01f1ddc9557704e8b365f55c63070463f6c18619ebf964f",
                "sha256:16018f7099245157564d7148165132c70adb272fb5a17c048ba70d9cc542a1a1",
                "sha256:16dd953fb719f0ffc5bc067428fc9e88f599e15723a85618c45847c96f11f431",
                "sha256:19a1bc898ae9f06bccb7c3e1dfd73897ecbbd2c96afe9095a6026016e5ca97b8",
                "sha256:1ad17c20e3666c035db502c78b86e58ff6b5991906e55bdbef94977700c72623",
                "sha256:22b7ee4c35f374e2c20337a95502057964d7e35b996b1c667b5c65c567d2252a",
                "sha256:24ef5a4631c0b6cceaf2dbca21687e29725b7c4e171f33a8f8ce23c12558ded1",
                "sha256:25663d6e99659544ee8fe1b89b1a8c0aaa5e34b103fab124b17fa958c4a324a6",
                "sha256:262bc5f512a66b527d026518507e78c2f9c2bd9eb5c8aeeb9f0eb43fcb69dc67",
                "sha256:280f3edf15c2a967d923bcfb1f8f15337ad36f93525828b40a0f9d6c2ad24890",
                "sha256:2ad3a8ce9e8a767131061a22cd28fdffa3cd2dc193f399ff7b81777f3520e372",
                "sha256:2befa20a13f1a75c751f47e00929fb3433d67eb9923c2c0b364de449121f447c",
                "sha256:2f37c6d7106a9d6f0708d4e164b707037b7380fcd0b04c5bd9cae1fb46a856fb",
                "sha256:304128394c9c22b6569eba2a6d98392b56fbdfbad58f83ea702530be80d0f9df",
                "sha256:342e95bddec3a698ac24378d61996b3ee5ba9acfeb253986002ac53c9a5f6f84",
                "sha256:3aeca824b38ca78d9ee2ab82bd9883083d0492d9d17df065ba3b94e88e4d7ee6",
                "sha256:3d184e0d5c918cff04cdde9dbdf9600e960161d773666958c9d7b565ccc60c45",
                "sha256:3e3898ae2b58eeafedfe99e542a17859017d72d7f6a63de0f04f99c2cb125936",
                "sha256:3eea6ed6e6c918e468e693c41ef07f3c3acc310b70ddd9cc72d9ef84bc9564ca",
                "sha256:3f14a4fb1c1c402a22e6a341a24c1341b4a3def81b41cd354386dcb795f83897",
                "sha256:436a943c2900bb98123b06437cdd30580a61340fbdb7b28aaf345a459c19046a",
                "sha256:4946e7f59b7b6a9e27bef34422f645e9a368cb2be11bf1ef3cafc39a1f6ba68d",
                "sha256:49a9b4af45e8b925e1cd6f3b15bbba2c81e7dba6dce170c677c9cda547411e14",
                "sha256:4f8b0c78e7aac24979ef09b7f50da871c2de2def043d468c4b41f512d831e912",
                "sha256:52427a7eadc98f9e62cb1368a5079ae826f94f05755d2d567d93ee1bc3ceb354",
                "sha256:5e53d7e6a98b64fe54775d23a7c669763451340c3d44ad5e3a3b48a1efbdc96f",
                "sha256:5fcfbebdb0c5d8d18b84118842f31965d59ee3e66996ac842e21f957eb76138c",
                "sha256:601f4a75797d7a770daed8b42b97cd1bb1ba18bd51a9382077a6a247a12aa38d",
                "sha256:61c5a7edbd7c695e54fca029ceb351fc45cd8860119a0f83e48be44e1c464862",
                "sha256:6a2a2c724d97c1eb8cf966b16ca2915566a4904b9aad2ed9a09c748ffe14f969",
                "sha256:6d48fc57e7c1e3df57be5ae8614bab6d4e7b60f65c5457915c26892c41afc59e",
                "sha256:6f11b77ec0979f7e4dc5ae081325a2946f1fe424148d3945f943ceaede98adb8",
                "sha256:704f5572ff473a5f897745abebc6df40f22d4133c1e0a1f124e4f2bd3330ff7e",
                "sha256:725e171e0b99a66ec8605ac77fa12239dbe061482ac854d25720e2294652eeaa",
                "sha256:7cfced4a069003d8913408e10ca8ed092c49a7f6cefee9bb74b6b3e860683b45",
                "sha256:7ec465e6549ed97e9f1e5ed51c657c9ede767bc1c11552f7f4d022c4df4a977a",
                "sha256:82bddf0e72cb2af3cbba7cec1d2fd11fda0de6be8f4492223d4a268713ef2147",
                "sha256:82cd34f1081ae4ea2ede3d52f71b7be313756e99b4b5f829f89b12da552d3aa3",
                "sha256:843b9c835580d52828d8f69ea4302537337a21e6b4f1ec711a52241ba4a824f3",
                "sha256:877efb968c3d7eb2dad540b6cabf2f1d3c0fbf4b2d309a3c141f79c7e0061324",
                "sha256:8b9f19df998761babaa7f09e6bc169294eefafd6149aaa272081cbddc7ba4ca3",
                "sha256:8cf5877f7ed384dabfdcc37922c3191bf27e55b498fecece9fd5c2c7aaa34c33",
                "sha256:8d2900b7f5318bc7ad8631d3d40190b95ef2aa8cc59473b73b294e4a55e9f30f",
                "sha256:8d7b4beebb178e9183138f552238f7e6613162a42164233e2bda00cb3afac58f",
                "sha256:8f52fe6859b9db71ee609b0c0a70fea5f1e71c3462ecf144ca800d3f434f0764",
                "sha256:98f3f020a2b736566c707c8e034945c02aa94e124c24f77ca097c446f81b01f1",
                "sha256:9aa543980ab1fbf1720969af1d99095a548ea42e00361e727c58a40832439114",
                "sha256:9b99f564659cfa704a2dd82d0684207b1aadf7d02d33e54845f9fc78e06b7581",
                "sha256:9bcf86dfc8ff3e992fed847c077bd875d9e0ba2fa25d859c3a0f0f76f07f0c8d",
                "sha256:9bd0ae7cc2b85320abd5e0abad5ccee5564ed5f0cc90245d2f9a8ef330a8deae",
                "sha256:9d3c0f8567ffe7502d969c2c1b809892dc793b5d0665f602aad19895f8d508da",
                "sha256:9e5ac3437746189a9b4121db2a7b86056ac8786b12e88838696899328fc44bb2",
                "sha256:a36c506e5f8aeb40680491d39ed94670487ce6614b9d27cabe45d94cd5d63e1e",
                "sha256:a5ab722ae5a873d8dcee1f5f45ddd93c34210aed44ff2dc643b5025981908cda",
                "sha256:a96f02ba1bcd330807fc060ed91d1f7a20853da6dd449e5da4b09bfcc08fdcf5",
                "sha256:acb6b2f96f60f70e7f34efe0c3ea34ca63f19ca63ce90019c6cbca6b676e81fa",
                "sha256:ae15347a88cf8af0949a9872b57a320d2605ae069bcdf047677318bc0bba45b1",
                "sha256:af8920ce4a55ff41167ddbc20077f5698c2e710ad3353d32a07d3264f3a2021e",
                "sha256:afd825e30f8d1f521713a5669b63657bcfe5980a916c95855060048b88e1adb7",
                "sha256:b21b4031b53d25b0858d4e124f2f9131ffc1530431c6d1321805c90da78388d1",
                "sha256:b4b68c961b5cc402cbd99cca5eb2547e46ce77260eb705f4d117fd9c3f932b95",
                "sha256:b66aa6357b265670bb574f050ffceefb98549c721cf28351b748be1ef9577d93",
                "sha256:b9e240ae0ba96477682aa87899d94ddec1cc7926f9df29b1dd57b39e797d5ab5",
                "sha256:bc64d1b1dab08f679fb89c368f4c05693f58a9faf744c4d390d7ed1d8223869b",
                "sha256:bf8443781533b8d37b295016a4b53c1494fa9a03573c09ca5104550c138d5c05",
                "sha256:c26aab6ea9c54d3bed716b8851c8bfc40cb249b8e9880e250d1eddde9f709bf5",
                "sha256:c3cd1fc1dc7c376c54440aeaaa0dcc803d2126732ff5c6b68ccd619f2e64be4f",
                "sha256:c7257171bb8d4432fe9d6fdde4d55fdbe663a63636a17f7f9aaba9bcb3153ad7",
                "sha256:d42e3a3fc18acc88b838efded0e6ec3edf3e328a58c68fbd36a7263a874906c8",
                "sha256:d74fcaf87132ffc0447b3c685a9f862ffb5b43e70ea6beec2fb8057d5d2a1fea",
                "sha256:d8c1d679df4361408b628f42b26a5d62bd3e9ba7f0c0e7969f925021554755aa",
                "sha256:e856c1c7255c739434489ec9c8aa9cdf5179785d10ff20add308b5d673bed5cd",
                "sha256:eac68f96539b32fce2c9b47eb7c25bb2582bdaf1bbb360d25f564ee9e04c542b",
                "sha256:ed7326563024b6e91fef6b6c7a1a2ff0a71b97793ac33dbbcf38f6005e51ff6e",
                "sha256:ed8c3d2cd329bf779b7ed38db176738f3f8be637bb395ce9629fc76f78afe3d4",
                "sha256:f4c9bda132ad108b387c33fabfea47866af87f4ea6ffb79418004f0521e63204",
                "sha256:f643ffd2669ffd4b5a3e9b41c909b72b2a1d5e4915da90a77e119b8d48ce867a"
            ],
            "markers": "python_version >= '3.6'",
            "version": "==5.1.0"
        },
        "mccabe": {
            "hashes": [
                "sha256:348e0240c33b60bbdf4e523192ef919f28cb2c3d7d5c7794f74009290f236325",
                "sha256:6c2d30ab6be0e4a46919781807b4f0d834ebdd6c6e3dca0bda5a15f863427b6e"
            ],
            "markers": "python_version >= '3.6'",
            "version": "==0.7.0"
        },
        "mypy-extensions": {
            "hashes": [
                "sha256:4392f6c0eb8a5668a69e23d168ffa70f0be9ccfd32b5cc2d26a34ae5b844552d",
                "sha256:75dbf8955dc00442a438fc4d0666508a9a97b6bd41aa2f0ffe9d2f2725af0782"
            ],
            "markers": "python_version >= '3.5'",
            "version": "==1.0.0"
        },
        "outcome": {
            "hashes": [
                "sha256:9dcf02e65f2971b80047b377468e72a268e15c0af3cf1238e6ff14f7f91143b8",
                "sha256:e771c5ce06d1415e356078d3bdd68523f284b4ce5419828922b6871e65eda82b"
            ],
            "markers": "python_version >= '3.7'",
            "version": "==1.3.0.post0"
        },
        "packaging": {
            "hashes": [
                "sha256:2ddfb553fdf02fb784c234c7ba6ccc288296ceabec964ad2eae3777778130bc5",
                "sha256:eb82c5e3e56209074766e6885bb04b8c38a0c015d0a30036ebe7ece34c9989e9"
            ],
            "markers": "python_version >= '3.7'",
            "version": "==24.0"
        },
        "pathspec": {
            "hashes": [
                "sha256:a0d503e138a4c123b27490a4f7beda6a01c6f288df0e4a8b79c7eb0dc7b4cc08",
                "sha256:a482d51503a1ab33b1c67a6c3813a26953dbdc71c31dacaef9a838c4e29f5712"
            ],
            "markers": "python_version >= '3.8'",
            "version": "==0.12.1"
        },
        "platformdirs": {
            "hashes": [
                "sha256:0614df2a2f37e1a662acbd8e2b25b92ccf8632929bc6d43467e17fe89c75e068",
                "sha256:ef0cc731df711022c174543cb70a9b5bd22e5a9337c8624ef2c2ceb8ddad8768"
            ],
            "markers": "python_version >= '3.8'",
            "version": "==4.2.0"
        },
        "pluggy": {
            "hashes": [
                "sha256:7db9f7b503d67d1c5b95f59773ebb58a8c1c288129a88665838012cfb07b8981",
                "sha256:8c85c2876142a764e5b7548e7d9a0e0ddb46f5185161049a79b7e974454223be"
            ],
            "markers": "python_version >= '3.8'",
            "version": "==1.4.0"
        },
        "pycodestyle": {
            "hashes": [
                "sha256:41ba0e7afc9752dfb53ced5489e89f8186be00e599e712660695b7a75ff2663f",
                "sha256:44fe31000b2d866f2e41841b18528a505fbd7fef9017b04eff4e2648a0fadc67"
            ],
            "markers": "python_version >= '3.8'",
            "version": "==2.11.1"
        },
        "pyflakes": {
            "hashes": [
                "sha256:1c61603ff154621fb2a9172037d84dca3500def8c8b630657d1701f026f8af3f",
                "sha256:84b5be138a2dfbb40689ca07e2152deb896a65c3a3e24c251c5c62489568074a"
            ],
            "markers": "python_version >= '3.8'",
            "version": "==3.2.0"
<<<<<<< HEAD
        },
        "pysocks": {
            "hashes": [
                "sha256:08e69f092cc6dbe92a0fdd16eeb9b9ffbc13cadfe5ca4c7bd92ffb078b293299",
                "sha256:2725bd0a9925919b9b51739eea5f9e2bae91e83288108a9ad338b2e3a4435ee5",
                "sha256:3f8804571ebe159c380ac6de37643bb4685970655d3bba243530d6558b799aa0"
            ],
            "version": "==1.7.1"
        },
        "pytest": {
            "hashes": [
                "sha256:267f6563751877d772019b13aacbe4e860d73fe8f651f28112e9ac37de7513ae",
                "sha256:3e4f16fe1c0a9dc9d9389161c127c3edc5d810c38d6793042fb81d9f48a59fca"
            ],
            "index": "pypi",
            "markers": "python_version >= '3.8'",
            "version": "==8.0.1"
=======
        },
        "pytest": {
            "hashes": [
                "sha256:2a8386cfc11fa9d2c50ee7b2a57e7d898ef90470a7a34c4b949ff59662bb78b7",
                "sha256:ac978141a75948948817d360297b7aae0fcb9d6ff6bc9ec6d514b85d5a65c044"
            ],
            "index": "pypi",
            "markers": "python_version >= '3.8'",
            "version": "==8.1.1"
>>>>>>> b6219a90
        },
        "pytest-django": {
            "hashes": [
                "sha256:5d054fe011c56f3b10f978f41a8efb2e5adfc7e680ef36fb571ada1f24779d90",
                "sha256:ca1ddd1e0e4c227cf9e3e40a6afc6d106b3e70868fd2ac5798a22501271cd0c7"
            ],
            "index": "pypi",
            "markers": "python_version >= '3.8'",
            "version": "==4.8.0"
        },
<<<<<<< HEAD
        "selenium": {
            "hashes": [
                "sha256:5aee79026c07985dc1b0c909f34084aa996dfe5b307602de9016d7a621a473f2",
                "sha256:d43d6972e516855fb242ef9ce4ce759057b115070e702e7b1c1032fe7b38d87b"
            ],
            "index": "pypi",
            "markers": "python_version >= '3.8'",
            "version": "==4.17.2"
        },
        "setuptools": {
            "hashes": [
                "sha256:850894c4195f09c4ed30dba56213bf7c3f21d86ed6bdaafb5df5972593bfc401",
                "sha256:c054629b81b946d63a9c6e732bc8b2513a7c3ea645f11d0139a2191d735c60c6"
            ],
            "markers": "python_version >= '3.8'",
            "version": "==69.1.0"
        },
        "sniffio": {
            "hashes": [
                "sha256:e60305c5e5d314f5389259b7f22aaa33d8f7dee49763119234af3755c55b9101",
                "sha256:eecefdce1e5bbfb7ad2eeaabf7c1eeb404d7757c379bd1f7e5cce9d8bf425384"
            ],
            "markers": "python_version >= '3.7'",
            "version": "==1.3.0"
        },
        "sortedcontainers": {
            "hashes": [
                "sha256:25caa5a06cc30b6b83d11423433f65d1f9d76c4c6a0c90e3379eaa43b9bfdb88",
                "sha256:a163dcaede0f1c021485e957a39245190e74249897e2ae4b2aa38595db237ee0"
            ],
            "version": "==2.4.0"
=======
        "setuptools": {
            "hashes": [
                "sha256:0ff4183f8f42cd8fa3acea16c45205521a4ef28f73c6391d8a25e92893134f2e",
                "sha256:c21c49fb1042386df081cb5d86759792ab89efca84cf114889191cd09aacc80c"
            ],
            "markers": "python_version >= '3.8'",
            "version": "==69.2.0"
>>>>>>> b6219a90
        },
        "sqlparse": {
            "hashes": [
                "sha256:5430a4fe2ac7d0f93e66f1efc6e1338a41884b7ddf2a350cedd20ccc4d9d28f3",
                "sha256:d446183e84b8349fa3061f0fe7f06ca94ba65b426946ffebe6e3e8295332420c"
            ],
            "markers": "python_version >= '3.5'",
            "version": "==0.4.4"
        },
<<<<<<< HEAD
        "tomli": {
            "hashes": [
                "sha256:939de3e7a6161af0c887ef91b7d41a53e7c5a1ca976325f429cb46ea9bc30ecc",
                "sha256:de526c12914f0c550d15924c62d72abc48d6fe7364aa87328337a31007fe8a4f"
            ],
            "markers": "python_version < '3.11'",
            "version": "==2.0.1"
        },
        "trio": {
            "hashes": [
                "sha256:c3bd3a4e3e3025cd9a2241eae75637c43fe0b9e88b4c97b9161a55b9e54cd72c",
                "sha256:ffa09a74a6bf81b84f8613909fb0beaee84757450183a7a2e0b47b455c0cac5d"
            ],
            "markers": "python_version >= '3.8'",
            "version": "==0.24.0"
        },
        "trio-websocket": {
            "hashes": [
                "sha256:18c11793647703c158b1f6e62de638acada927344d534e3c7628eedcb746839f",
                "sha256:520d046b0d030cf970b8b2b2e00c4c2245b3807853ecd44214acd33d74581638"
            ],
            "markers": "python_version >= '3.7'",
            "version": "==0.11.1"
        },
        "typing-extensions": {
            "hashes": [
                "sha256:23478f88c37f27d76ac8aee6c905017a143b0b1b886c3c9f66bc2fd94f9f5783",
                "sha256:af72aea155e91adfc61c3ae9e0e342dbc0cba726d6cba4b6c72c1f34e47291cd"
            ],
            "markers": "python_version >= '3.8'",
            "version": "==4.9.0"
        },
=======
>>>>>>> b6219a90
        "unittest-xml-reporting": {
            "hashes": [
                "sha256:edd8d3170b40c3a81b8cf910f46c6a304ae2847ec01036d02e9c0f9b85762d28",
                "sha256:f3d7402e5b3ac72a5ee3149278339db1a8f932ee405f48bcb9c681372f2717d5"
            ],
            "index": "pypi",
            "markers": "python_version >= '3.7'",
            "version": "==3.2.0"
        },
        "urllib3": {
            "hashes": [
                "sha256:34b97092d7e0a3a8cf7cd10e386f401b3737364026c45e622aa02903dffe0f07",
                "sha256:f8ecc1bba5667413457c529ab955bf8c67b45db799d159066261719e328580a0"
            ],
            "markers": "python_version >= '2.7' and python_version not in '3.0, 3.1, 3.2, 3.3, 3.4, 3.5'",
            "version": "==1.26.18"
        },
        "wsproto": {
            "hashes": [
                "sha256:ad565f26ecb92588a3e43bc3d96164de84cd9902482b130d0ddbaa9664a85065",
                "sha256:b9acddd652b585d75b20477888c56642fdade28bdfd3579aa24a4d2c037dd736"
            ],
            "markers": "python_full_version >= '3.7.0'",
            "version": "==1.2.0"
        }
    }
}<|MERGE_RESOLUTION|>--- conflicted
+++ resolved
@@ -1,11 +1,7 @@
 {
     "_meta": {
         "hash": {
-<<<<<<< HEAD
             "sha256": "dbb57030bad400d6a67c3bc8df0845718dfa5c717d69baaafdd78496eac39ec0"
-=======
-            "sha256": "85815642f77b6af446c403ba7e551f4d03dd110cadd03a27ade3db6624955a9f"
->>>>>>> b6219a90
         },
         "pipfile-spec": 6,
         "requires": {
@@ -128,19 +124,11 @@
         },
         "anyio": {
             "hashes": [
-<<<<<<< HEAD
                 "sha256:745843b39e829e108e518c489b31dc757de7d2131d53fac32bd8df268227bfee",
                 "sha256:e1875bb4b4e2de1669f4bc7869b6d3f54231cdced71605e6e64c9be77e3be50f"
             ],
             "markers": "python_version >= '3.8'",
             "version": "==4.2.0"
-=======
-                "sha256:048e05d0f6caeed70d731f3db756d35dcc1f35747c8c403364a8332c630441b8",
-                "sha256:f75253795a87df48568485fd18cdd2a3fa5c4f7c5be8e5e36637733fce06fed6"
-            ],
-            "markers": "python_version >= '3.8'",
-            "version": "==4.3.0"
->>>>>>> b6219a90
         },
         "arrow": {
             "hashes": [
@@ -172,7 +160,6 @@
             ],
             "markers": "python_version >= '3.7'",
             "version": "==23.2.0"
-<<<<<<< HEAD
         },
         "autobahn": {
             "hashes": [
@@ -187,8 +174,6 @@
                 "sha256:e56beb84edad19dcc11d30e8d9b895f75deeb5ef5e96b84a467066b3b84bb04e"
             ],
             "version": "==22.10.0"
-=======
->>>>>>> b6219a90
         },
         "beautifulsoup4": {
             "hashes": [
@@ -208,7 +193,6 @@
         },
         "boto3": {
             "hashes": [
-<<<<<<< HEAD
                 "sha256:40f89fb2acee0a0879effe81badffcd801a348e715483227223241ae311c48fc",
                 "sha256:86bcf79a56631609a9f8023fe8f53e2869702bdd4c9047c6d9f091eb39c9b0fa"
             ],
@@ -223,22 +207,6 @@
             ],
             "markers": "python_version >= '3.8'",
             "version": "==1.34.44"
-=======
-                "sha256:2e25ef6bd325217c2da329829478be063155897d8d3b29f31f7f23ab548519b1",
-                "sha256:898a5fed26b1351352703421d1a8b886ef2a74be6c97d5ecc92432ae01fda203"
-            ],
-            "index": "pypi",
-            "markers": "python_version >= '3.8'",
-            "version": "==1.34.69"
-        },
-        "botocore": {
-            "hashes": [
-                "sha256:d1ab2bff3c2fd51719c2021d9fa2f30fbb9ed0a308f69e9a774ac92c8091380a",
-                "sha256:d3802d076d4d507bf506f9845a6970ce43adc3d819dd57c2791f5c19ed6e5950"
-            ],
-            "markers": "python_version >= '3.8'",
-            "version": "==1.34.69"
->>>>>>> b6219a90
         },
         "celery": {
             "hashes": [
@@ -317,12 +285,12 @@
         },
         "channels": {
             "hashes": [
-                "sha256:0ce53507a7da7b148eaa454526e0e05f7da5e5d1c23440e4886cf146981d8420",
-                "sha256:2253334ac76f67cba68c2072273f7e0e67dbdac77eeb7e318f511d2f9a53c5e4"
-            ],
-            "index": "pypi",
-            "markers": "python_version >= '3.7'",
-            "version": "==4.0.0"
+                "sha256:08e756406d7165cb32f6fc3090c0643f41ca9f7e0f7fada0b31194662f20f414",
+                "sha256:80a5ad1962ae039a3dcc0a5cb5212413e66e2f11ad9e9db8004834436daf3400"
+            ],
+            "index": "pypi",
+            "markers": "python_version >= '3.5'",
+            "version": "==2.4.0"
         },
         "channels-redis": {
             "hashes": [
@@ -478,7 +446,6 @@
         },
         "cryptography": {
             "hashes": [
-<<<<<<< HEAD
                 "sha256:04859aa7f12c2b5f7e22d25198ddd537391f1695df7057c8700f71f26f47a129",
                 "sha256:069d2ce9be5526a44093a0991c450fe9906cdf069e0e7cd67d9dee49a62b9ebe",
                 "sha256:0d3ec384058b642f7fb7e7bff9664030011ed1af8f852540c76a1317a9dd0d20",
@@ -529,51 +496,6 @@
             ],
             "index": "pypi",
             "version": "==1.7.1"
-=======
-                "sha256:0270572b8bd2c833c3981724b8ee9747b3ec96f699a9665470018594301439ee",
-                "sha256:111a0d8553afcf8eb02a4fea6ca4f59d48ddb34497aa8706a6cf536f1a5ec576",
-                "sha256:16a48c23a62a2f4a285699dba2e4ff2d1cff3115b9df052cdd976a18856d8e3d",
-                "sha256:1b95b98b0d2af784078fa69f637135e3c317091b615cd0905f8b8a087e86fa30",
-                "sha256:1f71c10d1e88467126f0efd484bd44bca5e14c664ec2ede64c32f20875c0d413",
-                "sha256:2424ff4c4ac7f6b8177b53c17ed5d8fa74ae5955656867f5a8affaca36a27abb",
-                "sha256:2bce03af1ce5a5567ab89bd90d11e7bbdff56b8af3acbbec1faded8f44cb06da",
-                "sha256:329906dcc7b20ff3cad13c069a78124ed8247adcac44b10bea1130e36caae0b4",
-                "sha256:37dd623507659e08be98eec89323469e8c7b4c1407c85112634ae3dbdb926fdd",
-                "sha256:3eaafe47ec0d0ffcc9349e1708be2aaea4c6dd4978d76bf6eb0cb2c13636c6fc",
-                "sha256:5e6275c09d2badf57aea3afa80d975444f4be8d3bc58f7f80d2a484c6f9485c8",
-                "sha256:6fe07eec95dfd477eb9530aef5bead34fec819b3aaf6c5bd6d20565da607bfe1",
-                "sha256:7367d7b2eca6513681127ebad53b2582911d1736dc2ffc19f2c3ae49997496bc",
-                "sha256:7cde5f38e614f55e28d831754e8a3bacf9ace5d1566235e39d91b35502d6936e",
-                "sha256:9481ffe3cf013b71b2428b905c4f7a9a4f76ec03065b05ff499bb5682a8d9ad8",
-                "sha256:98d8dc6d012b82287f2c3d26ce1d2dd130ec200c8679b6213b3c73c08b2b7940",
-                "sha256:a011a644f6d7d03736214d38832e030d8268bcff4a41f728e6030325fea3e400",
-                "sha256:a2913c5375154b6ef2e91c10b5720ea6e21007412f6437504ffea2109b5a33d7",
-                "sha256:a30596bae9403a342c978fb47d9b0ee277699fa53bbafad14706af51fe543d16",
-                "sha256:b03c2ae5d2f0fc05f9a2c0c997e1bc18c8229f392234e8a0194f202169ccd278",
-                "sha256:b6cd2203306b63e41acdf39aa93b86fb566049aeb6dc489b70e34bcd07adca74",
-                "sha256:b7ffe927ee6531c78f81aa17e684e2ff617daeba7f189f911065b2ea2d526dec",
-                "sha256:b8cac287fafc4ad485b8a9b67d0ee80c66bf3574f655d3b97ef2e1082360faf1",
-                "sha256:ba334e6e4b1d92442b75ddacc615c5476d4ad55cc29b15d590cc6b86efa487e2",
-                "sha256:ba3e4a42397c25b7ff88cdec6e2a16c2be18720f317506ee25210f6d31925f9c",
-                "sha256:c41fb5e6a5fe9ebcd58ca3abfeb51dffb5d83d6775405305bfa8715b76521922",
-                "sha256:cd2030f6650c089aeb304cf093f3244d34745ce0cfcc39f20c6fbfe030102e2a",
-                "sha256:cd65d75953847815962c84a4654a84850b2bb4aed3f26fadcc1c13892e1e29f6",
-                "sha256:e4985a790f921508f36f81831817cbc03b102d643b5fcb81cd33df3fa291a1a1",
-                "sha256:e807b3188f9eb0eaa7bbb579b462c5ace579f1cedb28107ce8b48a9f7ad3679e",
-                "sha256:f12764b8fffc7a123f641d7d049d382b73f96a34117e0b637b80643169cec8ac",
-                "sha256:f8837fe1d6ac4a8052a9a8ddab256bc006242696f03368a4009be7ee3075cdb7"
-            ],
-            "markers": "python_version >= '3.7'",
-            "version": "==42.0.5"
-        },
-        "ddt": {
-            "hashes": [
-                "sha256:6adcfaf9785f0a36f9e73a89b91e412de9ef8649e289b750e3683bc79d5e2354",
-                "sha256:d215d6b083963013c4a19b1e4dcd6a96e80e43ab77519597a6acfcf2e9a3e04b"
-            ],
-            "index": "pypi",
-            "version": "==1.7.2"
->>>>>>> b6219a90
         },
         "decorator": {
             "hashes": [
@@ -593,21 +515,12 @@
         },
         "django": {
             "hashes": [
-<<<<<<< HEAD
                 "sha256:5dd5b787c3ba39637610fe700f54bf158e33560ea0dba600c19921e7ff926ec5",
                 "sha256:aaee9fb0fb4ebd4311520887ad2e33313d368846607f82a9a0ed461cd4c35b18"
             ],
             "index": "pypi",
             "markers": "python_version >= '3.6'",
             "version": "==3.2.24"
-=======
-                "sha256:56ab63a105e8bb06ee67381d7b65fe6774f057e41a8bab06c8020c8882d8ecd4",
-                "sha256:b5bb1d11b2518a5f91372a282f24662f58f66749666b0a286ab057029f728080"
-            ],
-            "index": "pypi",
-            "markers": "python_version >= '3.10'",
-            "version": "==5.0.2"
->>>>>>> b6219a90
         },
         "django-auto-prefetching": {
             "hashes": [
@@ -638,21 +551,12 @@
         },
         "django-filter": {
             "hashes": [
-<<<<<<< HEAD
                 "sha256:67583aa43b91fe8c49f74a832d95f4d8442be628fd4c6d65e9f811f5153a4e5c",
                 "sha256:99122a201d83860aef4fe77758b69dda913e874cc5e0eaa50a86b0b18d708400"
             ],
             "index": "pypi",
             "markers": "python_version >= '3.7'",
             "version": "==23.5"
-=======
-                "sha256:335bcae6cbd3e984b024841070f567b22faea57594f27d37c52f8f131f8d8621",
-                "sha256:65cb43ce272077e5ac6aae1054d76c121cd6b552e296a82a13921e9371baf8c1"
-            ],
-            "index": "pypi",
-            "markers": "python_version >= '3.8'",
-            "version": "==24.1"
->>>>>>> b6219a90
         },
         "django-labs-accounts": {
             "hashes": [
@@ -707,7 +611,6 @@
             "index": "pypi",
             "markers": "python_version >= '3.8'",
             "version": "==0.93.5"
-<<<<<<< HEAD
         },
         "exceptiongroup": {
             "hashes": [
@@ -716,8 +619,6 @@
             ],
             "markers": "python_version < '3.11'",
             "version": "==1.2.0"
-=======
->>>>>>> b6219a90
         },
         "executing": {
             "hashes": [
@@ -889,7 +790,6 @@
         },
         "importlib-metadata": {
             "hashes": [
-<<<<<<< HEAD
                 "sha256:4805911c3a4ec7c3966410053e9ec6a1fecd629117df5adee56dfc9432a1081e",
                 "sha256:f238736bb06590ae52ac1fab06a3a9ef1d8dce2b7a35b5ab329371d6c8f5d2cc"
             ],
@@ -903,14 +803,6 @@
                 "sha256:b864a1f30885ee72c5ac2835a761b8fe8aa9c28b9395cacf27286602688d3e51"
             ],
             "version": "==22.10.0"
-=======
-                "sha256:30962b96c0c223483ed6cc7280e7f0199feb01a0e40cfae4d4450fc6fab1f570",
-                "sha256:b78938b926ee8d5f020fc4772d487045805a55ddbad2ecf21c6d60938dc7fcd2"
-            ],
-            "index": "pypi",
-            "markers": "python_version >= '3.8'",
-            "version": "==7.1.0"
->>>>>>> b6219a90
         },
         "ipython": {
             "hashes": [
@@ -971,18 +863,10 @@
         },
         "jwcrypto": {
             "hashes": [
-<<<<<<< HEAD
                 "sha256:0815fbab613db99bad85691da5f136f8860423396667728a264bcfa6e1db36b0"
             ],
             "markers": "python_version >= '3.8'",
             "version": "==1.5.4"
-=======
-                "sha256:150d2b0ebbdb8f40b77f543fb44ffd2baeff48788be71f67f03566692fd55789",
-                "sha256:771a87762a0c081ae6166958a954f80848820b2ab066937dc8b8379d65b1b039"
-            ],
-            "markers": "python_version >= '3.8'",
-            "version": "==1.5.6"
->>>>>>> b6219a90
         },
         "kombu": {
             "hashes": [
@@ -1302,7 +1186,6 @@
         },
         "pandas": {
             "hashes": [
-<<<<<<< HEAD
                 "sha256:159205c99d7a5ce89ecfc37cb08ed179de7783737cea403b295b5eda8e9c56d1",
                 "sha256:20404d2adefe92aed3b38da41d0847a143a09be982a31b85bc7dd565bdba0f4e",
                 "sha256:2707514a7bec41a4ab81f2ccce8b382961a29fbe9492eab1305bb075b2b1ff4f",
@@ -1336,41 +1219,6 @@
             "index": "pypi",
             "markers": "python_version >= '3.9'",
             "version": "==2.2.0"
-=======
-                "sha256:04f6ec3baec203c13e3f8b139fb0f9f86cd8c0b94603ae3ae8ce9a422e9f5bee",
-                "sha256:06cf591dbaefb6da9de8472535b185cba556d0ce2e6ed28e21d919704fef1a9e",
-                "sha256:0ab90f87093c13f3e8fa45b48ba9f39181046e8f3317d3aadb2fffbb1b978572",
-                "sha256:0f573ab277252ed9aaf38240f3b54cfc90fff8e5cab70411ee1d03f5d51f3944",
-                "sha256:101d0eb9c5361aa0146f500773395a03839a5e6ecde4d4b6ced88b7e5a1a6403",
-                "sha256:11940e9e3056576ac3244baef2fedade891977bcc1cb7e5cc8f8cc7d603edc89",
-                "sha256:1ba21b1d5c0e43416218db63037dbe1a01fc101dc6e6024bcad08123e48004ab",
-                "sha256:4aa1d8707812a658debf03824016bf5ea0d516afdea29b7dc14cf687bc4d4ec6",
-                "sha256:4acf681325ee1c7f950d058b05a820441075b0dd9a2adf5c4835b9bc056bf4fb",
-                "sha256:53680dc9b2519cbf609c62db3ed7c0b499077c7fefda564e330286e619ff0dd9",
-                "sha256:739cc70eaf17d57608639e74d63387b0d8594ce02f69e7a0b046f117974b3019",
-                "sha256:76f27a809cda87e07f192f001d11adc2b930e93a2b0c4a236fde5429527423be",
-                "sha256:7d2ed41c319c9fb4fd454fe25372028dfa417aacb9790f68171b2e3f06eae8cd",
-                "sha256:88ecb5c01bb9ca927ebc4098136038519aa5d66b44671861ffab754cae75102c",
-                "sha256:8df8612be9cd1c7797c93e1c5df861b2ddda0b48b08f2c3eaa0702cf88fb5f88",
-                "sha256:94e714a1cca63e4f5939cdce5f29ba8d415d85166be3441165edd427dc9f6bc0",
-                "sha256:9bd8a40f47080825af4317d0340c656744f2bfdb6819f818e6ba3cd24c0e1397",
-                "sha256:9d1265545f579edf3f8f0cb6f89f234f5e44ba725a34d86535b1a1d38decbccc",
-                "sha256:a935a90a76c44fe170d01e90a3594beef9e9a6220021acfb26053d01426f7dc2",
-                "sha256:af5d3c00557d657c8773ef9ee702c61dd13b9d7426794c9dfeb1dc4a0bf0ebc7",
-                "sha256:c2ce852e1cf2509a69e98358e8458775f89599566ac3775e70419b98615f4b06",
-                "sha256:c38ce92cb22a4bea4e3929429aa1067a454dcc9c335799af93ba9be21b6beb51",
-                "sha256:c391f594aae2fd9f679d419e9a4d5ba4bce5bb13f6a989195656e7dc4b95c8f0",
-                "sha256:c70e00c2d894cb230e5c15e4b1e1e6b2b478e09cf27cc593a11ef955b9ecc81a",
-                "sha256:df0c37ebd19e11d089ceba66eba59a168242fc6b7155cba4ffffa6eccdfb8f16",
-                "sha256:e97fbb5387c69209f134893abc788a6486dbf2f9e511070ca05eed4b930b1b02",
-                "sha256:f02a3a6c83df4026e55b63c1f06476c9aa3ed6af3d89b4f04ea656ccdaaaa359",
-                "sha256:f821213d48f4ab353d20ebc24e4faf94ba40d76680642fb7ce2ea31a3ad94f9b",
-                "sha256:f9d3558d263073ed95e46f4650becff0c5e1ffe0fc3a015de3c79283dfbdb3df"
-            ],
-            "index": "pypi",
-            "markers": "python_version >= '3.9'",
-            "version": "==2.2.1"
->>>>>>> b6219a90
         },
         "parso": {
             "hashes": [
@@ -1390,19 +1238,11 @@
         },
         "phonenumbers": {
             "hashes": [
-<<<<<<< HEAD
                 "sha256:175fcaa89780c9cb6e089fe61de960396c9fc0c01845aea26400975fb10a8ea8",
                 "sha256:273a969a863e9e38d4944b26fc277f408dc9aa84faa04996266efa4021adea00"
             ],
             "index": "pypi",
             "version": "==8.13.30"
-=======
-                "sha256:947a7e645ee6b77dfdd47d47e2ab5a240f46556bf26d101424cc0bb76c1ca200",
-                "sha256:ff8cd0a786fad230d454f35998984c21e501723e22df3fa61e65dbeef0919ced"
-            ],
-            "index": "pypi",
-            "version": "==8.13.32"
->>>>>>> b6219a90
         },
         "prompt-toolkit": {
             "hashes": [
@@ -1469,7 +1309,6 @@
             "markers": "python_version >= '3.7'",
             "version": "==2.8.0"
         },
-<<<<<<< HEAD
         "pyopenssl": {
             "hashes": [
                 "sha256:6aa33039a93fffa4563e655b61d11364d01264be8ccb49906101e02a334530bf",
@@ -1477,8 +1316,6 @@
             ],
             "version": "==24.0.0"
         },
-=======
->>>>>>> b6219a90
         "python-dateutil": {
             "hashes": [
                 "sha256:37dd54208da7e1cd875388217d5e00ebd4179249f90fb72437e91a35459a0ad3",
@@ -1588,19 +1425,11 @@
         },
         "s3transfer": {
             "hashes": [
-<<<<<<< HEAD
                 "sha256:3cdb40f5cfa6966e812209d0994f2a4709b561c88e90cf00c2696d2df4e56b2e",
                 "sha256:d0c8bbf672d5eebbe4e57945e23b972d963f07d82f661cabf678a5c88831595b"
             ],
             "markers": "python_version >= '3.8'",
             "version": "==0.10.0"
-=======
-                "sha256:5683916b4c724f799e600f41dd9e10a9ff19871bf87623cc8f491cb4f5fa0a19",
-                "sha256:ceb252b11bcf87080fb7850a224fb6e05c8a776bab8f2b64b7f25b969464839d"
-            ],
-            "markers": "python_version >= '3.8'",
-            "version": "==0.10.1"
->>>>>>> b6219a90
         },
         "scikit-learn": {
             "hashes": [
@@ -1663,7 +1492,6 @@
         },
         "sentry-sdk": {
             "hashes": [
-<<<<<<< HEAD
                 "sha256:657abae98b0050a0316f0873d7149f951574ae6212f71d2e3a1c4c88f62d6456",
                 "sha256:ac5cf56bb897ec47135d239ddeedf7c1c12d406fb031a4c0caa07399ed014d7e"
             ],
@@ -1684,13 +1512,6 @@
             ],
             "markers": "python_version >= '3.8'",
             "version": "==69.1.0"
-=======
-                "sha256:41df73af89d22921d8733714fb0fc5586c3461907e06688e6537d01a27e0e0f6",
-                "sha256:8d768724839ca18d7b4c7463ef7528c40b7aa2bfbf7fe554d5f9a7c044acfd36"
-            ],
-            "index": "pypi",
-            "version": "==1.43.0"
->>>>>>> b6219a90
         },
         "shortener": {
             "hashes": [
@@ -1759,19 +1580,11 @@
         },
         "threadpoolctl": {
             "hashes": [
-<<<<<<< HEAD
                 "sha256:5dac632b4fa2d43f42130267929af3ba01399ef4bd1882918e92dbc30365d30c",
                 "sha256:6155be1f4a39f31a18ea70f94a77e0ccd57dced08122ea61109e7da89883781e"
             ],
             "markers": "python_version >= '3.8'",
             "version": "==3.3.0"
-=======
-                "sha256:8f4c689a65b23e5ed825c8436a92b818aac005e0f3715f6a1664d7c7ee29d262",
-                "sha256:f11b491a03661d6dd7ef692dd422ab34185d982466c49c8f98c8f716b5c93196"
-            ],
-            "markers": "python_version >= '3.8'",
-            "version": "==3.4.0"
->>>>>>> b6219a90
         },
         "tqdm": {
             "hashes": [
@@ -1784,7 +1597,6 @@
         },
         "traitlets": {
             "hashes": [
-<<<<<<< HEAD
                 "sha256:2e5a030e6eff91737c643231bfcf04a65b0132078dad75e4936700b213652e74",
                 "sha256:8585105b371a04b8316a43d5ce29c098575c2e477850b62b848b964f1444527e"
             ],
@@ -1834,38 +1646,6 @@
             ],
             "markers": "python_version >= '3.8'",
             "version": "==4.9.0"
-=======
-                "sha256:8cdd83c040dab7d1dee822678e5f5d100b514f7b72b01615b26fc5718916fdf9",
-                "sha256:fcdf85684a772ddeba87db2f398ce00b40ff550d1528c03c14dbf6a02003cd80"
-            ],
-            "markers": "python_version >= '3.8'",
-            "version": "==5.14.2"
-        },
-        "twilio": {
-            "hashes": [
-                "sha256:9450b7a9987c32146d1760c8680f92baa76b4ba570543758a4937da48ae46d77",
-                "sha256:db89a8326f92240cdd8dc1dafb1d3f69169576243be9b9cbf5cf7778ecab0eed"
-            ],
-            "index": "pypi",
-            "markers": "python_full_version >= '3.7.0'",
-            "version": "==9.0.2"
-        },
-        "types-python-dateutil": {
-            "hashes": [
-                "sha256:5d2f2e240b86905e40944dd787db6da9263f0deabef1076ddaed797351ec0202",
-                "sha256:6b8cb66d960771ce5ff974e9dd45e38facb81718cc1e208b10b1baccbfdbee3b"
-            ],
-            "markers": "python_version >= '3.8'",
-            "version": "==2.9.0.20240316"
-        },
-        "typing-extensions": {
-            "hashes": [
-                "sha256:69b1a937c3a517342112fb4c6df7e72fc39a38e7891a5730ed4985b5214b5475",
-                "sha256:b0abd7c89e8fb96f98db18d86106ff1d90ab692004eb746cf6eda2682f91b3cb"
-            ],
-            "markers": "python_version >= '3.8'",
-            "version": "==4.10.0"
->>>>>>> b6219a90
         },
         "tzdata": {
             "hashes": [
@@ -1895,38 +1675,22 @@
         },
         "urllib3": {
             "hashes": [
-<<<<<<< HEAD
                 "sha256:34b97092d7e0a3a8cf7cd10e386f401b3737364026c45e622aa02903dffe0f07",
                 "sha256:f8ecc1bba5667413457c529ab955bf8c67b45db799d159066261719e328580a0"
             ],
             "markers": "python_version >= '2.7' and python_version not in '3.0, 3.1, 3.2, 3.3, 3.4, 3.5'",
             "version": "==1.26.18"
-=======
-                "sha256:450b20ec296a467077128bff42b73080516e71b56ff59a60a02bef2232c4fa9d",
-                "sha256:d0570876c61ab9e520d776c38acbbb5b05a776d3f9ff98a5c8fd5162a444cf19"
-            ],
-            "markers": "python_version >= '3.6'",
-            "version": "==2.2.1"
->>>>>>> b6219a90
         },
         "uvicorn": {
             "extras": [
                 "standard"
             ],
             "hashes": [
-<<<<<<< HEAD
                 "sha256:3d9a267296243532db80c83a959a3400502165ade2c1338dea4e67915fd4745a",
                 "sha256:5c89da2f3895767472a35556e539fd59f7edbe9b1e9c0e1c99eebeadc61838e4"
             ],
             "markers": "python_version >= '3.8'",
             "version": "==0.27.1"
-=======
-                "sha256:2c2aac7ff4f4365c206fd773a39bf4ebd1047c238f8b8268ad996829323473de",
-                "sha256:6a69214c0b6a087462412670b3ef21224fa48cae0e452b5883e8e8bdfdd11dd0"
-            ],
-            "markers": "python_version >= '3.8'",
-            "version": "==0.29.0"
->>>>>>> b6219a90
         },
         "uvloop": {
             "hashes": [
@@ -2246,7 +2010,6 @@
                 "sha256:2884ed22e7d8961de1c9a05142eb69a247f120291bc0206a00a7642f09b5b715"
             ],
             "markers": "python_version >= '3.8'",
-<<<<<<< HEAD
             "version": "==3.17.0"
         },
         "zope-interface": {
@@ -2290,9 +2053,6 @@
             ],
             "markers": "python_version >= '3.7'",
             "version": "==6.2"
-=======
-            "version": "==3.18.1"
->>>>>>> b6219a90
         }
     },
     "develop": {
@@ -2369,7 +2129,6 @@
         },
         "coverage": {
             "hashes": [
-<<<<<<< HEAD
                 "sha256:0193657651f5399d433c92f8ae264aff31fc1d066deee4b831549526433f3f61",
                 "sha256:02f2edb575d62172aa28fe00efe821ae31f25dc3d589055b3fb64d51e52e4ab1",
                 "sha256:0491275c3b9971cdbd28a4595c2cb5838f08036bca31765bad5e17edf900b2c7",
@@ -2435,73 +2194,6 @@
             "index": "pypi",
             "markers": "python_version >= '3.6'",
             "version": "==3.2.24"
-=======
-                "sha256:00838a35b882694afda09f85e469c96367daa3f3f2b097d846a7216993d37f4c",
-                "sha256:0513b9508b93da4e1716744ef6ebc507aff016ba115ffe8ecff744d1322a7b63",
-                "sha256:09c3255458533cb76ef55da8cc49ffab9e33f083739c8bd4f58e79fecfe288f7",
-                "sha256:09ef9199ed6653989ebbcaacc9b62b514bb63ea2f90256e71fea3ed74bd8ff6f",
-                "sha256:09fa497a8ab37784fbb20ab699c246053ac294d13fc7eb40ec007a5043ec91f8",
-                "sha256:0f9f50e7ef2a71e2fae92774c99170eb8304e3fdf9c8c3c7ae9bab3e7229c5cf",
-                "sha256:137eb07173141545e07403cca94ab625cc1cc6bc4c1e97b6e3846270e7e1fea0",
-                "sha256:1f384c3cc76aeedce208643697fb3e8437604b512255de6d18dae3f27655a384",
-                "sha256:201bef2eea65e0e9c56343115ba3814e896afe6d36ffd37bab783261db430f76",
-                "sha256:38dd60d7bf242c4ed5b38e094baf6401faa114fc09e9e6632374388a404f98e7",
-                "sha256:3b799445b9f7ee8bf299cfaed6f5b226c0037b74886a4e11515e569b36fe310d",
-                "sha256:3ea79bb50e805cd6ac058dfa3b5c8f6c040cb87fe83de10845857f5535d1db70",
-                "sha256:40209e141059b9370a2657c9b15607815359ab3ef9918f0196b6fccce8d3230f",
-                "sha256:41c9c5f3de16b903b610d09650e5e27adbfa7f500302718c9ffd1c12cf9d6818",
-                "sha256:54eb8d1bf7cacfbf2a3186019bcf01d11c666bd495ed18717162f7eb1e9dd00b",
-                "sha256:598825b51b81c808cb6f078dcb972f96af96b078faa47af7dfcdf282835baa8d",
-                "sha256:5fc1de20b2d4a061b3df27ab9b7c7111e9a710f10dc2b84d33a4ab25065994ec",
-                "sha256:623512f8ba53c422fcfb2ce68362c97945095b864cda94a92edbaf5994201083",
-                "sha256:690db6517f09336559dc0b5f55342df62370a48f5469fabf502db2c6d1cffcd2",
-                "sha256:69eb372f7e2ece89f14751fbcbe470295d73ed41ecd37ca36ed2eb47512a6ab9",
-                "sha256:73bfb9c09951125d06ee473bed216e2c3742f530fc5acc1383883125de76d9cd",
-                "sha256:742a76a12aa45b44d236815d282b03cfb1de3b4323f3e4ec933acfae08e54ade",
-                "sha256:7c95949560050d04d46b919301826525597f07b33beba6187d04fa64d47ac82e",
-                "sha256:8130a2aa2acb8788e0b56938786c33c7c98562697bf9f4c7d6e8e5e3a0501e4a",
-                "sha256:8a2b2b78c78293782fd3767d53e6474582f62443d0504b1554370bde86cc8227",
-                "sha256:8ce1415194b4a6bd0cdcc3a1dfbf58b63f910dcb7330fe15bdff542c56949f87",
-                "sha256:9ca28a302acb19b6af89e90f33ee3e1906961f94b54ea37de6737b7ca9d8827c",
-                "sha256:a4cdc86d54b5da0df6d3d3a2f0b710949286094c3a6700c21e9015932b81447e",
-                "sha256:aa5b1c1bfc28384f1f53b69a023d789f72b2e0ab1b3787aae16992a7ca21056c",
-                "sha256:aadacf9a2f407a4688d700e4ebab33a7e2e408f2ca04dbf4aef17585389eff3e",
-                "sha256:ae71e7ddb7a413dd60052e90528f2f65270aad4b509563af6d03d53e979feafd",
-                "sha256:b14706df8b2de49869ae03a5ccbc211f4041750cd4a66f698df89d44f4bd30ec",
-                "sha256:b1a93009cb80730c9bca5d6d4665494b725b6e8e157c1cb7f2db5b4b122ea562",
-                "sha256:b2991665420a803495e0b90a79233c1433d6ed77ef282e8e152a324bbbc5e0c8",
-                "sha256:b2c5edc4ac10a7ef6605a966c58929ec6c1bd0917fb8c15cb3363f65aa40e677",
-                "sha256:b4d33f418f46362995f1e9d4f3a35a1b6322cb959c31d88ae56b0298e1c22357",
-                "sha256:b91cbc4b195444e7e258ba27ac33769c41b94967919f10037e6355e998af255c",
-                "sha256:c74880fc64d4958159fbd537a091d2a585448a8f8508bf248d72112723974cbd",
-                "sha256:c901df83d097649e257e803be22592aedfd5182f07b3cc87d640bbb9afd50f49",
-                "sha256:cac99918c7bba15302a2d81f0312c08054a3359eaa1929c7e4b26ebe41e9b286",
-                "sha256:cc4f1358cb0c78edef3ed237ef2c86056206bb8d9140e73b6b89fbcfcbdd40e1",
-                "sha256:ccd341521be3d1b3daeb41960ae94a5e87abe2f46f17224ba5d6f2b8398016cf",
-                "sha256:ce4b94265ca988c3f8e479e741693d143026632672e3ff924f25fab50518dd51",
-                "sha256:cf271892d13e43bc2b51e6908ec9a6a5094a4df1d8af0bfc360088ee6c684409",
-                "sha256:d5ae728ff3b5401cc320d792866987e7e7e880e6ebd24433b70a33b643bb0384",
-                "sha256:d71eec7d83298f1af3326ce0ff1d0ea83c7cb98f72b577097f9083b20bdaf05e",
-                "sha256:d898fe162d26929b5960e4e138651f7427048e72c853607f2b200909794ed978",
-                "sha256:d89d7b2974cae412400e88f35d86af72208e1ede1a541954af5d944a8ba46c57",
-                "sha256:dfa8fe35a0bb90382837b238fff375de15f0dcdb9ae68ff85f7a63649c98527e",
-                "sha256:e0be5efd5127542ef31f165de269f77560d6cdef525fffa446de6f7e9186cfb2",
-                "sha256:fdfafb32984684eb03c2d83e1e51f64f0906b11e64482df3c5db936ce3839d48",
-                "sha256:ff7687ca3d7028d8a5f0ebae95a6e4827c5616b31a4ee1192bdfde697db110d4"
-            ],
-            "index": "pypi",
-            "markers": "python_version >= '3.8'",
-            "version": "==7.4.4"
-        },
-        "django": {
-            "hashes": [
-                "sha256:56ab63a105e8bb06ee67381d7b65fe6774f057e41a8bab06c8020c8882d8ecd4",
-                "sha256:b5bb1d11b2518a5f91372a282f24662f58f66749666b0a286ab057029f728080"
-            ],
-            "index": "pypi",
-            "markers": "python_version >= '3.10'",
-            "version": "==5.0.2"
->>>>>>> b6219a90
         },
         "django-debug-toolbar": {
             "hashes": [
@@ -2511,7 +2203,6 @@
             "index": "pypi",
             "markers": "python_version >= '3.8'",
             "version": "==4.3.0"
-<<<<<<< HEAD
         },
         "exceptiongroup": {
             "hashes": [
@@ -2520,8 +2211,6 @@
             ],
             "markers": "python_version < '3.11'",
             "version": "==1.2.0"
-=======
->>>>>>> b6219a90
         },
         "flake8": {
             "hashes": [
@@ -2547,7 +2236,6 @@
             ],
             "index": "pypi",
             "version": "==3.4.0"
-<<<<<<< HEAD
         },
         "h11": {
             "hashes": [
@@ -2564,8 +2252,6 @@
             ],
             "markers": "python_version >= '3.5'",
             "version": "==3.6"
-=======
->>>>>>> b6219a90
         },
         "iniconfig": {
             "hashes": [
@@ -2739,7 +2425,6 @@
             ],
             "markers": "python_version >= '3.8'",
             "version": "==3.2.0"
-<<<<<<< HEAD
         },
         "pysocks": {
             "hashes": [
@@ -2757,17 +2442,6 @@
             "index": "pypi",
             "markers": "python_version >= '3.8'",
             "version": "==8.0.1"
-=======
-        },
-        "pytest": {
-            "hashes": [
-                "sha256:2a8386cfc11fa9d2c50ee7b2a57e7d898ef90470a7a34c4b949ff59662bb78b7",
-                "sha256:ac978141a75948948817d360297b7aae0fcb9d6ff6bc9ec6d514b85d5a65c044"
-            ],
-            "index": "pypi",
-            "markers": "python_version >= '3.8'",
-            "version": "==8.1.1"
->>>>>>> b6219a90
         },
         "pytest-django": {
             "hashes": [
@@ -2778,7 +2452,6 @@
             "markers": "python_version >= '3.8'",
             "version": "==4.8.0"
         },
-<<<<<<< HEAD
         "selenium": {
             "hashes": [
                 "sha256:5aee79026c07985dc1b0c909f34084aa996dfe5b307602de9016d7a621a473f2",
@@ -2810,15 +2483,6 @@
                 "sha256:a163dcaede0f1c021485e957a39245190e74249897e2ae4b2aa38595db237ee0"
             ],
             "version": "==2.4.0"
-=======
-        "setuptools": {
-            "hashes": [
-                "sha256:0ff4183f8f42cd8fa3acea16c45205521a4ef28f73c6391d8a25e92893134f2e",
-                "sha256:c21c49fb1042386df081cb5d86759792ab89efca84cf114889191cd09aacc80c"
-            ],
-            "markers": "python_version >= '3.8'",
-            "version": "==69.2.0"
->>>>>>> b6219a90
         },
         "sqlparse": {
             "hashes": [
@@ -2828,7 +2492,6 @@
             "markers": "python_version >= '3.5'",
             "version": "==0.4.4"
         },
-<<<<<<< HEAD
         "tomli": {
             "hashes": [
                 "sha256:939de3e7a6161af0c887ef91b7d41a53e7c5a1ca976325f429cb46ea9bc30ecc",
@@ -2861,8 +2524,6 @@
             "markers": "python_version >= '3.8'",
             "version": "==4.9.0"
         },
-=======
->>>>>>> b6219a90
         "unittest-xml-reporting": {
             "hashes": [
                 "sha256:edd8d3170b40c3a81b8cf910f46c6a304ae2847ec01036d02e9c0f9b85762d28",
