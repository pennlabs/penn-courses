{
    "_meta": {
        "hash": {
<<<<<<< HEAD
            "sha256": "cbd582e3ed4bbc291a53982962844f1bce61c28bace547cf562fe5e616216455"
=======
            "sha256": "81d045fb368e8a756b388b9325a15c8436e0a7021284367b09ed82448c7afd3b"
>>>>>>> 90565203
        },
        "pipfile-spec": 6,
        "requires": {
            "python_version": "3"
        },
        "sources": [
            {
                "name": "pypi",
                "url": "https://pypi.org/simple",
                "verify_ssl": true
            }
        ]
    },
    "default": {
        "amqp": {
            "hashes": [
                "sha256:70cdb10628468ff14e57ec2f751c7aa9e48e7e3651cfd62d431213c0c4e58f21",
                "sha256:aa7f313fb887c91f15474c1229907a04dac0b8135822d6603437803424c0aa59"
            ],
            "markers": "python_version >= '2.7' and python_version not in '3.0, 3.1, 3.2, 3.3, 3.4'",
            "version": "==2.6.1"
        },
        "appnope": {
            "hashes": [
                "sha256:93aa393e9d6c54c5cd570ccadd8edad61ea0c4b9ea7a01409020c9aa019eb442",
                "sha256:dd83cd4b5b460958838f6eb3000c660b1f9caf2a5b1de4264e941512f603258a"
            ],
            "markers": "sys_platform == 'darwin'",
            "version": "==0.1.2"
        },
        "asgiref": {
            "hashes": [
                "sha256:92906c611ce6c967347bbfea733f13d6313901d54dcca88195eaeb52b2a8e8ee",
                "sha256:d1216dfbdfb63826470995d31caed36225dcaf34f182e0fa257a4dd9e86f1b78"
            ],
<<<<<<< HEAD
            "markers": "python_version >= '3.5'",
            "version": "==3.3.1"
=======
            "markers": "python_version >= '3.6'",
            "version": "==3.3.4"
>>>>>>> 90565203
        },
        "backcall": {
            "hashes": [
                "sha256:5cbdbf27be5e7cfadb448baf0aa95508f91f2bbc6c6437cd9cd06e2a4c215e1e",
                "sha256:fbbce6a29f263178a1f7915c1940bde0ec2b2a967566fe1c65c1dfb7422bd255"
            ],
            "version": "==0.2.0"
        },
        "beautifulsoup4": {
            "hashes": [
                "sha256:4c98143716ef1cb40bf7f39a8e3eec8f8b009509e74904ba3a7b315431577e35",
                "sha256:84729e322ad1d5b4d25f805bfa05b902dd96450f43842c4e99067d5e1369eb25",
                "sha256:fff47e031e34ec82bf17e00da8f592fe7de69aeea38be00523c04623c04fb666"
            ],
            "index": "pypi",
            "version": "==4.9.3"
        },
        "billiard": {
            "hashes": [
                "sha256:299de5a8da28a783d51b197d496bef4f1595dd023a93a4f59dde1886ae905547",
                "sha256:87103ea78fa6ab4d5c751c4909bcff74617d985de7fa8b672cf8618afd5a875b"
            ],
            "version": "==3.6.4.0"
        },
        "boto3": {
            "hashes": [
<<<<<<< HEAD
                "sha256:71a0c22a040ac3a785f558628abfea8be86bb30b29003ebd124c51aba97dfeb8",
                "sha256:b1e91860fe2cae986f8e8238c12724f7fe4631a183e2c6f6b86714cc98645a6a"
            ],
            "index": "pypi",
            "version": "==1.16.53"
        },
        "botocore": {
            "hashes": [
                "sha256:21677cda7b32492a1a74ac40e51d691a6623578d6700feb9976966d26a576414",
                "sha256:e93539781c43bd64291798a01cc6df2c0ff98e01ae7fe48286942ca8fa351680"
            ],
            "version": "==1.19.53"
=======
                "sha256:73bcd04f6f919e7f8acc27c9d83dab5aee22225fe624c028b2e1c7feaf771098",
                "sha256:c45e7d3aef8965ae1b42c9855c31ded19fbb38cfad0a34cc37dc880ded3672c2"
            ],
            "index": "pypi",
            "version": "==1.17.51"
        },
        "botocore": {
            "hashes": [
                "sha256:ae45ea7451513373666b7571064c173d649e61fd3e8f413f0e1f1f9db26b3513",
                "sha256:c853d6c2321e2f2328282c7d49d7b1a06201826ba0e7049c6975ab5f22927ea8"
            ],
            "markers": "python_version >= '2.7' and python_version not in '3.0, 3.1, 3.2, 3.3, 3.4, 3.5'",
            "version": "==1.20.51"
>>>>>>> 90565203
        },
        "celery": {
            "hashes": [
                "sha256:a92e1d56e650781fb747032a3997d16236d037c8199eacd5217d1a72893bca45",
                "sha256:d220b13a8ed57c78149acf82c006785356071844afe0b27012a4991d44026f9f"
            ],
            "index": "pypi",
            "version": "==4.4.7"
        },
        "certifi": {
            "hashes": [
                "sha256:1a4995114262bffbc2413b159f2a1a480c969de6e6eb13ee966d470af86af59c",
                "sha256:719a74fb9e33b9bd44cc7f3a8d94bc35e4049deebe19ba7d8e108280cfd59830"
            ],
            "version": "==2020.12.5"
        },
        "chardet": {
            "hashes": [
                "sha256:0d6f53a15db4120f2b08c94f11e7d93d2c911ee118b6b30a04ec3ee8310179fa",
                "sha256:f864054d66fd9118f2e67044ac8981a54775ec5b67aed0441892edb553d21da5"
            ],
            "markers": "python_version >= '2.7' and python_version not in '3.0, 3.1, 3.2, 3.3, 3.4'",
            "version": "==4.0.0"
        },
        "coreapi": {
            "hashes": [
                "sha256:46145fcc1f7017c076a2ef684969b641d18a2991051fddec9458ad3f78ffc1cb",
                "sha256:bf39d118d6d3e171f10df9ede5666f63ad80bba9a29a8ec17726a66cf52ee6f3"
            ],
            "index": "pypi",
            "version": "==2.3.3"
        },
        "coreschema": {
            "hashes": [
                "sha256:5e6ef7bf38c1525d5e55a895934ab4273548629f16aed5c0a6caa74ebf45551f",
                "sha256:9503506007d482ab0867ba14724b93c18a33b22b6d19fb419ef2d239dd4a1607"
            ],
            "version": "==0.0.4"
        },
        "ddt": {
            "hashes": [
                "sha256:39a8bfe0a8a75ebd209a5abd0da7895532548c9f6d7bd97714d2d5d2bfa6d844",
                "sha256:64a67366a2715e636b88694cc6075cc02db292f01098b8e385397c894d395378"
            ],
            "index": "pypi",
            "version": "==1.4.2"
        },
        "decorator": {
            "hashes": [
                "sha256:d9f2d2863183a3c0df05f4b786f2e6b8752c093b3547a558f287bf3022fd2bf4",
                "sha256:f2e71efb39412bfd23d878e896a51b07744f2e2250b2e87d158e76828c5ae202"
            ],
            "markers": "python_version >= '3.5'",
            "version": "==5.0.6"
        },
        "dj-database-url": {
            "hashes": [
                "sha256:4aeaeb1f573c74835b0686a2b46b85990571159ffc21aa57ecd4d1e1cb334163",
                "sha256:851785365761ebe4994a921b433062309eb882fedd318e1b0fcecc607ed02da9"
            ],
            "index": "pypi",
            "version": "==0.5.0"
        },
        "django": {
            "hashes": [
                "sha256:0604e84c4fb698a5e53e5857b5aea945b2f19a18f25f10b8748dbdf935788927",
                "sha256:21f0f9643722675976004eb683c55d33c05486f94506672df3d6a141546f389d"
            ],
            "index": "pypi",
            "version": "==3.2"
        },
        "django-auto-prefetching": {
            "hashes": [
                "sha256:0b07be02a9f0d01251137a4d42b3025d400937b6c46f0d84999e00afdfe5e1c3",
                "sha256:4fe760bef1ad2948d1c988710525bbd1f3adc52328da8703ba1de45cb1ba535d"
            ],
            "index": "pypi",
            "version": "==0.1.9"
        },
        "django-cors-headers": {
            "hashes": [
                "sha256:1ac2b1213de75a251e2ba04448da15f99bcfcbe164288ae6b5ff929dc49b372f",
                "sha256:96069c4aaacace786a34ee7894ff680780ec2644e4268b31181044410fecd12e"
            ],
            "index": "pypi",
            "version": "==3.7.0"
        },
        "django-extensions": {
            "hashes": [
                "sha256:081828e985485662f62a22340c1506e37989d14b927652079a5b7cd84a82368b",
                "sha256:17f85f4dcdd5eea09b8c4f0bad8f0370bf2db6d03e61b431fa7103fee29888de"
            ],
            "index": "pypi",
            "version": "==3.1.2"
        },
        "django-filter": {
            "hashes": [
                "sha256:84e9d5bb93f237e451db814ed422a3a625751cbc9968b484ecc74964a8696b06",
                "sha256:e00d32cebdb3d54273c48f4f878f898dced8d5dfaad009438fe61ebdf535ace1"
            ],
            "index": "pypi",
            "version": "==2.4.0"
        },
        "django-labs-accounts": {
            "hashes": [
                "sha256:34ab79e9399f23c1d71d8468ed5602e1ac8ad370a2ae47bdd7e59f782bb407c9",
                "sha256:4b0ab092773b00f4e8335f8310381c9d66aafb1d37d7b4aaa22b76339a6f0af0"
            ],
            "index": "pypi",
            "version": "==0.7.1"
        },
        "django-redis": {
            "hashes": [
                "sha256:1133b26b75baa3664164c3f44b9d5d133d1b8de45d94d79f38d1adc5b1d502e5",
                "sha256:306589c7021e6468b2656edc89f62b8ba67e8d5a1c8877e2688042263daa7a63"
            ],
            "index": "pypi",
            "version": "==4.12.1"
        },
        "django-runtime-options": {
            "hashes": [
                "sha256:85f76608b83bd4d2894c534569e0302449ce776974131a18b50ab07a9f983f5b",
                "sha256:edb34dc27d5558cda19caf8650b93b2fec4753f9955a545bf75f2785bbf40e55"
            ],
            "index": "pypi",
            "version": "==0.1.3"
        },
        "djangorestframework": {
            "hashes": [
                "sha256:6d1d59f623a5ad0509fe0d6bfe93cbdfe17b8116ebc8eda86d45f6e16e819aaf",
                "sha256:f747949a8ddac876e879190df194b925c177cdeb725a099db1460872f7c0a7f2"
            ],
            "index": "pypi",
            "version": "==3.12.4"
        },
        "idna": {
            "hashes": [
                "sha256:b307872f855b18632ce0c21c5e45be78c0ea7ae4c15c828c20788b26921eb3f6",
                "sha256:b97d804b1e9b523befed77c48dacec60e6dcb0b5391d57af6a65a312a90648c0"
            ],
            "markers": "python_version >= '2.7' and python_version not in '3.0, 3.1, 3.2, 3.3'",
            "version": "==2.10"
        },
        "importlib-metadata": {
            "hashes": [
<<<<<<< HEAD
                "sha256:ace61d5fc652dc280e7b6b4ff732a9c2d40db2c0f92bc6cb74e07b73d53a1771",
                "sha256:fa5daa4477a7414ae34e95942e4dd07f62adf589143c875c133c1e53c4eff38d"
            ],
            "index": "pypi",
            "version": "==3.4.0"
=======
                "sha256:2ec0faae539743ae6aaa84b49a169670a465f7f5d64e6add98388cc29fd1f2f6",
                "sha256:c9356b657de65c53744046fa8f7358afe0714a1af7d570c00c3835c2d724a7c1"
            ],
            "index": "pypi",
            "version": "==3.10.1"
>>>>>>> 90565203
        },
        "ipython": {
            "hashes": [
                "sha256:9c900332d4c5a6de534b4befeeb7de44ad0cc42e8327fa41b7685abde58cec74",
                "sha256:c0ce02dfaa5f854809ab7413c601c4543846d9da81010258ecdab299b542d199"
            ],
            "index": "pypi",
            "version": "==7.22.0"
        },
        "ipython-genutils": {
            "hashes": [
                "sha256:72dd37233799e619666c9f639a9da83c34013a73e8bbc79a7a6348d93c61fab8",
                "sha256:eb2e116e75ecef9d4d228fdc66af54269afa26ab4463042e33785b887c628ba8"
            ],
            "version": "==0.2.0"
        },
        "itypes": {
            "hashes": [
                "sha256:03da6872ca89d29aef62773672b2d408f490f80db48b23079a4b194c86dd04c6",
                "sha256:af886f129dea4a2a1e3d36595a2d139589e4dd287f5cab0b40e799ee81570ff1"
            ],
            "version": "==1.2.0"
        },
        "jedi": {
            "hashes": [
                "sha256:18456d83f65f400ab0c2d3319e48520420ef43b23a086fdc05dff34132f0fb93",
                "sha256:92550a404bad8afed881a137ec9a461fed49eca661414be45059329614ed0707"
            ],
            "markers": "python_version >= '3.6'",
            "version": "==0.18.0"
        },
        "jinja2": {
            "hashes": [
                "sha256:03e47ad063331dd6a3f04a43eddca8a966a26ba0c5b7207a9a9e4e08f1b29419",
                "sha256:a6d58433de0ae800347cab1fa3043cebbabe8baa9d29e668f1c768cb87a333c6"
            ],
            "markers": "python_version >= '2.7' and python_version not in '3.0, 3.1, 3.2, 3.3, 3.4'",
<<<<<<< HEAD
            "version": "==2.11.2"
=======
            "version": "==2.11.3"
>>>>>>> 90565203
        },
        "jmespath": {
            "hashes": [
                "sha256:b85d0567b8666149a93172712e68920734333c0ce7e89b78b3e987f71e5ed4f9",
                "sha256:cdf6525904cc597730141d61b36f2e4b8ecc257c420fa2f4549bac2c2d0cb72f"
            ],
<<<<<<< HEAD
            "markers": "python_version >= '2.6' and python_version not in '3.0, 3.1, 3.2'",
=======
            "markers": "python_version >= '2.6' and python_version not in '3.0, 3.1, 3.2, 3.3'",
>>>>>>> 90565203
            "version": "==0.10.0"
        },
        "joblib": {
            "hashes": [
                "sha256:9c17567692206d2f3fb9ecf5e991084254fe631665c450b443761c4186a613f7",
                "sha256:feeb1ec69c4d45129954f1b7034954241eedfd6ba39b5e9e4b6883be3332d5e5"
            ],
            "markers": "python_version >= '3.6'",
            "version": "==1.0.1"
        },
        "jsonref": {
            "hashes": [
                "sha256:b1e82fa0b62e2c2796a13e5401fe51790b248f6d9bf9d7212a3e31a3501b291f",
                "sha256:f3c45b121cf6257eafabdc3a8008763aed1cd7da06dbabc59a9e4d2a5e4e6697"
            ],
            "index": "pypi",
            "version": "==0.2"
        },
        "kombu": {
            "hashes": [
                "sha256:be48cdffb54a2194d93ad6533d73f69408486483d189fe9f5990ee24255b0e0a",
                "sha256:ca1b45faac8c0b18493d02a8571792f3c40291cf2bcf1f55afed3d8f3aa7ba74"
            ],
            "markers": "python_version >= '2.7' and python_version not in '3.0, 3.1, 3.2, 3.3, 3.4'",
            "version": "==4.6.11"
        },
        "lark-parser": {
            "hashes": [
                "sha256:ef610461ebf2b243502f337d9d49879e39f9add846a4749e88c8dcdc1378bb6b"
            ],
            "index": "pypi",
            "version": "==0.11.2"
        },
        "markupsafe": {
            "hashes": [
                "sha256:00bc623926325b26bb9605ae9eae8a215691f33cae5df11ca5424f06f2d1f473",
                "sha256:09027a7803a62ca78792ad89403b1b7a73a01c8cb65909cd876f7fcebd79b161",
                "sha256:09c4b7f37d6c648cb13f9230d847adf22f8171b1ccc4d5682398e77f40309235",
                "sha256:1027c282dad077d0bae18be6794e6b6b8c91d58ed8a8d89a89d59693b9131db5",
                "sha256:13d3144e1e340870b25e7b10b98d779608c02016d5184cfb9927a9f10c689f42",
                "sha256:195d7d2c4fbb0ee8139a6cf67194f3973a6b3042d742ebe0a9ed36d8b6f0c07f",
                "sha256:22c178a091fc6630d0d045bdb5992d2dfe14e3259760e713c490da5323866c39",
                "sha256:24982cc2533820871eba85ba648cd53d8623687ff11cbb805be4ff7b4c971aff",
                "sha256:29872e92839765e546828bb7754a68c418d927cd064fd4708fab9fe9c8bb116b",
                "sha256:2beec1e0de6924ea551859edb9e7679da6e4870d32cb766240ce17e0a0ba2014",
                "sha256:3b8a6499709d29c2e2399569d96719a1b21dcd94410a586a18526b143ec8470f",
                "sha256:43a55c2930bbc139570ac2452adf3d70cdbb3cfe5912c71cdce1c2c6bbd9c5d1",
                "sha256:46c99d2de99945ec5cb54f23c8cd5689f6d7177305ebff350a58ce5f8de1669e",
                "sha256:500d4957e52ddc3351cabf489e79c91c17f6e0899158447047588650b5e69183",
                "sha256:535f6fc4d397c1563d08b88e485c3496cf5784e927af890fb3c3aac7f933ec66",
                "sha256:596510de112c685489095da617b5bcbbac7dd6384aeebeda4df6025d0256a81b",
                "sha256:62fe6c95e3ec8a7fad637b7f3d372c15ec1caa01ab47926cfdf7a75b40e0eac1",
                "sha256:6788b695d50a51edb699cb55e35487e430fa21f1ed838122d722e0ff0ac5ba15",
                "sha256:6dd73240d2af64df90aa7c4e7481e23825ea70af4b4922f8ede5b9e35f78a3b1",
                "sha256:6f1e273a344928347c1290119b493a1f0303c52f5a5eae5f16d74f48c15d4a85",
                "sha256:6fffc775d90dcc9aed1b89219549b329a9250d918fd0b8fa8d93d154918422e1",
                "sha256:717ba8fe3ae9cc0006d7c451f0bb265ee07739daf76355d06366154ee68d221e",
                "sha256:79855e1c5b8da654cf486b830bd42c06e8780cea587384cf6545b7d9ac013a0b",
                "sha256:7c1699dfe0cf8ff607dbdcc1e9b9af1755371f92a68f706051cc8c37d447c905",
                "sha256:7fed13866cf14bba33e7176717346713881f56d9d2bcebab207f7a036f41b850",
                "sha256:84dee80c15f1b560d55bcfe6d47b27d070b4681c699c572af2e3c7cc90a3b8e0",
                "sha256:88e5fcfb52ee7b911e8bb6d6aa2fd21fbecc674eadd44118a9cc3863f938e735",
                "sha256:8defac2f2ccd6805ebf65f5eeb132adcf2ab57aa11fdf4c0dd5169a004710e7d",
                "sha256:98bae9582248d6cf62321dcb52aaf5d9adf0bad3b40582925ef7c7f0ed85fceb",
                "sha256:98c7086708b163d425c67c7a91bad6e466bb99d797aa64f965e9d25c12111a5e",
                "sha256:9add70b36c5666a2ed02b43b335fe19002ee5235efd4b8a89bfcf9005bebac0d",
                "sha256:9bf40443012702a1d2070043cb6291650a0841ece432556f784f004937f0f32c",
                "sha256:a6a744282b7718a2a62d2ed9d993cad6f5f585605ad352c11de459f4108df0a1",
                "sha256:acf08ac40292838b3cbbb06cfe9b2cb9ec78fce8baca31ddb87aaac2e2dc3bc2",
                "sha256:ade5e387d2ad0d7ebf59146cc00c8044acbd863725f887353a10df825fc8ae21",
                "sha256:b00c1de48212e4cc9603895652c5c410df699856a2853135b3967591e4beebc2",
                "sha256:b1282f8c00509d99fef04d8ba936b156d419be841854fe901d8ae224c59f0be5",
                "sha256:b1dba4527182c95a0db8b6060cc98ac49b9e2f5e64320e2b56e47cb2831978c7",
                "sha256:b2051432115498d3562c084a49bba65d97cf251f5a331c64a12ee7e04dacc51b",
                "sha256:b7d644ddb4dbd407d31ffb699f1d140bc35478da613b441c582aeb7c43838dd8",
                "sha256:ba59edeaa2fc6114428f1637ffff42da1e311e29382d81b339c1817d37ec93c6",
                "sha256:bf5aa3cbcfdf57fa2ee9cd1822c862ef23037f5c832ad09cfea57fa846dec193",
                "sha256:c8716a48d94b06bb3b2524c2b77e055fb313aeb4ea620c8dd03a105574ba704f",
                "sha256:caabedc8323f1e93231b52fc32bdcde6db817623d33e100708d9a68e1f53b26b",
                "sha256:cd5df75523866410809ca100dc9681e301e3c27567cf498077e8551b6d20e42f",
                "sha256:cdb132fc825c38e1aeec2c8aa9338310d29d337bebbd7baa06889d09a60a1fa2",
                "sha256:d53bc011414228441014aa71dbec320c66468c1030aae3a6e29778a3382d96e5",
                "sha256:d73a845f227b0bfe8a7455ee623525ee656a9e2e749e4742706d80a6065d5e2c",
                "sha256:d9be0ba6c527163cbed5e0857c451fcd092ce83947944d6c14bc95441203f032",
                "sha256:e249096428b3ae81b08327a63a485ad0878de3fb939049038579ac0ef61e17e7",
                "sha256:e8313f01ba26fbbe36c7be1966a7b7424942f670f38e666995b88d012765b9be",
                "sha256:feb7b34d6325451ef96bc0e36e1a6c0c1c64bc1fbec4b854f4529e51887b1621"
            ],
            "markers": "python_version >= '2.7' and python_version not in '3.0, 3.1, 3.2, 3.3'",
            "version": "==1.1.1"
        },
        "more-itertools": {
            "hashes": [
                "sha256:8e1a2a43b2f2727425f2b5839587ae37093f19153dc26c0927d1048ff6557330",
                "sha256:b3a9005928e5bed54076e6e549c792b306fddfe72b2d1d22dd63d42d5d3899cf"
            ],
            "index": "pypi",
            "version": "==8.6.0"
        },
        "nose": {
            "hashes": [
                "sha256:9ff7c6cc443f8c51994b34a667bbcf45afd6d945be7477b52e97516fd17c53ac",
                "sha256:dadcddc0aefbf99eea214e0f1232b94f2fa9bd98fa8353711dacb112bfcbbb2a",
                "sha256:f1bffef9cbc82628f6e7d7b40d7e255aefaa1adb6a1b1d26c69a8b79e6208a98"
            ],
            "index": "pypi",
            "version": "==1.3.7"
        },
        "numpy": {
            "hashes": [
                "sha256:2428b109306075d89d21135bdd6b785f132a1f5a3260c371cee1fae427e12727",
                "sha256:377751954da04d4a6950191b20539066b4e19e3b559d4695399c5e8e3e683bf6",
                "sha256:4703b9e937df83f5b6b7447ca5912b5f5f297aba45f91dbbbc63ff9278c7aa98",
                "sha256:471c0571d0895c68da309dacee4e95a0811d0a9f9f532a48dc1bea5f3b7ad2b7",
                "sha256:61d5b4cf73622e4d0c6b83408a16631b670fc045afd6540679aa35591a17fe6d",
                "sha256:6c915ee7dba1071554e70a3664a839fbc033e1d6528199d4621eeaaa5487ccd2",
                "sha256:6e51e417d9ae2e7848314994e6fc3832c9d426abce9328cf7571eefceb43e6c9",
                "sha256:719656636c48be22c23641859ff2419b27b6bdf844b36a2447cb39caceb00935",
                "sha256:780ae5284cb770ade51d4b4a7dce4faa554eb1d88a56d0e8b9f35fca9b0270ff",
                "sha256:878922bf5ad7550aa044aa9301d417e2d3ae50f0f577de92051d739ac6096cee",
                "sha256:924dc3f83de20437de95a73516f36e09918e9c9c18d5eac520062c49191025fb",
                "sha256:97ce8b8ace7d3b9288d88177e66ee75480fb79b9cf745e91ecfe65d91a856042",
                "sha256:9c0fab855ae790ca74b27e55240fe4f2a36a364a3f1ebcfd1fb5ac4088f1cec3",
                "sha256:9cab23439eb1ebfed1aaec9cd42b7dc50fc96d5cd3147da348d9161f0501ada5",
                "sha256:a8e6859913ec8eeef3dbe9aed3bf475347642d1cdd6217c30f28dee8903528e6",
                "sha256:aa046527c04688af680217fffac61eec2350ef3f3d7320c07fd33f5c6e7b4d5f",
                "sha256:abc81829c4039e7e4c30f7897938fa5d4916a09c2c7eb9b244b7a35ddc9656f4",
                "sha256:bad70051de2c50b1a6259a6df1daaafe8c480ca98132da98976d8591c412e737",
                "sha256:c73a7975d77f15f7f68dacfb2bca3d3f479f158313642e8ea9058eea06637931",
                "sha256:d15007f857d6995db15195217afdbddfcd203dfaa0ba6878a2f580eaf810ecd6",
                "sha256:d76061ae5cab49b83a8cf3feacefc2053fac672728802ac137dd8c4123397677",
                "sha256:e8e4fbbb7e7634f263c5b0150a629342cc19b47c5eba8d1cd4363ab3455ab576",
                "sha256:e9459f40244bb02b2f14f6af0cd0732791d72232bbb0dc4bab57ef88e75f6935",
                "sha256:edb1f041a9146dcf02cd7df7187db46ab524b9af2515f392f337c7cbbf5b52cd"
            ],
            "index": "pypi",
            "version": "==1.20.2"
        },
        "oauthlib": {
            "hashes": [
                "sha256:bee41cc35fcca6e988463cacc3bcb8a96224f470ca547e697b604cc697b2f889",
                "sha256:df884cd6cbe20e32633f1db1072e9356f53638e4361bef4e8b03c9127c9328ea"
            ],
            "markers": "python_version >= '2.7' and python_version not in '3.0, 3.1, 3.2, 3.3'",
            "version": "==3.1.0"
        },
        "pandas": {
            "hashes": [
                "sha256:167693a80abc8eb28051fbd184c1b7afd13ce2c727a5af47b048f1ea3afefff4",
                "sha256:2111c25e69fa9365ba80bbf4f959400054b2771ac5d041ed19415a8b488dc70a",
                "sha256:298f0553fd3ba8e002c4070a723a59cdb28eda579f3e243bc2ee397773f5398b",
                "sha256:2b063d41803b6a19703b845609c0b700913593de067b552a8b24dd8eeb8c9895",
                "sha256:2cb7e8f4f152f27dc93f30b5c7a98f6c748601ea65da359af734dd0cf3fa733f",
                "sha256:52d2472acbb8a56819a87aafdb8b5b6d2b3386e15c95bde56b281882529a7ded",
                "sha256:612add929bf3ba9d27b436cc8853f5acc337242d6b584203f207e364bb46cb12",
                "sha256:649ecab692fade3cbfcf967ff936496b0cfba0af00a55dfaacd82bdda5cb2279",
                "sha256:68d7baa80c74aaacbed597265ca2308f017859123231542ff8a5266d489e1858",
                "sha256:8d4c74177c26aadcfb4fd1de6c1c43c2bf822b3e0fc7a9b409eeaf84b3e92aaa",
                "sha256:971e2a414fce20cc5331fe791153513d076814d30a60cd7348466943e6e909e4",
                "sha256:9db70ffa8b280bb4de83f9739d514cd0735825e79eef3a61d312420b9f16b758",
                "sha256:b730add5267f873b3383c18cac4df2527ac4f0f0eed1c6cf37fcb437e25cf558",
                "sha256:bd659c11a4578af740782288cac141a322057a2e36920016e0fc7b25c5a4b686",
                "sha256:c601c6fdebc729df4438ec1f62275d6136a0dd14d332fc0e8ce3f7d2aadb4dd6",
                "sha256:d0877407359811f7b853b548a614aacd7dea83b0c0c84620a9a643f180060950"
            ],
            "index": "pypi",
            "version": "==1.2.4"
        },
        "parso": {
            "hashes": [
                "sha256:12b83492c6239ce32ff5eed6d3639d6a536170723c6f3f1506869f1ace413398",
                "sha256:a8c4922db71e4fdb90e0d0bc6e50f9b273d3397925e5e60a717e719201778d22"
            ],
            "markers": "python_version >= '3.6'",
<<<<<<< HEAD
            "version": "==0.8.1"
=======
            "version": "==0.8.2"
>>>>>>> 90565203
        },
        "pexpect": {
            "hashes": [
                "sha256:0b48a55dcb3c05f3329815901ea4fc1537514d6ba867a152b581d69ae3710937",
                "sha256:fc65a43959d153d0114afe13997d439c22823a27cefceb5ff35c2178c6784c0c"
            ],
            "markers": "sys_platform != 'win32'",
            "version": "==4.8.0"
        },
        "phonenumbers": {
            "hashes": [
<<<<<<< HEAD
                "sha256:56ad29025b8f885945506350b06d77afbc506c5463141d77a5df767280a7ee0b",
                "sha256:a820ab08c980ef24a2d2a1ead4f8d7016fdf008e484d1aecf7ff0b32cc475e16"
            ],
            "index": "pypi",
            "version": "==8.12.16"
=======
                "sha256:271f26271338616460eef8b878e5879401299adfc0cd0891c48b4744afbb45b2",
                "sha256:7d66d6f09541568941e51fe2275de0f2d519b3234c80c8c166c56d01d098d3fc"
            ],
            "index": "pypi",
            "version": "==8.12.21"
>>>>>>> 90565203
        },
        "pickleshare": {
            "hashes": [
                "sha256:87683d47965c1da65cdacaf31c8441d12b8044cdec9aca500cd78fc2c683afca",
                "sha256:9649af414d74d4df115d5d718f82acb59c9d418196b7b4290ed47a12ce62df56"
            ],
            "version": "==0.7.5"
        },
        "prompt-toolkit": {
            "hashes": [
<<<<<<< HEAD
                "sha256:ac329c69bd8564cb491940511957312c7b8959bb5b3cf3582b406068a51d5bb7",
                "sha256:b8b3d0bde65da350290c46a8f54f336b3cbf5464a4ac11239668d986852e79d5"
            ],
            "markers": "python_full_version >= '3.6.1'",
            "version": "==3.0.10"
=======
                "sha256:bf00f22079f5fadc949f42ae8ff7f05702826a97059ffcc6281036ad40ac6f04",
                "sha256:e1b4f11b9336a28fa11810bc623c357420f69dfdb6d2dac41ca2c21a55c033bc"
            ],
            "markers": "python_full_version >= '3.6.1'",
            "version": "==3.0.18"
>>>>>>> 90565203
        },
        "psycopg2": {
            "hashes": [
                "sha256:00195b5f6832dbf2876b8bf77f12bdce648224c89c880719c745b90515233301",
                "sha256:068115e13c70dc5982dfc00c5d70437fe37c014c808acce119b5448361c03725",
                "sha256:26e7fd115a6db75267b325de0fba089b911a4a12ebd3d0b5e7acb7028bc46821",
                "sha256:2c93d4d16933fea5bbacbe1aaf8fa8c1348740b2e50b3735d1b0bf8154cbf0f3",
                "sha256:56007a226b8e95aa980ada7abdea6b40b75ce62a433bd27cec7a8178d57f4051",
                "sha256:56fee7f818d032f802b8eed81ef0c1232b8b42390df189cab9cfa87573fe52c5",
                "sha256:6a3d9efb6f36f1fe6aa8dbb5af55e067db802502c55a9defa47c5a1dad41df84",
                "sha256:a49833abfdede8985ba3f3ec641f771cca215479f41523e99dace96d5b8cce2a",
                "sha256:ad2fe8a37be669082e61fb001c185ffb58867fdbb3e7a6b0b0d2ffe232353a3e",
                "sha256:b8cae8b2f022efa1f011cc753adb9cbadfa5a184431d09b273fb49b4167561ad",
                "sha256:d160744652e81c80627a909a0e808f3c6653a40af435744de037e3172cf277f5",
                "sha256:d5062ae50b222da28253059880a871dc87e099c25cb68acf613d9d227413d6f7",
                "sha256:f22ea9b67aea4f4a1718300908a2fb62b3e4276cf00bd829a97ab5894af42ea3",
                "sha256:f974c96fca34ae9e4f49839ba6b78addf0346777b46c4da27a7bf54f48d3057d",
                "sha256:fb23f6c71107c37fd667cb4ea363ddeb936b348bbd6449278eb92c189699f543"
            ],
            "markers": "sys_platform == 'linux'",
            "version": "==2.8.6"
        },
        "ptyprocess": {
            "hashes": [
                "sha256:4b41f3967fce3af57cc7e94b888626c18bf37a083e3651ca8feeb66d492fef35",
                "sha256:5c5d0a3b48ceee0b48485e0c26037c0acd7d29765ca3fbb5cb3831d347423220"
            ],
            "version": "==0.7.0"
        },
        "pygments": {
            "hashes": [
<<<<<<< HEAD
                "sha256:bc9591213a8f0e0ca1a5e68a479b4887fdc3e75d0774e5c71c31920c427de435",
                "sha256:df49d09b498e83c1a73128295860250b0b7edd4c723a32e9bc0d295c7c2ec337"
            ],
            "markers": "python_version >= '3.5'",
            "version": "==2.7.4"
=======
                "sha256:2656e1a6edcdabf4275f9a3640db59fd5de107d88e8663c5d4e9a0fa62f77f94",
                "sha256:534ef71d539ae97d4c3a4cf7d6f110f214b0e687e92f9cb9d2a3b0d3101289c8"
            ],
            "markers": "python_version >= '3.5'",
            "version": "==2.8.1"
>>>>>>> 90565203
        },
        "pyjwt": {
            "hashes": [
                "sha256:5c6eca3c2940464d106b99ba83b00c6add741c9becaec087fb7ccdefea71350e",
                "sha256:8d59a976fb773f3e6a39c85636357c4f0e242707394cadadd9814f5cbaa20e96"
            ],
            "markers": "python_version >= '3.6'",
<<<<<<< HEAD
            "version": "==2.0.0"
=======
            "version": "==1.7.1"
>>>>>>> 90565203
        },
        "python-dateutil": {
            "hashes": [
                "sha256:73ebfe9dbf22e832286dafa60473e4cd239f8592f699aa5adaf10050e6e1823c",
                "sha256:75bb3f31ea686f1197762692a9ee6a7550b59fc6ca3a1f4b5d7e32fb98e2da2a"
            ],
<<<<<<< HEAD
            "markers": "python_version >= '2.7' and python_version not in '3.0, 3.1, 3.2'",
=======
            "index": "pypi",
>>>>>>> 90565203
            "version": "==2.8.1"
        },
        "pytz": {
            "hashes": [
                "sha256:83a4a90894bf38e243cf052c8b58f381bfe9a7a483f6a9cab140bc7f702ac4da",
                "sha256:eb10ce3e7736052ed3623d49975ce333bcd712c7bb19a58b9e2089d4057d0798"
            ],
            "version": "==2021.1"
        },
        "pyyaml": {
            "hashes": [
                "sha256:08682f6b72c722394747bddaf0aa62277e02557c0fd1c42cb853016a38f8dedf",
                "sha256:0f5f5786c0e09baddcd8b4b45f20a7b5d61a7e7e99846e3c799b05c7c53fa696",
                "sha256:129def1b7c1bf22faffd67b8f3724645203b79d8f4cc81f674654d9902cb4393",
                "sha256:294db365efa064d00b8d1ef65d8ea2c3426ac366c0c4368d930bf1c5fb497f77",
                "sha256:3b2b1824fe7112845700f815ff6a489360226a5609b96ec2190a45e62a9fc922",
                "sha256:3bd0e463264cf257d1ffd2e40223b197271046d09dadf73a0fe82b9c1fc385a5",
                "sha256:4465124ef1b18d9ace298060f4eccc64b0850899ac4ac53294547536533800c8",
                "sha256:49d4cdd9065b9b6e206d0595fee27a96b5dd22618e7520c33204a4a3239d5b10",
                "sha256:4e0583d24c881e14342eaf4ec5fbc97f934b999a6828693a99157fde912540cc",
                "sha256:5accb17103e43963b80e6f837831f38d314a0495500067cb25afab2e8d7a4018",
                "sha256:607774cbba28732bfa802b54baa7484215f530991055bb562efbed5b2f20a45e",
                "sha256:6c78645d400265a062508ae399b60b8c167bf003db364ecb26dcab2bda048253",
                "sha256:72a01f726a9c7851ca9bfad6fd09ca4e090a023c00945ea05ba1638c09dc3347",
                "sha256:74c1485f7707cf707a7aef42ef6322b8f97921bd89be2ab6317fd782c2d53183",
                "sha256:895f61ef02e8fed38159bb70f7e100e00f471eae2bc838cd0f4ebb21e28f8541",
                "sha256:8c1be557ee92a20f184922c7b6424e8ab6691788e6d86137c5d93c1a6ec1b8fb",
                "sha256:bb4191dfc9306777bc594117aee052446b3fa88737cd13b7188d0e7aa8162185",
                "sha256:bfb51918d4ff3d77c1c856a9699f8492c612cde32fd3bcd344af9be34999bfdc",
                "sha256:c20cfa2d49991c8b4147af39859b167664f2ad4561704ee74c1de03318e898db",
                "sha256:cb333c16912324fd5f769fff6bc5de372e9e7a202247b48870bc251ed40239aa",
                "sha256:d2d9808ea7b4af864f35ea216be506ecec180628aced0704e34aca0b040ffe46",
                "sha256:d483ad4e639292c90170eb6f7783ad19490e7a8defb3e46f97dfe4bacae89122",
                "sha256:dd5de0646207f053eb0d6c74ae45ba98c3395a571a2891858e87df7c9b9bd51b",
                "sha256:e1d4970ea66be07ae37a3c2e48b5ec63f7ba6804bdddfdbd3cfd954d25a82e63",
                "sha256:e4fac90784481d221a8e4b1162afa7c47ed953be40d31ab4629ae917510051df",
                "sha256:fa5ae20527d8e831e8230cbffd9f8fe952815b2b7dae6ffec25318803a7528fc",
                "sha256:fd7f6999a8070df521b6384004ef42833b9bd62cfee11a09bda1079b4b704247",
                "sha256:fdc842473cd33f45ff6bce46aea678a54e3d21f1b61a7750ce3c498eedfe25d6",
                "sha256:fe69978f3f768926cfa37b867e3843918e012cf83f680806599ddce33c2c68b0"
            ],
            "index": "pypi",
            "version": "==5.4.1"
        },
        "redis": {
            "hashes": [
                "sha256:0e7e0cfca8660dea8b7d5cd8c4f6c5e29e11f31158c0b0ae91a397f00e5a05a2",
                "sha256:432b788c4530cfe16d8d943a09d40ca6c16149727e4afe8c2c9d5580c59d9f24"
            ],
            "index": "pypi",
            "version": "==3.5.3"
        },
        "requests": {
            "hashes": [
                "sha256:27973dd4a904a4f13b263a19c866c13b92a39ed1c964655f025f3f8d3d75b804",
                "sha256:c210084e36a42ae6b9219e00e48287def368a26d03a048ddad7bfee44f75871e"
            ],
            "index": "pypi",
            "version": "==2.25.1"
        },
        "requests-oauthlib": {
            "hashes": [
                "sha256:7f71572defaecd16372f9006f33c2ec8c077c3cfa6f5911a9a90202beb513f3d",
                "sha256:b4261601a71fd721a8bd6d7aa1cc1d6a8a93b4a9f5e96626f8e4d91e8beeaa6a",
                "sha256:fa6c47b933f01060936d87ae9327fead68768b69c6c9ea2109c48be30f2d4dbc"
            ],
            "version": "==1.3.0"
        },
        "s3transfer": {
            "hashes": [
<<<<<<< HEAD
                "sha256:1e28620e5b444652ed752cf87c7e0cb15b0e578972568c6609f0f18212f259ed",
                "sha256:7fdddb4f22275cf1d32129e21f056337fd2a80b6ccef1664528145b72c49e6d2"
            ],
            "version": "==0.3.4"
=======
                "sha256:35627b86af8ff97e7ac27975fe0a98a312814b46c6333d8a6b889627bcd80994",
                "sha256:efa5bd92a897b6a8d5c1383828dca3d52d0790e0756d49740563a3fb6ed03246"
            ],
            "version": "==0.3.7"
        },
        "scikit-learn": {
            "hashes": [
                "sha256:0567a2d29ad08af98653300c623bd8477b448fe66ced7198bef4ed195925f082",
                "sha256:087dfede39efb06ab30618f9ab55a0397f29c38d63cd0ab88d12b500b7d65fd7",
                "sha256:1adf483e91007a87171d7ce58c34b058eb5dab01b5fee6052f15841778a8ecd8",
                "sha256:259ec35201e82e2db1ae2496f229e63f46d7f1695ae68eef9350b00dc74ba52f",
                "sha256:3c4f07f47c04e81b134424d53c3f5e16dfd7f494e44fd7584ba9ce9de2c5e6c1",
                "sha256:4562dcf4793e61c5d0f89836d07bc37521c3a1889da8f651e2c326463c4bd697",
                "sha256:4ddd2b6f7449a5d539ff754fa92d75da22de261fd8fdcfb3596799fadf255101",
                "sha256:54be0a60a5a35005ad69c75902e0f5c9f699db4547ead427e97ef881c3242e6f",
                "sha256:5580eba7345a4d3b097be2f067cc71a306c44bab19e8717a30361f279c929bea",
                "sha256:7b04691eb2f41d2c68dbda8d1bd3cb4ef421bdc43aaa56aeb6c762224552dfb6",
                "sha256:826b92bf45b8ad80444814e5f4ac032156dd481e48d7da33d611f8fe96d5f08b",
                "sha256:83b21ff053b1ff1c018a2d24db6dd3ea339b1acfbaa4d9c881731f43748d8b3b",
                "sha256:8772b99d683be8f67fcc04789032f1b949022a0e6880ee7b75a7ec97dbbb5d0b",
                "sha256:895dbf2030aa7337649e36a83a007df3c9811396b4e2fa672a851160f36ce90c",
                "sha256:8aa1b3ac46b80eaa552b637eeadbbce3be5931e4b5002b964698e33a1b589e1e",
                "sha256:9599a3f3bf33f73fed0fe06d1dfa4e6081365a58c1c807acb07271be0dce9733",
                "sha256:99349d77f54e11f962d608d94dfda08f0c9e5720d97132233ebdf35be2858b2d",
                "sha256:9a24d1ccec2a34d4cd3f2a1f86409f3f5954cc23d4d2270ba0d03cf018aa4780",
                "sha256:9bed8a1ef133c8e2f13966a542cb8125eac7f4b67dcd234197c827ba9c7dd3e0",
                "sha256:9c6097b6a9b2bafc5e0f31f659e6ab5e131383209c30c9e978c5b8abdac5ed2a",
                "sha256:9dfa564ef27e8e674aa1cc74378416d580ac4ede1136c13dd555a87996e13422",
                "sha256:a0334a1802e64d656022c3bfab56a73fbd6bf4b1298343f3688af2151810bbdf",
                "sha256:a29460499c1e62b7a830bb57ca42e615375a6ab1bcad053cd25b493588348ea8",
                "sha256:a36e159a0521e13bbe15ca8c8d038b3a1dd4c7dad18d276d76992e03b92cf643",
                "sha256:abe835a851610f87201819cb315f8d554e1a3e8128912783a31e87264ba5ffb7",
                "sha256:c13ebac42236b1c46397162471ea1c46af68413000e28b9309f8c05722c65a09",
                "sha256:c3deb3b19dd9806acf00cf0d400e84562c227723013c33abefbbc3cf906596e9",
                "sha256:c658432d8a20e95398f6bb95ff9731ce9dfa343fdf21eea7ec6a7edfacd4b4d9",
                "sha256:c7f4eb77504ac586d8ac1bde1b0c04b504487210f95297235311a0ab7edd7e38",
                "sha256:d54dbaadeb1425b7d6a66bf44bee2bb2b899fe3e8850b8e94cfb9c904dcb46d0",
                "sha256:ddb52d088889f5596bc4d1de981f2eca106b58243b6679e4782f3ba5096fd645",
                "sha256:ed9d65594948678827f4ff0e7ae23344e2f2b4cabbca057ccaed3118fdc392ca",
                "sha256:fab31f48282ebf54dd69f6663cd2d9800096bad1bb67bbc9c9ac84eb77b41972"
            ],
            "index": "pypi",
            "version": "==0.24.1"
        },
        "scipy": {
            "hashes": [
                "sha256:03f1fd3574d544456325dae502facdf5c9f81cbfe12808a5e67a737613b7ba8c",
                "sha256:0c81ea1a95b4c9e0a8424cf9484b7b8fa7ef57169d7bcc0dfcfc23e3d7c81a12",
                "sha256:1fba8a214c89b995e3721670e66f7053da82e7e5d0fe6b31d8e4b19922a9315e",
                "sha256:37f4c2fb904c0ba54163e03993ce3544c9c5cde104bcf90614f17d85bdfbb431",
                "sha256:50e5bcd9d45262725e652611bb104ac0919fd25ecb78c22f5282afabd0b2e189",
                "sha256:6ca1058cb5bd45388041a7c3c11c4b2bd58867ac9db71db912501df77be2c4a4",
                "sha256:77f7a057724545b7e097bfdca5c6006bed8580768cd6621bb1330aedf49afba5",
                "sha256:816951e73d253a41fa2fd5f956f8e8d9ac94148a9a2039e7db56994520582bf2",
                "sha256:96620240b393d155097618bcd6935d7578e85959e55e3105490bbbf2f594c7ad",
                "sha256:993c86513272bc84c451349b10ee4376652ab21f312b0554fdee831d593b6c02",
                "sha256:adf7cee8e5c92b05f2252af498f77c7214a2296d009fc5478fc432c2f8fb953b",
                "sha256:bc52d4d70863141bb7e2f8fd4d98e41d77375606cde50af65f1243ce2d7853e8",
                "sha256:c1d3f771c19af00e1a36f749bd0a0690cc64632783383bc68f77587358feb5a4",
                "sha256:d744657c27c128e357de2f0fd532c09c84cd6e4933e8232895a872e67059ac37",
                "sha256:e3e9742bad925c421d39e699daa8d396c57535582cba90017d17f926b61c1552",
                "sha256:e547f84cd52343ac2d56df0ab08d3e9cc202338e7d09fafe286d6c069ddacb31",
                "sha256:e89091e6a8e211269e23f049473b2fde0c0e5ae0dd5bd276c3fc91b97da83480",
                "sha256:e9da33e21c9bc1b92c20b5328adb13e5f193b924c9b969cd700c8908f315aa59",
                "sha256:ffdfb09315896c6e9ac739bb6e13a19255b698c24e6b28314426fd40a1180822"
            ],
            "markers": "python_version < '3.10' and python_version >= '3.7'",
            "version": "==1.6.2"
>>>>>>> 90565203
        },
        "sentry-sdk": {
            "hashes": [
                "sha256:71de00c9711926816f750bc0f57ef2abbcb1bfbdf5378c601df7ec978f44857a",
                "sha256:9221e985f425913204989d0e0e1cbb719e8b7fa10540f1bc509f660c06a34e66"
            ],
            "index": "pypi",
            "version": "==1.0.0"
        },
        "shortener": {
            "hashes": [
                "sha256:42f03bbbc2928b7db000ac92975b78b4c47fd938f258c4019a256652086a4a4d",
                "sha256:b40d1309ae8cfea6132b8f10ff1d5e3e44675989f817305943cf97b492e09f72"
            ],
            "index": "pypi",
            "version": "==0.2.1"
        },
        "six": {
            "hashes": [
                "sha256:30639c035cdb23534cd4aa2dd52c3bf48f06e5f4a941509c8bafd8ce11080259",
                "sha256:8b74bedcbbbaca38ff6d7491d76f2b06b3592611af620f8426e82dddb04a5ced"
            ],
<<<<<<< HEAD
            "markers": "python_version >= '2.7' and python_version not in '3.0, 3.1, 3.2'",
=======
            "markers": "python_version >= '2.7' and python_version not in '3.0, 3.1, 3.2, 3.3'",
>>>>>>> 90565203
            "version": "==1.15.0"
        },
        "soupsieve": {
            "hashes": [
                "sha256:052774848f448cf19c7e959adf5566904d525f33a3f8b6ba6f6f8f26ec7de0cc",
                "sha256:c2c1c2d44f158cdbddab7824a9af8c4f83c76b1e23e049479aa432feb6c4c23b"
            ],
            "markers": "python_version >= '3.0'",
            "version": "==2.2.1"
        },
        "sqlparse": {
            "hashes": [
                "sha256:017cde379adbd6a1f15a61873f43e8274179378e95ef3fede90b5aa64d304ed0",
                "sha256:0f91fd2e829c44362cbcfab3e9ae12e22badaa8a29ad5ff599f9ec109f0454e8"
            ],
            "markers": "python_version >= '3.5'",
            "version": "==0.4.1"
        },
        "tblib": {
            "hashes": [
                "sha256:059bd77306ea7b419d4f76016aef6d7027cc8a0785579b5aad198803435f882c",
                "sha256:289fa7359e580950e7d9743eab36b0691f0310fce64dee7d9c31065b8f723e23"
            ],
            "index": "pypi",
            "version": "==1.7.0"
        },
        "threadpoolctl": {
            "hashes": [
                "sha256:38b74ca20ff3bb42caca8b00055111d74159ee95c4370882bbff2b93d24da725",
                "sha256:ddc57c96a38beb63db45d6c159b5ab07b6bced12c45a1f07b2b92f272aebfa6b"
            ],
            "markers": "python_version >= '3.5'",
            "version": "==2.1.0"
        },
        "tqdm": {
            "hashes": [
<<<<<<< HEAD
                "sha256:4621f6823bab46a9cc33d48105753ccbea671b68bab2c50a9f0be23d4065cb5a",
                "sha256:fe3d08dd00a526850568d542ff9de9bbc2a09a791da3c334f3213d8d0bbbca65"
            ],
            "index": "pypi",
            "version": "==4.56.0"
=======
                "sha256:daec693491c52e9498632dfbe9ccfc4882a557f5fa08982db1b4d3adbe0887c3",
                "sha256:ebdebdb95e3477ceea267decfc0784859aa3df3e27e22d23b83e9b272bf157ae"
            ],
            "index": "pypi",
            "version": "==4.60.0"
>>>>>>> 90565203
        },
        "traitlets": {
            "hashes": [
                "sha256:178f4ce988f69189f7e523337a3e11d91c786ded9360174a3d9ca83e79bc5396",
                "sha256:69ff3f9d5351f31a7ad80443c2674b7099df13cc41fc5fa6e2f6d3b0330b0426"
            ],
            "markers": "python_version >= '3.7'",
            "version": "==5.0.5"
        },
        "twilio": {
            "hashes": [
                "sha256:f3d65dcea106383e005460d1cd71703d4f106bcef1e8d289720009ef0f219f28"
            ],
            "index": "pypi",
            "version": "==6.56.0"
        },
        "unidecode": {
            "hashes": [
                "sha256:12435ef2fc4cdfd9cf1035a1db7e98b6b047fe591892e81f34e94959591fad00",
                "sha256:8d73a97d387a956922344f6b74243c2c6771594659778744b2dbdaad8f6b727d"
            ],
            "index": "pypi",
            "version": "==1.2.0"
        },
        "uritemplate": {
            "hashes": [
                "sha256:07620c3f3f8eed1f12600845892b0e036a2420acf513c53f7de0abd911a5894f",
                "sha256:5af8ad10cec94f215e3f48112de2022e1d5a37ed427fbd88652fa908f2ab7cae"
            ],
            "index": "pypi",
            "version": "==3.0.1"
        },
        "urllib3": {
            "hashes": [
                "sha256:2f4da4594db7e1e110a944bb1b551fdf4e6c136ad42e4234131391e21eb5b0df",
                "sha256:e7b021f7241115872f92f43c6508082facffbd1c048e3c6e2bb9c2a157e28937"
            ],
            "markers": "python_version >= '2.7' and python_version not in '3.0, 3.1, 3.2, 3.3, 3.4' and python_version < '4'",
            "version": "==1.26.4"
        },
        "uwsgi": {
            "hashes": [
                "sha256:faa85e053c0b1be4d5585b0858d3a511d2cd10201802e8676060fd0a109e5869"
            ],
            "markers": "sys_platform == 'linux'",
            "version": "==2.0.19.1"
        },
        "vine": {
            "hashes": [
                "sha256:133ee6d7a9016f177ddeaf191c1f58421a1dcc6ee9a42c58b34bed40e1d2cd87",
                "sha256:ea4947cc56d1fd6f2095c8d543ee25dad966f78692528e68b4fada11ba3f98af"
            ],
            "markers": "python_version >= '2.7' and python_version not in '3.0, 3.1, 3.2, 3.3'",
            "version": "==1.3.0"
        },
        "wcwidth": {
            "hashes": [
                "sha256:beb4802a9cebb9144e99086eff703a642a13d6a0052920003a230f3294bbe784",
                "sha256:c4d647b99872929fdb7bdcaa4fbe7f01413ed3d98077df798530e5b04f116c83"
            ],
            "version": "==0.2.5"
        },
        "zipp": {
            "hashes": [
                "sha256:3607921face881ba3e026887d8150cca609d517579abe052ac81fc5aeffdbd76",
                "sha256:51cb66cc54621609dd593d1787f286ee42a5c0adbb4b29abea5a63edc3e03098"
            ],
            "markers": "python_version >= '3.6'",
<<<<<<< HEAD
            "version": "==3.4.0"
=======
            "version": "==3.4.1"
>>>>>>> 90565203
        }
    },
    "develop": {
        "appdirs": {
            "hashes": [
                "sha256:7d5d0167b2b1ba821647616af46a749d1c653740dd0d2415100fe26e27afdf41",
                "sha256:a841dacd6b99318a741b166adb07e19ee71a274450e68237b4650ca1055ab128"
            ],
            "version": "==1.4.4"
        },
        "asgiref": {
            "hashes": [
                "sha256:92906c611ce6c967347bbfea733f13d6313901d54dcca88195eaeb52b2a8e8ee",
                "sha256:d1216dfbdfb63826470995d31caed36225dcaf34f182e0fa257a4dd9e86f1b78"
            ],
<<<<<<< HEAD
            "markers": "python_version >= '3.5'",
            "version": "==3.3.1"
=======
            "markers": "python_version >= '3.6'",
            "version": "==3.3.4"
>>>>>>> 90565203
        },
        "attrs": {
            "hashes": [
                "sha256:31b2eced602aa8423c2aea9c76a724617ed67cf9513173fd3a4f03e3a929c7e6",
                "sha256:832aa3cde19744e49938b91fea06d69ecb9e649c93ba974535d08ad92164f700"
            ],
            "markers": "python_version >= '2.7' and python_version not in '3.0, 3.1, 3.2, 3.3'",
            "version": "==20.3.0"
        },
        "black": {
            "hashes": [
                "sha256:1b30e59be925fafc1ee4565e5e08abef6b03fe455102883820fe5ee2e4734e0b",
                "sha256:c2edb73a08e9e0e6f65a0e6af18b059b8b1cdd5bef997d7a0b181df93dc81539"
            ],
            "index": "pypi",
            "version": "==19.10b0"
        },
        "certifi": {
            "hashes": [
                "sha256:1a4995114262bffbc2413b159f2a1a480c969de6e6eb13ee966d470af86af59c",
                "sha256:719a74fb9e33b9bd44cc7f3a8d94bc35e4049deebe19ba7d8e108280cfd59830"
            ],
            "version": "==2020.12.5"
        },
        "chardet": {
            "hashes": [
                "sha256:0d6f53a15db4120f2b08c94f11e7d93d2c911ee118b6b30a04ec3ee8310179fa",
                "sha256:f864054d66fd9118f2e67044ac8981a54775ec5b67aed0441892edb553d21da5"
            ],
            "markers": "python_version >= '2.7' and python_version not in '3.0, 3.1, 3.2, 3.3, 3.4'",
            "version": "==4.0.0"
        },
        "click": {
            "hashes": [
                "sha256:d2b5255c7c6349bc1bd1e59e08cd12acbbd63ce649f2588755783aa94dfb6b1a",
                "sha256:dacca89f4bfadd5de3d7489b7c8a566eee0d3676333fbb50030263894c38c0dc"
            ],
            "markers": "python_version >= '2.7' and python_version not in '3.0, 3.1, 3.2, 3.3, 3.4'",
            "version": "==7.1.2"
        },
        "codecov": {
            "hashes": [
                "sha256:6cde272454009d27355f9434f4e49f238c0273b216beda8472a65dc4957f473b",
                "sha256:ba8553a82942ce37d4da92b70ffd6d54cf635fc1793ab0a7dc3fecd6ebfb3df8",
                "sha256:e95901d4350e99fc39c8353efa450050d2446c55bac91d90fcfd2354e19a6aef"
            ],
            "index": "pypi",
            "version": "==2.1.11"
        },
        "coverage": {
            "hashes": [
                "sha256:004d1880bed2d97151facef49f08e255a20ceb6f9432df75f4eef018fdd5a78c",
                "sha256:01d84219b5cdbfc8122223b39a954820929497a1cb1422824bb86b07b74594b6",
                "sha256:040af6c32813fa3eae5305d53f18875bedd079960822ef8ec067a66dd8afcd45",
                "sha256:06191eb60f8d8a5bc046f3799f8a07a2d7aefb9504b0209aff0b47298333302a",
                "sha256:13034c4409db851670bc9acd836243aeee299949bd5673e11844befcb0149f03",
                "sha256:13c4ee887eca0f4c5a247b75398d4114c37882658300e153113dafb1d76de529",
                "sha256:184a47bbe0aa6400ed2d41d8e9ed868b8205046518c52464fde713ea06e3a74a",
                "sha256:18ba8bbede96a2c3dde7b868de9dcbd55670690af0988713f0603f037848418a",
                "sha256:1aa846f56c3d49205c952d8318e76ccc2ae23303351d9270ab220004c580cfe2",
                "sha256:217658ec7187497e3f3ebd901afdca1af062b42cfe3e0dafea4cced3983739f6",
                "sha256:24d4a7de75446be83244eabbff746d66b9240ae020ced65d060815fac3423759",
                "sha256:2910f4d36a6a9b4214bb7038d537f015346f413a975d57ca6b43bf23d6563b53",
                "sha256:2949cad1c5208b8298d5686d5a85b66aae46d73eec2c3e08c817dd3513e5848a",
                "sha256:2a3859cb82dcbda1cfd3e6f71c27081d18aa251d20a17d87d26d4cd216fb0af4",
                "sha256:2cafbbb3af0733db200c9b5f798d18953b1a304d3f86a938367de1567f4b5bff",
                "sha256:2e0d881ad471768bf6e6c2bf905d183543f10098e3b3640fc029509530091502",
                "sha256:30c77c1dc9f253283e34c27935fded5015f7d1abe83bc7821680ac444eaf7793",
                "sha256:3487286bc29a5aa4b93a072e9592f22254291ce96a9fbc5251f566b6b7343cdb",
                "sha256:372da284cfd642d8e08ef606917846fa2ee350f64994bebfbd3afb0040436905",
                "sha256:41179b8a845742d1eb60449bdb2992196e211341818565abded11cfa90efb821",
                "sha256:44d654437b8ddd9eee7d1eaee28b7219bec228520ff809af170488fd2fed3e2b",
                "sha256:4a7697d8cb0f27399b0e393c0b90f0f1e40c82023ea4d45d22bce7032a5d7b81",
                "sha256:51cb9476a3987c8967ebab3f0fe144819781fca264f57f89760037a2ea191cb0",
                "sha256:52596d3d0e8bdf3af43db3e9ba8dcdaac724ba7b5ca3f6358529d56f7a166f8b",
                "sha256:53194af30d5bad77fcba80e23a1441c71abfb3e01192034f8246e0d8f99528f3",
                "sha256:5fec2d43a2cc6965edc0bb9e83e1e4b557f76f843a77a2496cbe719583ce8184",
                "sha256:6c90e11318f0d3c436a42409f2749ee1a115cd8b067d7f14c148f1ce5574d701",
                "sha256:74d881fc777ebb11c63736622b60cb9e4aee5cace591ce274fb69e582a12a61a",
                "sha256:7501140f755b725495941b43347ba8a2777407fc7f250d4f5a7d2a1050ba8e82",
                "sha256:796c9c3c79747146ebd278dbe1e5c5c05dd6b10cc3bcb8389dfdf844f3ead638",
                "sha256:869a64f53488f40fa5b5b9dcb9e9b2962a66a87dab37790f3fcfb5144b996ef5",
                "sha256:8963a499849a1fc54b35b1c9f162f4108017b2e6db2c46c1bed93a72262ed083",
                "sha256:8d0a0725ad7c1a0bcd8d1b437e191107d457e2ec1084b9f190630a4fb1af78e6",
                "sha256:900fbf7759501bc7807fd6638c947d7a831fc9fdf742dc10f02956ff7220fa90",
                "sha256:92b017ce34b68a7d67bd6d117e6d443a9bf63a2ecf8567bb3d8c6c7bc5014465",
                "sha256:970284a88b99673ccb2e4e334cfb38a10aab7cd44f7457564d11898a74b62d0a",
                "sha256:972c85d205b51e30e59525694670de6a8a89691186012535f9d7dbaa230e42c3",
                "sha256:9a1ef3b66e38ef8618ce5fdc7bea3d9f45f3624e2a66295eea5e57966c85909e",
                "sha256:af0e781009aaf59e25c5a678122391cb0f345ac0ec272c7961dc5455e1c40066",
                "sha256:b6d534e4b2ab35c9f93f46229363e17f63c53ad01330df9f2d6bd1187e5eaacf",
                "sha256:b7895207b4c843c76a25ab8c1e866261bcfe27bfaa20c192de5190121770672b",
                "sha256:c0891a6a97b09c1f3e073a890514d5012eb256845c451bd48f7968ef939bf4ae",
                "sha256:c2723d347ab06e7ddad1a58b2a821218239249a9e4365eaff6649d31180c1669",
                "sha256:d1f8bf7b90ba55699b3a5e44930e93ff0189aa27186e96071fac7dd0d06a1873",
                "sha256:d1f9ce122f83b2305592c11d64f181b87153fc2c2bbd3bb4a3dde8303cfb1a6b",
                "sha256:d314ed732c25d29775e84a960c3c60808b682c08d86602ec2c3008e1202e3bb6",
                "sha256:d636598c8305e1f90b439dbf4f66437de4a5e3c31fdf47ad29542478c8508bbb",
                "sha256:deee1077aae10d8fa88cb02c845cfba9b62c55e1183f52f6ae6a2df6a2187160",
                "sha256:ebe78fe9a0e874362175b02371bdfbee64d8edc42a044253ddf4ee7d3c15212c",
                "sha256:f030f8873312a16414c0d8e1a1ddff2d3235655a2174e3648b4fa66b3f2f1079",
                "sha256:f0b278ce10936db1a37e6954e15a3730bea96a0997c26d7fee88e6c396c2086d",
                "sha256:f11642dddbb0253cc8853254301b51390ba0081750a8ac03f20ea8103f0c56b6"
            ],
            "index": "pypi",
            "version": "==5.5"
        },
        "django": {
            "hashes": [
                "sha256:0604e84c4fb698a5e53e5857b5aea945b2f19a18f25f10b8748dbdf935788927",
                "sha256:21f0f9643722675976004eb683c55d33c05486f94506672df3d6a141546f389d"
            ],
            "index": "pypi",
            "version": "==3.2"
        },
        "django-debug-toolbar": {
            "hashes": [
                "sha256:84e2607d900dbd571df0a2acf380b47c088efb787dce9805aefeb407341961d2",
                "sha256:9e5a25d0c965f7e686f6a8ba23613ca9ca30184daa26487706d4829f5cfb697a"
            ],
            "index": "pypi",
            "version": "==3.2"
        },
        "flake8": {
            "hashes": [
                "sha256:12d05ab02614b6aee8df7c36b97d1a3b2372761222b19b58621355e82acddcff",
                "sha256:78873e372b12b093da7b5e5ed302e8ad9e988b38b063b61ad937f26ca58fc5f0"
            ],
            "index": "pypi",
            "version": "==3.9.0"
        },
        "flake8-isort": {
            "hashes": [
                "sha256:2b91300f4f1926b396c2c90185844eb1a3d5ec39ea6138832d119da0a208f4d9",
                "sha256:729cd6ef9ba3659512dee337687c05d79c78e1215fdf921ed67e5fe46cce2f3c"
            ],
            "index": "pypi",
            "version": "==4.0.0"
        },
        "flake8-quotes": {
            "hashes": [
                "sha256:3f1116e985ef437c130431ac92f9b3155f8f652fda7405ac22ffdfd7a9d1055e"
            ],
            "index": "pypi",
            "version": "==3.2.0"
        },
        "idna": {
            "hashes": [
                "sha256:b307872f855b18632ce0c21c5e45be78c0ea7ae4c15c828c20788b26921eb3f6",
                "sha256:b97d804b1e9b523befed77c48dacec60e6dcb0b5391d57af6a65a312a90648c0"
            ],
            "markers": "python_version >= '2.7' and python_version not in '3.0, 3.1, 3.2, 3.3'",
            "version": "==2.10"
        },
        "iniconfig": {
            "hashes": [
                "sha256:011e24c64b7f47f6ebd835bb12a743f2fbe9a26d4cecaa7f53bc4f35ee9da8b3",
                "sha256:bc3af051d7d14b2ee5ef9969666def0cd1a000e121eaea580d4a313df4b37f32"
            ],
            "version": "==1.1.1"
        },
        "isort": {
            "hashes": [
                "sha256:0a943902919f65c5684ac4e0154b1ad4fac6dcaa5d9f3426b732f1c8b5419be6",
                "sha256:2bb1680aad211e3c9944dbce1d4ba09a989f04e238296c87fe2139faa26d655d"
            ],
            "index": "pypi",
            "version": "==5.8.0"
        },
        "mccabe": {
            "hashes": [
                "sha256:ab8a6258860da4b6677da4bd2fe5dc2c659cff31b3ee4f7f5d64e79735b80d42",
                "sha256:dd8d182285a0fe56bace7f45b5e7d1a6ebcbf524e8f3bd87eb0f125271b8831f"
            ],
            "version": "==0.6.1"
        },
        "packaging": {
            "hashes": [
                "sha256:5b327ac1320dc863dca72f4514ecc086f31186744b84a230374cc1fd776feae5",
                "sha256:67714da7f7bc052e064859c05c595155bd1ee9f69f76557e21f051443c20947a"
            ],
            "markers": "python_version >= '2.7' and python_version not in '3.0, 3.1, 3.2, 3.3'",
<<<<<<< HEAD
            "version": "==20.8"
=======
            "version": "==20.9"
>>>>>>> 90565203
        },
        "pathspec": {
            "hashes": [
                "sha256:86379d6b86d75816baba717e64b1a3a3469deb93bb76d613c9ce79edc5cb68fd",
                "sha256:aa0cb481c4041bf52ffa7b0d8fa6cd3e88a2ca4879c533c9153882ee2556790d"
            ],
            "version": "==0.8.1"
        },
        "pluggy": {
            "hashes": [
                "sha256:15b2acde666561e1298d71b523007ed7364de07029219b604cf808bfa1c765b0",
                "sha256:966c145cd83c96502c3c3868f50408687b38434af77734af1e9ca461a4081d2d"
            ],
            "markers": "python_version >= '2.7' and python_version not in '3.0, 3.1, 3.2, 3.3'",
            "version": "==0.13.1"
        },
        "py": {
            "hashes": [
                "sha256:21b81bda15b66ef5e1a777a21c4dcd9c20ad3efd0b3f817e7a809035269e1bd3",
                "sha256:3b80836aa6d1feeaa108e046da6423ab8f6ceda6468545ae8d02d9d58d18818a"
            ],
            "markers": "python_version >= '2.7' and python_version not in '3.0, 3.1, 3.2, 3.3'",
            "version": "==1.10.0"
        },
        "pycodestyle": {
            "hashes": [
                "sha256:514f76d918fcc0b55c6680472f0a37970994e07bbb80725808c17089be302068",
                "sha256:c389c1d06bf7904078ca03399a4816f974a1d590090fecea0c63ec26ebaf1cef"
            ],
            "markers": "python_version >= '2.7' and python_version not in '3.0, 3.1, 3.2, 3.3'",
<<<<<<< HEAD
            "version": "==2.6.0"
=======
            "version": "==2.7.0"
>>>>>>> 90565203
        },
        "pyflakes": {
            "hashes": [
                "sha256:7893783d01b8a89811dd72d7dfd4d84ff098e5eed95cfa8905b22bbffe52efc3",
                "sha256:f5bc8ecabc05bb9d291eb5203d6810b49040f6ff446a756326104746cc00c1db"
            ],
            "markers": "python_version >= '2.7' and python_version not in '3.0, 3.1, 3.2, 3.3'",
<<<<<<< HEAD
            "version": "==2.2.0"
=======
            "version": "==2.3.1"
>>>>>>> 90565203
        },
        "pyparsing": {
            "hashes": [
                "sha256:c203ec8783bf771a155b207279b9bccb8dea02d8f0c9e5f8ead507bc3246ecc1",
                "sha256:ef9d7589ef3c200abe66653d3f1ab1033c3c419ae9b9bdb1240a85b024efc88b"
            ],
<<<<<<< HEAD
            "markers": "python_version >= '2.6' and python_version not in '3.0, 3.1, 3.2'",
=======
            "markers": "python_version >= '2.6' and python_version not in '3.0, 3.1, 3.2, 3.3'",
>>>>>>> 90565203
            "version": "==2.4.7"
        },
        "pytest": {
            "hashes": [
                "sha256:671238a46e4df0f3498d1c3270e5deb9b32d25134c99b7d75370a68cfbe9b634",
                "sha256:6ad9c7bdf517a808242b998ac20063c41532a570d088d77eec1ee12b0b5574bc"
            ],
            "index": "pypi",
            "version": "==6.2.3"
        },
        "pytest-django": {
            "hashes": [
                "sha256:80f8875226ec4dc0b205f0578072034563879d98d9b1bec143a80b9045716cb0",
                "sha256:a51150d8962200250e850c6adcab670779b9c2aa07271471059d1fb92a843fa9"
            ],
            "index": "pypi",
            "version": "==4.2.0"
        },
        "pytz": {
            "hashes": [
                "sha256:83a4a90894bf38e243cf052c8b58f381bfe9a7a483f6a9cab140bc7f702ac4da",
                "sha256:eb10ce3e7736052ed3623d49975ce333bcd712c7bb19a58b9e2089d4057d0798"
            ],
            "version": "==2021.1"
        },
        "regex": {
            "hashes": [
                "sha256:01afaf2ec48e196ba91b37451aa353cb7eda77efe518e481707e0515025f0cd5",
                "sha256:11d773d75fa650cd36f68d7ca936e3c7afaae41b863b8c387a22aaa78d3c5c79",
                "sha256:18c071c3eb09c30a264879f0d310d37fe5d3a3111662438889ae2eb6fc570c31",
                "sha256:1e1c20e29358165242928c2de1482fb2cf4ea54a6a6dea2bd7a0e0d8ee321500",
                "sha256:281d2fd05555079448537fe108d79eb031b403dac622621c78944c235f3fcf11",
                "sha256:314d66636c494ed9c148a42731b3834496cc9a2c4251b1661e40936814542b14",
                "sha256:32e65442138b7b76dd8173ffa2cf67356b7bc1768851dded39a7a13bf9223da3",
                "sha256:339456e7d8c06dd36a22e451d58ef72cef293112b559010db3d054d5560ef439",
                "sha256:3916d08be28a1149fb97f7728fca1f7c15d309a9f9682d89d79db75d5e52091c",
                "sha256:3a9cd17e6e5c7eb328517969e0cb0c3d31fd329298dd0c04af99ebf42e904f82",
                "sha256:47bf5bf60cf04d72bf6055ae5927a0bd9016096bf3d742fa50d9bf9f45aa0711",
                "sha256:4c46e22a0933dd783467cf32b3516299fb98cfebd895817d685130cc50cd1093",
                "sha256:4c557a7b470908b1712fe27fb1ef20772b78079808c87d20a90d051660b1d69a",
                "sha256:52ba3d3f9b942c49d7e4bc105bb28551c44065f139a65062ab7912bef10c9afb",
                "sha256:563085e55b0d4fb8f746f6a335893bda5c2cef43b2f0258fe1020ab1dd874df8",
                "sha256:598585c9f0af8374c28edd609eb291b5726d7cbce16be6a8b95aa074d252ee17",
                "sha256:619d71c59a78b84d7f18891fe914446d07edd48dc8328c8e149cbe0929b4e000",
                "sha256:67bdb9702427ceddc6ef3dc382455e90f785af4c13d495f9626861763ee13f9d",
                "sha256:6d1b01031dedf2503631d0903cb563743f397ccaf6607a5e3b19a3d76fc10480",
                "sha256:741a9647fcf2e45f3a1cf0e24f5e17febf3efe8d4ba1281dcc3aa0459ef424dc",
                "sha256:7c2a1af393fcc09e898beba5dd59196edaa3116191cc7257f9224beaed3e1aa0",
                "sha256:7d9884d86dd4dd489e981d94a65cd30d6f07203d90e98f6f657f05170f6324c9",
                "sha256:90f11ff637fe8798933fb29f5ae1148c978cccb0452005bf4c69e13db951e765",
                "sha256:919859aa909429fb5aa9cf8807f6045592c85ef56fdd30a9a3747e513db2536e",
                "sha256:96fcd1888ab4d03adfc9303a7b3c0bd78c5412b2bfbe76db5b56d9eae004907a",
                "sha256:97f29f57d5b84e73fbaf99ab3e26134e6687348e95ef6b48cfd2c06807005a07",
                "sha256:980d7be47c84979d9136328d882f67ec5e50008681d94ecc8afa8a65ed1f4a6f",
                "sha256:a91aa8619b23b79bcbeb37abe286f2f408d2f2d6f29a17237afda55bb54e7aac",
                "sha256:ade17eb5d643b7fead300a1641e9f45401c98eee23763e9ed66a43f92f20b4a7",
                "sha256:b9c3db21af35e3b3c05764461b262d6f05bbca08a71a7849fd79d47ba7bc33ed",
                "sha256:bd28bc2e3a772acbb07787c6308e00d9626ff89e3bfcdebe87fa5afbfdedf968",
                "sha256:bf5824bfac591ddb2c1f0a5f4ab72da28994548c708d2191e3b87dd207eb3ad7",
                "sha256:c0502c0fadef0d23b128605d69b58edb2c681c25d44574fc673b0e52dce71ee2",
                "sha256:c38c71df845e2aabb7fb0b920d11a1b5ac8526005e533a8920aea97efb8ec6a4",
                "sha256:ce15b6d103daff8e9fee13cf7f0add05245a05d866e73926c358e871221eae87",
                "sha256:d3029c340cfbb3ac0a71798100ccc13b97dddf373a4ae56b6a72cf70dfd53bc8",
                "sha256:e512d8ef5ad7b898cdb2d8ee1cb09a8339e4f8be706d27eaa180c2f177248a10",
                "sha256:e8e5b509d5c2ff12f8418006d5a90e9436766133b564db0abaec92fd27fcee29",
                "sha256:ee54ff27bf0afaf4c3b3a62bcd016c12c3fdb4ec4f413391a90bd38bc3624605",
                "sha256:fa4537fb4a98fe8fde99626e4681cc644bdcf2a795038533f9f711513a862ae6",
                "sha256:fd45ff9293d9274c5008a2054ecef86a9bfe819a67c7be1afb65e69b405b3042"
            ],
            "version": "==2021.4.4"
        },
        "requests": {
            "hashes": [
                "sha256:27973dd4a904a4f13b263a19c866c13b92a39ed1c964655f025f3f8d3d75b804",
                "sha256:c210084e36a42ae6b9219e00e48287def368a26d03a048ddad7bfee44f75871e"
            ],
            "index": "pypi",
            "version": "==2.25.1"
        },
        "sqlparse": {
            "hashes": [
                "sha256:017cde379adbd6a1f15a61873f43e8274179378e95ef3fede90b5aa64d304ed0",
                "sha256:0f91fd2e829c44362cbcfab3e9ae12e22badaa8a29ad5ff599f9ec109f0454e8"
            ],
            "markers": "python_version >= '3.5'",
            "version": "==0.4.1"
        },
        "testfixtures": {
            "hashes": [
                "sha256:5ec3a0dd6f71cc4c304fbc024a10cc293d3e0b852c868014b9f233203e149bda",
                "sha256:9ed31e83f59619e2fa17df053b241e16e0608f4580f7b5a9333a0c9bdcc99137"
            ],
            "version": "==6.17.1"
        },
        "toml": {
            "hashes": [
                "sha256:806143ae5bfb6a3c6e736a764057db0e6a0e05e338b5630894a5f779cabb4f9b",
                "sha256:b3bda1d108d5dd99f4a20d24d9c348e91c4db7ab1b749200bded2f839ccbe68f"
            ],
<<<<<<< HEAD
            "markers": "python_version >= '2.6' and python_version not in '3.0, 3.1, 3.2'",
=======
            "markers": "python_version >= '2.6' and python_version not in '3.0, 3.1, 3.2, 3.3'",
>>>>>>> 90565203
            "version": "==0.10.2"
        },
        "typed-ast": {
            "hashes": [
                "sha256:01ae5f73431d21eead5015997ab41afa53aa1fbe252f9da060be5dad2c730ace",
                "sha256:067a74454df670dcaa4e59349a2e5c81e567d8d65458d480a5b3dfecec08c5ff",
                "sha256:0fb71b8c643187d7492c1f8352f2c15b4c4af3f6338f21681d3681b3dc31a266",
                "sha256:1b3ead4a96c9101bef08f9f7d1217c096f31667617b58de957f690c92378b528",
                "sha256:2068531575a125b87a41802130fa7e29f26c09a2833fea68d9a40cf33902eba6",
                "sha256:209596a4ec71d990d71d5e0d312ac935d86930e6eecff6ccc7007fe54d703808",
                "sha256:2c726c276d09fc5c414693a2de063f521052d9ea7c240ce553316f70656c84d4",
                "sha256:398e44cd480f4d2b7ee8d98385ca104e35c81525dd98c519acff1b79bdaac363",
                "sha256:52b1eb8c83f178ab787f3a4283f68258525f8d70f778a2f6dd54d3b5e5fb4341",
                "sha256:5feca99c17af94057417d744607b82dd0a664fd5e4ca98061480fd8b14b18d04",
                "sha256:7538e495704e2ccda9b234b82423a4038f324f3a10c43bc088a1636180f11a41",
                "sha256:760ad187b1041a154f0e4d0f6aae3e40fdb51d6de16e5c99aedadd9246450e9e",
                "sha256:777a26c84bea6cd934422ac2e3b78863a37017618b6e5c08f92ef69853e765d3",
                "sha256:95431a26309a21874005845c21118c83991c63ea800dd44843e42a916aec5899",
                "sha256:9ad2c92ec681e02baf81fdfa056fe0d818645efa9af1f1cd5fd6f1bd2bdfd805",
                "sha256:9c6d1a54552b5330bc657b7ef0eae25d00ba7ffe85d9ea8ae6540d2197a3788c",
                "sha256:aee0c1256be6c07bd3e1263ff920c325b59849dc95392a05f258bb9b259cf39c",
                "sha256:af3d4a73793725138d6b334d9d247ce7e5f084d96284ed23f22ee626a7b88e39",
                "sha256:b36b4f3920103a25e1d5d024d155c504080959582b928e91cb608a65c3a49e1a",
                "sha256:b9574c6f03f685070d859e75c7f9eeca02d6933273b5e69572e5ff9d5e3931c3",
                "sha256:bff6ad71c81b3bba8fa35f0f1921fb24ff4476235a6e94a26ada2e54370e6da7",
                "sha256:c190f0899e9f9f8b6b7863debfb739abcb21a5c054f911ca3596d12b8a4c4c7f",
                "sha256:c907f561b1e83e93fad565bac5ba9c22d96a54e7ea0267c708bffe863cbe4075",
                "sha256:cae53c389825d3b46fb37538441f75d6aecc4174f615d048321b716df2757fb0",
                "sha256:dd4a21253f42b8d2b48410cb31fe501d32f8b9fbeb1f55063ad102fe9c425e40",
                "sha256:dde816ca9dac1d9c01dd504ea5967821606f02e510438120091b84e852367428",
                "sha256:f2362f3cb0f3172c42938946dbc5b7843c2a28aec307c49100c8b38764eb6927",
                "sha256:f328adcfebed9f11301eaedfa48e15bdece9b519fb27e6a8c01aa52a17ec31b3",
                "sha256:f8afcf15cc511ada719a88e013cec87c11aff7b91f019295eb4530f96fe5ef2f",
                "sha256:fb1bbeac803adea29cedd70781399c99138358c26d05fcbd23c13016b7f5ec65"
            ],
            "version": "==1.4.3"
        },
        "unittest-xml-reporting": {
            "hashes": [
                "sha256:7bf515ea8cb244255a25100cd29db611a73f8d3d0aaf672ed3266307e14cc1ca",
                "sha256:984cebba69e889401bfe3adb9088ca376b3a1f923f0590d005126c1bffd1a695"
            ],
            "index": "pypi",
            "version": "==3.0.4"
        },
        "urllib3": {
            "hashes": [
                "sha256:2f4da4594db7e1e110a944bb1b551fdf4e6c136ad42e4234131391e21eb5b0df",
                "sha256:e7b021f7241115872f92f43c6508082facffbd1c048e3c6e2bb9c2a157e28937"
            ],
            "markers": "python_version >= '2.7' and python_version not in '3.0, 3.1, 3.2, 3.3, 3.4' and python_version < '4'",
            "version": "==1.26.4"
        }
    }
}<|MERGE_RESOLUTION|>--- conflicted
+++ resolved
@@ -1,11 +1,7 @@
 {
     "_meta": {
         "hash": {
-<<<<<<< HEAD
-            "sha256": "cbd582e3ed4bbc291a53982962844f1bce61c28bace547cf562fe5e616216455"
-=======
             "sha256": "81d045fb368e8a756b388b9325a15c8436e0a7021284367b09ed82448c7afd3b"
->>>>>>> 90565203
         },
         "pipfile-spec": 6,
         "requires": {
@@ -41,13 +37,8 @@
                 "sha256:92906c611ce6c967347bbfea733f13d6313901d54dcca88195eaeb52b2a8e8ee",
                 "sha256:d1216dfbdfb63826470995d31caed36225dcaf34f182e0fa257a4dd9e86f1b78"
             ],
-<<<<<<< HEAD
-            "markers": "python_version >= '3.5'",
-            "version": "==3.3.1"
-=======
             "markers": "python_version >= '3.6'",
             "version": "==3.3.4"
->>>>>>> 90565203
         },
         "backcall": {
             "hashes": [
@@ -74,20 +65,6 @@
         },
         "boto3": {
             "hashes": [
-<<<<<<< HEAD
-                "sha256:71a0c22a040ac3a785f558628abfea8be86bb30b29003ebd124c51aba97dfeb8",
-                "sha256:b1e91860fe2cae986f8e8238c12724f7fe4631a183e2c6f6b86714cc98645a6a"
-            ],
-            "index": "pypi",
-            "version": "==1.16.53"
-        },
-        "botocore": {
-            "hashes": [
-                "sha256:21677cda7b32492a1a74ac40e51d691a6623578d6700feb9976966d26a576414",
-                "sha256:e93539781c43bd64291798a01cc6df2c0ff98e01ae7fe48286942ca8fa351680"
-            ],
-            "version": "==1.19.53"
-=======
                 "sha256:73bcd04f6f919e7f8acc27c9d83dab5aee22225fe624c028b2e1c7feaf771098",
                 "sha256:c45e7d3aef8965ae1b42c9855c31ded19fbb38cfad0a34cc37dc880ded3672c2"
             ],
@@ -101,7 +78,6 @@
             ],
             "markers": "python_version >= '2.7' and python_version not in '3.0, 3.1, 3.2, 3.3, 3.4, 3.5'",
             "version": "==1.20.51"
->>>>>>> 90565203
         },
         "celery": {
             "hashes": [
@@ -247,19 +223,11 @@
         },
         "importlib-metadata": {
             "hashes": [
-<<<<<<< HEAD
-                "sha256:ace61d5fc652dc280e7b6b4ff732a9c2d40db2c0f92bc6cb74e07b73d53a1771",
-                "sha256:fa5daa4477a7414ae34e95942e4dd07f62adf589143c875c133c1e53c4eff38d"
-            ],
-            "index": "pypi",
-            "version": "==3.4.0"
-=======
                 "sha256:2ec0faae539743ae6aaa84b49a169670a465f7f5d64e6add98388cc29fd1f2f6",
                 "sha256:c9356b657de65c53744046fa8f7358afe0714a1af7d570c00c3835c2d724a7c1"
             ],
             "index": "pypi",
             "version": "==3.10.1"
->>>>>>> 90565203
         },
         "ipython": {
             "hashes": [
@@ -297,22 +265,14 @@
                 "sha256:a6d58433de0ae800347cab1fa3043cebbabe8baa9d29e668f1c768cb87a333c6"
             ],
             "markers": "python_version >= '2.7' and python_version not in '3.0, 3.1, 3.2, 3.3, 3.4'",
-<<<<<<< HEAD
-            "version": "==2.11.2"
-=======
             "version": "==2.11.3"
->>>>>>> 90565203
         },
         "jmespath": {
             "hashes": [
                 "sha256:b85d0567b8666149a93172712e68920734333c0ce7e89b78b3e987f71e5ed4f9",
                 "sha256:cdf6525904cc597730141d61b36f2e4b8ecc257c420fa2f4549bac2c2d0cb72f"
             ],
-<<<<<<< HEAD
-            "markers": "python_version >= '2.6' and python_version not in '3.0, 3.1, 3.2'",
-=======
             "markers": "python_version >= '2.6' and python_version not in '3.0, 3.1, 3.2, 3.3'",
->>>>>>> 90565203
             "version": "==0.10.0"
         },
         "joblib": {
@@ -404,14 +364,6 @@
             "markers": "python_version >= '2.7' and python_version not in '3.0, 3.1, 3.2, 3.3'",
             "version": "==1.1.1"
         },
-        "more-itertools": {
-            "hashes": [
-                "sha256:8e1a2a43b2f2727425f2b5839587ae37093f19153dc26c0927d1048ff6557330",
-                "sha256:b3a9005928e5bed54076e6e549c792b306fddfe72b2d1d22dd63d42d5d3899cf"
-            ],
-            "index": "pypi",
-            "version": "==8.6.0"
-        },
         "nose": {
             "hashes": [
                 "sha256:9ff7c6cc443f8c51994b34a667bbcf45afd6d945be7477b52e97516fd17c53ac",
@@ -487,11 +439,7 @@
                 "sha256:a8c4922db71e4fdb90e0d0bc6e50f9b273d3397925e5e60a717e719201778d22"
             ],
             "markers": "python_version >= '3.6'",
-<<<<<<< HEAD
-            "version": "==0.8.1"
-=======
             "version": "==0.8.2"
->>>>>>> 90565203
         },
         "pexpect": {
             "hashes": [
@@ -503,19 +451,11 @@
         },
         "phonenumbers": {
             "hashes": [
-<<<<<<< HEAD
-                "sha256:56ad29025b8f885945506350b06d77afbc506c5463141d77a5df767280a7ee0b",
-                "sha256:a820ab08c980ef24a2d2a1ead4f8d7016fdf008e484d1aecf7ff0b32cc475e16"
-            ],
-            "index": "pypi",
-            "version": "==8.12.16"
-=======
                 "sha256:271f26271338616460eef8b878e5879401299adfc0cd0891c48b4744afbb45b2",
                 "sha256:7d66d6f09541568941e51fe2275de0f2d519b3234c80c8c166c56d01d098d3fc"
             ],
             "index": "pypi",
             "version": "==8.12.21"
->>>>>>> 90565203
         },
         "pickleshare": {
             "hashes": [
@@ -526,19 +466,11 @@
         },
         "prompt-toolkit": {
             "hashes": [
-<<<<<<< HEAD
-                "sha256:ac329c69bd8564cb491940511957312c7b8959bb5b3cf3582b406068a51d5bb7",
-                "sha256:b8b3d0bde65da350290c46a8f54f336b3cbf5464a4ac11239668d986852e79d5"
-            ],
-            "markers": "python_full_version >= '3.6.1'",
-            "version": "==3.0.10"
-=======
                 "sha256:bf00f22079f5fadc949f42ae8ff7f05702826a97059ffcc6281036ad40ac6f04",
                 "sha256:e1b4f11b9336a28fa11810bc623c357420f69dfdb6d2dac41ca2c21a55c033bc"
             ],
             "markers": "python_full_version >= '3.6.1'",
             "version": "==3.0.18"
->>>>>>> 90565203
         },
         "psycopg2": {
             "hashes": [
@@ -570,19 +502,11 @@
         },
         "pygments": {
             "hashes": [
-<<<<<<< HEAD
-                "sha256:bc9591213a8f0e0ca1a5e68a479b4887fdc3e75d0774e5c71c31920c427de435",
-                "sha256:df49d09b498e83c1a73128295860250b0b7edd4c723a32e9bc0d295c7c2ec337"
-            ],
-            "markers": "python_version >= '3.5'",
-            "version": "==2.7.4"
-=======
                 "sha256:2656e1a6edcdabf4275f9a3640db59fd5de107d88e8663c5d4e9a0fa62f77f94",
                 "sha256:534ef71d539ae97d4c3a4cf7d6f110f214b0e687e92f9cb9d2a3b0d3101289c8"
             ],
             "markers": "python_version >= '3.5'",
             "version": "==2.8.1"
->>>>>>> 90565203
         },
         "pyjwt": {
             "hashes": [
@@ -590,22 +514,14 @@
                 "sha256:8d59a976fb773f3e6a39c85636357c4f0e242707394cadadd9814f5cbaa20e96"
             ],
             "markers": "python_version >= '3.6'",
-<<<<<<< HEAD
-            "version": "==2.0.0"
-=======
             "version": "==1.7.1"
->>>>>>> 90565203
         },
         "python-dateutil": {
             "hashes": [
                 "sha256:73ebfe9dbf22e832286dafa60473e4cd239f8592f699aa5adaf10050e6e1823c",
                 "sha256:75bb3f31ea686f1197762692a9ee6a7550b59fc6ca3a1f4b5d7e32fb98e2da2a"
             ],
-<<<<<<< HEAD
-            "markers": "python_version >= '2.7' and python_version not in '3.0, 3.1, 3.2'",
-=======
-            "index": "pypi",
->>>>>>> 90565203
+            "index": "pypi",
             "version": "==2.8.1"
         },
         "pytz": {
@@ -676,12 +592,6 @@
         },
         "s3transfer": {
             "hashes": [
-<<<<<<< HEAD
-                "sha256:1e28620e5b444652ed752cf87c7e0cb15b0e578972568c6609f0f18212f259ed",
-                "sha256:7fdddb4f22275cf1d32129e21f056337fd2a80b6ccef1664528145b72c49e6d2"
-            ],
-            "version": "==0.3.4"
-=======
                 "sha256:35627b86af8ff97e7ac27975fe0a98a312814b46c6333d8a6b889627bcd80994",
                 "sha256:efa5bd92a897b6a8d5c1383828dca3d52d0790e0756d49740563a3fb6ed03246"
             ],
@@ -750,7 +660,6 @@
             ],
             "markers": "python_version < '3.10' and python_version >= '3.7'",
             "version": "==1.6.2"
->>>>>>> 90565203
         },
         "sentry-sdk": {
             "hashes": [
@@ -773,11 +682,7 @@
                 "sha256:30639c035cdb23534cd4aa2dd52c3bf48f06e5f4a941509c8bafd8ce11080259",
                 "sha256:8b74bedcbbbaca38ff6d7491d76f2b06b3592611af620f8426e82dddb04a5ced"
             ],
-<<<<<<< HEAD
-            "markers": "python_version >= '2.7' and python_version not in '3.0, 3.1, 3.2'",
-=======
             "markers": "python_version >= '2.7' and python_version not in '3.0, 3.1, 3.2, 3.3'",
->>>>>>> 90565203
             "version": "==1.15.0"
         },
         "soupsieve": {
@@ -814,19 +719,11 @@
         },
         "tqdm": {
             "hashes": [
-<<<<<<< HEAD
-                "sha256:4621f6823bab46a9cc33d48105753ccbea671b68bab2c50a9f0be23d4065cb5a",
-                "sha256:fe3d08dd00a526850568d542ff9de9bbc2a09a791da3c334f3213d8d0bbbca65"
-            ],
-            "index": "pypi",
-            "version": "==4.56.0"
-=======
                 "sha256:daec693491c52e9498632dfbe9ccfc4882a557f5fa08982db1b4d3adbe0887c3",
                 "sha256:ebdebdb95e3477ceea267decfc0784859aa3df3e27e22d23b83e9b272bf157ae"
             ],
             "index": "pypi",
             "version": "==4.60.0"
->>>>>>> 90565203
         },
         "traitlets": {
             "hashes": [
@@ -895,11 +792,7 @@
                 "sha256:51cb66cc54621609dd593d1787f286ee42a5c0adbb4b29abea5a63edc3e03098"
             ],
             "markers": "python_version >= '3.6'",
-<<<<<<< HEAD
-            "version": "==3.4.0"
-=======
             "version": "==3.4.1"
->>>>>>> 90565203
         }
     },
     "develop": {
@@ -915,13 +808,8 @@
                 "sha256:92906c611ce6c967347bbfea733f13d6313901d54dcca88195eaeb52b2a8e8ee",
                 "sha256:d1216dfbdfb63826470995d31caed36225dcaf34f182e0fa257a4dd9e86f1b78"
             ],
-<<<<<<< HEAD
-            "markers": "python_version >= '3.5'",
-            "version": "==3.3.1"
-=======
             "markers": "python_version >= '3.6'",
             "version": "==3.3.4"
->>>>>>> 90565203
         },
         "attrs": {
             "hashes": [
@@ -1104,11 +992,7 @@
                 "sha256:67714da7f7bc052e064859c05c595155bd1ee9f69f76557e21f051443c20947a"
             ],
             "markers": "python_version >= '2.7' and python_version not in '3.0, 3.1, 3.2, 3.3'",
-<<<<<<< HEAD
-            "version": "==20.8"
-=======
             "version": "==20.9"
->>>>>>> 90565203
         },
         "pathspec": {
             "hashes": [
@@ -1139,11 +1023,7 @@
                 "sha256:c389c1d06bf7904078ca03399a4816f974a1d590090fecea0c63ec26ebaf1cef"
             ],
             "markers": "python_version >= '2.7' and python_version not in '3.0, 3.1, 3.2, 3.3'",
-<<<<<<< HEAD
-            "version": "==2.6.0"
-=======
             "version": "==2.7.0"
->>>>>>> 90565203
         },
         "pyflakes": {
             "hashes": [
@@ -1151,22 +1031,14 @@
                 "sha256:f5bc8ecabc05bb9d291eb5203d6810b49040f6ff446a756326104746cc00c1db"
             ],
             "markers": "python_version >= '2.7' and python_version not in '3.0, 3.1, 3.2, 3.3'",
-<<<<<<< HEAD
-            "version": "==2.2.0"
-=======
             "version": "==2.3.1"
->>>>>>> 90565203
         },
         "pyparsing": {
             "hashes": [
                 "sha256:c203ec8783bf771a155b207279b9bccb8dea02d8f0c9e5f8ead507bc3246ecc1",
                 "sha256:ef9d7589ef3c200abe66653d3f1ab1033c3c419ae9b9bdb1240a85b024efc88b"
             ],
-<<<<<<< HEAD
-            "markers": "python_version >= '2.6' and python_version not in '3.0, 3.1, 3.2'",
-=======
             "markers": "python_version >= '2.6' and python_version not in '3.0, 3.1, 3.2, 3.3'",
->>>>>>> 90565203
             "version": "==2.4.7"
         },
         "pytest": {
@@ -1266,11 +1138,7 @@
                 "sha256:806143ae5bfb6a3c6e736a764057db0e6a0e05e338b5630894a5f779cabb4f9b",
                 "sha256:b3bda1d108d5dd99f4a20d24d9c348e91c4db7ab1b749200bded2f839ccbe68f"
             ],
-<<<<<<< HEAD
-            "markers": "python_version >= '2.6' and python_version not in '3.0, 3.1, 3.2'",
-=======
             "markers": "python_version >= '2.6' and python_version not in '3.0, 3.1, 3.2, 3.3'",
->>>>>>> 90565203
             "version": "==0.10.2"
         },
         "typed-ast": {
