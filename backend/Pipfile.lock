--- conflicted
+++ resolved
@@ -1,11 +1,7 @@
 {
     "_meta": {
         "hash": {
-<<<<<<< HEAD
-            "sha256": "b3701b1df3879f57e78abe000d776952e39d90a3382ed537a156a5340d01fb10"
-=======
             "sha256": "3bdb1c072b92b473aa91892ecbce681b09fe3dced3d037a3efdeabaf15de3731"
->>>>>>> 78875b06
         },
         "pipfile-spec": 6,
         "requires": {
@@ -69,21 +65,6 @@
         },
         "boto3": {
             "hashes": [
-<<<<<<< HEAD
-                "sha256:0cac2fffc1ba915f7bb5ecee539318532db51f218c928a228fafe3e501e9472e",
-                "sha256:3306dad87f993703b102a0a70ca19c549b7f41e7f70fa7b4c579735c9f79351d"
-            ],
-            "index": "pypi",
-            "version": "==1.17.33"
-        },
-        "botocore": {
-            "hashes": [
-                "sha256:a33e862685259fe22d9790d9c9f3567feda8b824d44d3c62a3617af1133543a4",
-                "sha256:e355305309699d3aca1e0050fc21d48595b40db046cb0d2491cd57ff5b26920b"
-            ],
-            "markers": "python_version >= '2.7' and python_version not in '3.0, 3.1, 3.2, 3.3, 3.4, 3.5'",
-            "version": "==1.20.33"
-=======
                 "sha256:6ec718f5a75724f6117a47944a3b2dd79aef02ed75b356060cede74fb91e2616",
                 "sha256:b5814ff73b5b8fc8601c1b73b70675807f9ce64713562e183a08415a2516eed4"
             ],
@@ -97,7 +78,6 @@
             ],
             "markers": "python_version >= '2.7' and python_version not in '3.0, 3.1, 3.2, 3.3, 3.4, 3.5'",
             "version": "==1.20.39"
->>>>>>> 78875b06
         },
         "celery": {
             "hashes": [
@@ -162,19 +142,11 @@
         },
         "django": {
             "hashes": [
-<<<<<<< HEAD
-                "sha256:b3f1afcab9bd5a6250be9caff4cdc505f4f4313cb6c0b301e92739cb80820b3f",
-                "sha256:b6349c182a1985b7488365ec6bb0042446153601b2d7af02e4e768f618ba25b6"
-            ],
-            "index": "pypi",
-            "version": "==3.2b1"
-=======
                 "sha256:32ce792ee9b6a0cbbec340123e229ac9f765dff8c2a4ae9247a14b2ba3a365a7",
                 "sha256:baf099db36ad31f970775d0be5587cc58a6256a6771a44eb795b554d45f211b8"
             ],
             "index": "pypi",
             "version": "==3.1.7"
->>>>>>> 78875b06
         },
         "django-auto-prefetching": {
             "hashes": [
@@ -250,21 +222,6 @@
         },
         "importlib-metadata": {
             "hashes": [
-<<<<<<< HEAD
-                "sha256:742add720a20d0467df2f444ae41704000f50e1234f46174b51f9c6031a1bd71",
-                "sha256:b74159469b464a99cb8cc3e21973e4d96e05d3024d337313fedb618a6e86e6f4"
-            ],
-            "index": "pypi",
-            "version": "==3.7.3"
-        },
-        "ipython": {
-            "hashes": [
-                "sha256:04323f72d5b85b606330b6d7e2dc8d2683ad46c3905e955aa96ecc7a99388e70",
-                "sha256:34207ffb2f653bced2bc8e3756c1db86e7d93e44ed049daae9814fed66d408ec"
-            ],
-            "index": "pypi",
-            "version": "==7.21.0"
-=======
                 "sha256:036eae7ebbd41db176774c42e80f3288a1e41c7ebfc8ed099a94653973ebd00f",
                 "sha256:6fd684b4c6c7bb36d57e93d57fc244b5ffc08faa1c298bcda3dfbbbf19d7550a"
             ],
@@ -278,7 +235,6 @@
             ],
             "index": "pypi",
             "version": "==7.22.0"
->>>>>>> 78875b06
         },
         "ipython-genutils": {
             "hashes": [
@@ -418,35 +374,6 @@
         },
         "numpy": {
             "hashes": [
-<<<<<<< HEAD
-                "sha256:032be656d89bbf786d743fee11d01ef318b0781281241997558fa7950028dd29",
-                "sha256:104f5e90b143dbf298361a99ac1af4cf59131218a045ebf4ee5990b83cff5fab",
-                "sha256:125a0e10ddd99a874fd357bfa1b636cd58deb78ba4a30b5ddb09f645c3512e04",
-                "sha256:12e4ba5c6420917571f1a5becc9338abbde71dd811ce40b37ba62dec7b39af6d",
-                "sha256:13adf545732bb23a796914fe5f891a12bd74cf3d2986eed7b7eba2941eea1590",
-                "sha256:2d7e27442599104ee08f4faed56bb87c55f8b10a5494ac2ead5c98a4b289e61f",
-                "sha256:3bc63486a870294683980d76ec1e3efc786295ae00128f9ea38e2c6e74d5a60a",
-                "sha256:3d3087e24e354c18fb35c454026af3ed8997cfd4997765266897c68d724e4845",
-                "sha256:4ed8e96dc146e12c1c5cdd6fb9fd0757f2ba66048bf94c5126b7efebd12d0090",
-                "sha256:60759ab15c94dd0e1ed88241fd4fa3312db4e91d2c8f5a2d4cf3863fad83d65b",
-                "sha256:65410c7f4398a0047eea5cca9b74009ea61178efd78d1be9847fac1d6716ec1e",
-                "sha256:66b467adfcf628f66ea4ac6430ded0614f5cc06ba530d09571ea404789064adc",
-                "sha256:7199109fa46277be503393be9250b983f325880766f847885607d9b13848f257",
-                "sha256:72251e43ac426ff98ea802a931922c79b8d7596480300eb9f1b1e45e0543571e",
-                "sha256:89e5336f2bec0c726ac7e7cdae181b325a9c0ee24e604704ed830d241c5e47ff",
-                "sha256:89f937b13b8dd17b0099c7c2e22066883c86ca1575a975f754babc8fbf8d69a9",
-                "sha256:9c94cab5054bad82a70b2e77741271790304651d584e2cdfe2041488e753863b",
-                "sha256:9eb551d122fadca7774b97db8a112b77231dcccda8e91a5bc99e79890797175e",
-                "sha256:a1d7995d1023335e67fb070b2fae6f5968f5be3802b15ad6d79d81ecaa014fe0",
-                "sha256:ae61f02b84a0211abb56462a3b6cd1e7ec39d466d3160eb4e1da8bf6717cdbeb",
-                "sha256:b9410c0b6fed4a22554f072a86c361e417f0258838957b78bd063bde2c7f841f",
-                "sha256:c26287dfc888cf1e65181f39ea75e11f42ffc4f4529e5bd19add57ad458996e2",
-                "sha256:c91ec9569facd4757ade0888371eced2ecf49e7982ce5634cc2cf4e7331a4b14",
-                "sha256:ecb5b74c702358cdc21268ff4c37f7466357871f53a30e6f84c686952bef16a9"
-            ],
-            "markers": "python_version >= '3.7'",
-            "version": "==1.20.1"
-=======
                 "sha256:2428b109306075d89d21135bdd6b785f132a1f5a3260c371cee1fae427e12727",
                 "sha256:377751954da04d4a6950191b20539066b4e19e3b559d4695399c5e8e3e683bf6",
                 "sha256:4703b9e937df83f5b6b7447ca5912b5f5f297aba45f91dbbbc63ff9278c7aa98",
@@ -474,7 +401,6 @@
             ],
             "index": "pypi",
             "version": "==1.20.2"
->>>>>>> 78875b06
         },
         "oauthlib": {
             "hashes": [
@@ -484,28 +410,6 @@
             "markers": "python_version >= '2.7' and python_version not in '3.0, 3.1, 3.2, 3.3'",
             "version": "==3.1.0"
         },
-        "pandas": {
-            "hashes": [
-                "sha256:09761bf5f8c741d47d4b8b9073288de1be39bbfccc281d70b889ade12b2aad29",
-                "sha256:0f27fd1adfa256388dc34895ca5437eaf254832223812afd817a6f73127f969c",
-                "sha256:43e00770552595c2250d8d712ec8b6e08ca73089ac823122344f023efa4abea3",
-                "sha256:46fc671c542a8392a4f4c13edc8527e3a10f6cb62912d856f82248feb747f06e",
-                "sha256:475b7772b6e18a93a43ea83517932deff33954a10d4fbae18d0c1aba4182310f",
-                "sha256:4d821b9b911fc1b7d428978d04ace33f0af32bb7549525c8a7b08444bce46b74",
-                "sha256:5e3c8c60541396110586bcbe6eccdc335a38e7de8c217060edaf4722260b158f",
-                "sha256:621c044a1b5e535cf7dcb3ab39fca6f867095c3ef223a524f18f60c7fee028ea",
-                "sha256:72ffcea00ae8ffcdbdefff800284311e155fbb5ed6758f1a6110fc1f8f8f0c1c",
-                "sha256:8a051e957c5206f722e83f295f95a2cf053e890f9a1fba0065780a8c2d045f5d",
-                "sha256:97b1954533b2a74c7e20d1342c4f01311d3203b48f2ebf651891e6a6eaf01104",
-                "sha256:9f5829e64507ad10e2561b60baf285c470f3c4454b007c860e77849b88865ae7",
-                "sha256:a93e34f10f67d81de706ce00bf8bb3798403cabce4ccb2de10c61b5ae8786ab5",
-                "sha256:d59842a5aa89ca03c2099312163ffdd06f56486050e641a45d926a072f04d994",
-                "sha256:dbb255975eb94143f2e6ec7dadda671d25147939047839cd6b8a4aff0379bb9b",
-                "sha256:df6f10b85aef7a5bb25259ad651ad1cc1d6bb09000595cab47e718cbac250b1d"
-            ],
-            "index": "pypi",
-            "version": "==1.2.3"
-        },
         "parso": {
             "hashes": [
                 "sha256:15b00182f472319383252c18d5913b69269590616c947747bc50bf4ac768f410",
@@ -539,19 +443,11 @@
         },
         "prompt-toolkit": {
             "hashes": [
-<<<<<<< HEAD
-                "sha256:4cea7d09e46723885cb8bc54678175453e5071e9449821dce6f017b1d1fbfc1a",
-                "sha256:9397a7162cf45449147ad6042fa37983a081b8a73363a5253dd4072666333137"
-            ],
-            "markers": "python_full_version >= '3.6.1'",
-            "version": "==3.0.17"
-=======
                 "sha256:bf00f22079f5fadc949f42ae8ff7f05702826a97059ffcc6281036ad40ac6f04",
                 "sha256:e1b4f11b9336a28fa11810bc623c357420f69dfdb6d2dac41ca2c21a55c033bc"
             ],
             "markers": "python_full_version >= '3.6.1'",
             "version": "==3.0.18"
->>>>>>> 78875b06
         },
         "psycopg2": {
             "hashes": [
@@ -675,10 +571,6 @@
             "hashes": [
                 "sha256:5d48b1fd2232141a9d5fb279709117aaba506cacea7f86f11bc392f06bfa8fc2",
                 "sha256:c5dadf598762899d8cfaecf68eba649cd25b0ce93b6c954b156aaa3eed160547"
-<<<<<<< HEAD
-            ],
-            "version": "==0.3.6"
-=======
             ],
             "version": "==0.3.6"
         },
@@ -745,7 +637,6 @@
             ],
             "markers": "python_version < '3.10' and python_version >= '3.7'",
             "version": "==1.6.2"
->>>>>>> 78875b06
         },
         "sentry-sdk": {
             "hashes": [
@@ -821,17 +712,10 @@
         },
         "twilio": {
             "hashes": [
-<<<<<<< HEAD
-                "sha256:016a936061e1c85a879314e5fbf9bf09927b10b33f5b7143ea904ca0a09bfca3"
-            ],
-            "index": "pypi",
-            "version": "==6.54.0"
-=======
                 "sha256:766555e9f3bdfe9eb2fad9e2efa701f6f7644337a3f6b31a660293d2fbd54331"
             ],
             "index": "pypi",
             "version": "==6.55.0"
->>>>>>> 78875b06
         },
         "unidecode": {
             "hashes": [
@@ -1012,19 +896,11 @@
         },
         "django": {
             "hashes": [
-<<<<<<< HEAD
-                "sha256:b3f1afcab9bd5a6250be9caff4cdc505f4f4313cb6c0b301e92739cb80820b3f",
-                "sha256:b6349c182a1985b7488365ec6bb0042446153601b2d7af02e4e768f618ba25b6"
-            ],
-            "index": "pypi",
-            "version": "==3.2b1"
-=======
                 "sha256:32ce792ee9b6a0cbbec340123e229ac9f765dff8c2a4ae9247a14b2ba3a365a7",
                 "sha256:baf099db36ad31f970775d0be5587cc58a6256a6771a44eb795b554d45f211b8"
             ],
             "index": "pypi",
             "version": "==3.1.7"
->>>>>>> 78875b06
         },
         "django-debug-toolbar": {
             "hashes": [
@@ -1074,19 +950,11 @@
         },
         "isort": {
             "hashes": [
-<<<<<<< HEAD
-                "sha256:c729845434366216d320e936b8ad6f9d681aab72dc7cbc2d51bedc3582f3ad1e",
-                "sha256:fff4f0c04e1825522ce6949973e83110a6e907750cd92d128b0d14aaaadbffdc"
-            ],
-            "index": "pypi",
-            "version": "==5.7.0"
-=======
                 "sha256:0a943902919f65c5684ac4e0154b1ad4fac6dcaa5d9f3426b732f1c8b5419be6",
                 "sha256:2bb1680aad211e3c9944dbce1d4ba09a989f04e238296c87fe2139faa26d655d"
             ],
             "index": "pypi",
             "version": "==5.8.0"
->>>>>>> 78875b06
         },
         "mccabe": {
             "hashes": [
@@ -1136,19 +1004,11 @@
         },
         "pyflakes": {
             "hashes": [
-<<<<<<< HEAD
-                "sha256:910208209dcea632721cb58363d0f72913d9e8cf64dc6f8ae2e02a3609aba40d",
-                "sha256:e59fd8e750e588358f1b8885e5a4751203a0516e0ee6d34811089ac294c8806f"
-            ],
-            "markers": "python_version >= '2.7' and python_version not in '3.0, 3.1, 3.2, 3.3'",
-            "version": "==2.3.0"
-=======
                 "sha256:7893783d01b8a89811dd72d7dfd4d84ff098e5eed95cfa8905b22bbffe52efc3",
                 "sha256:f5bc8ecabc05bb9d291eb5203d6810b49040f6ff446a756326104746cc00c1db"
             ],
             "markers": "python_version >= '2.7' and python_version not in '3.0, 3.1, 3.2, 3.3'",
             "version": "==2.3.1"
->>>>>>> 78875b06
         },
         "pyparsing": {
             "hashes": [
