{
    "_meta": {
        "hash": {
<<<<<<< HEAD
            "sha256": "f1f2af631710ed6857571103092953fc148a7d10e9b10bbaa197f61e98e420e9"
=======
            "sha256": "b2cd1d29e6e13b9e99ddb85362a247a53f26023702ab8d275150c3cd787c726c"
>>>>>>> 84fbbff2
        },
        "pipfile-spec": 6,
        "requires": {
            "python_version": "3"
        },
        "sources": [
            {
                "name": "pypi",
                "url": "https://pypi.org/simple",
                "verify_ssl": true
            }
        ]
    },
    "default": {
        "amqp": {
            "hashes": [
                "sha256:70cdb10628468ff14e57ec2f751c7aa9e48e7e3651cfd62d431213c0c4e58f21",
                "sha256:aa7f313fb887c91f15474c1229907a04dac0b8135822d6603437803424c0aa59"
            ],
            "markers": "python_version >= '2.7' and python_version not in '3.0, 3.1, 3.2, 3.3, 3.4'",
            "version": "==2.6.1"
        },
        "appnope": {
            "hashes": [
                "sha256:93aa393e9d6c54c5cd570ccadd8edad61ea0c4b9ea7a01409020c9aa019eb442",
                "sha256:dd83cd4b5b460958838f6eb3000c660b1f9caf2a5b1de4264e941512f603258a"
            ],
            "markers": "sys_platform == 'darwin'",
            "version": "==0.1.2"
        },
        "asgiref": {
            "hashes": [
                "sha256:5ee950735509d04eb673bd7f7120f8fa1c9e2df495394992c73234d526907e17",
                "sha256:7162a3cb30ab0609f1a4c95938fd73e8604f63bdba516a7f7d64b83ff09478f0"
            ],
            "markers": "python_version >= '3.5'",
            "version": "==3.3.1"
        },
        "backcall": {
            "hashes": [
                "sha256:5cbdbf27be5e7cfadb448baf0aa95508f91f2bbc6c6437cd9cd06e2a4c215e1e",
                "sha256:fbbce6a29f263178a1f7915c1940bde0ec2b2a967566fe1c65c1dfb7422bd255"
            ],
            "version": "==0.2.0"
        },
        "beautifulsoup4": {
            "hashes": [
                "sha256:4c98143716ef1cb40bf7f39a8e3eec8f8b009509e74904ba3a7b315431577e35",
                "sha256:84729e322ad1d5b4d25f805bfa05b902dd96450f43842c4e99067d5e1369eb25",
                "sha256:fff47e031e34ec82bf17e00da8f592fe7de69aeea38be00523c04623c04fb666"
            ],
            "index": "pypi",
            "version": "==4.9.3"
        },
        "billiard": {
            "hashes": [
                "sha256:bff575450859a6e0fbc2f9877d9b715b0bbc07c3565bb7ed2280526a0cdf5ede",
                "sha256:d91725ce6425f33a97dfa72fb6bfef0e47d4652acd98a032bd1a7fbf06d5fa6a"
            ],
            "version": "==3.6.3.0"
        },
        "boto3": {
            "hashes": [
                "sha256:1c0003609e63e8cff51dee7a49e904bcdb20e140b5f7a10a03006289fd8c8dc1",
                "sha256:c919dac9773115025e1e2a7e462f60ca082e322bb6f4354247523e4226133b0b"
            ],
            "index": "pypi",
            "version": "==1.16.63"
        },
        "botocore": {
            "hashes": [
                "sha256:ad4adfcc195b5401d84b0c65d3a89e507c1d54c201879c8761ff10ef5c361e21",
                "sha256:d3694f6ef918def8082513e5ef309cd6cd83b612e9984e3a66e8adc98c650a92"
            ],
            "version": "==1.19.63"
        },
        "celery": {
            "hashes": [
                "sha256:a92e1d56e650781fb747032a3997d16236d037c8199eacd5217d1a72893bca45",
                "sha256:d220b13a8ed57c78149acf82c006785356071844afe0b27012a4991d44026f9f"
            ],
            "index": "pypi",
            "version": "==4.4.7"
        },
        "certifi": {
            "hashes": [
                "sha256:1a4995114262bffbc2413b159f2a1a480c969de6e6eb13ee966d470af86af59c",
                "sha256:719a74fb9e33b9bd44cc7f3a8d94bc35e4049deebe19ba7d8e108280cfd59830"
            ],
            "version": "==2020.12.5"
        },
        "chardet": {
            "hashes": [
                "sha256:0d6f53a15db4120f2b08c94f11e7d93d2c911ee118b6b30a04ec3ee8310179fa",
                "sha256:f864054d66fd9118f2e67044ac8981a54775ec5b67aed0441892edb553d21da5"
            ],
            "markers": "python_version >= '2.7' and python_version not in '3.0, 3.1, 3.2, 3.3, 3.4'",
            "version": "==4.0.0"
        },
        "coreapi": {
            "hashes": [
                "sha256:46145fcc1f7017c076a2ef684969b641d18a2991051fddec9458ad3f78ffc1cb",
                "sha256:bf39d118d6d3e171f10df9ede5666f63ad80bba9a29a8ec17726a66cf52ee6f3"
            ],
            "index": "pypi",
            "version": "==2.3.3"
        },
        "coreschema": {
            "hashes": [
                "sha256:5e6ef7bf38c1525d5e55a895934ab4273548629f16aed5c0a6caa74ebf45551f",
                "sha256:9503506007d482ab0867ba14724b93c18a33b22b6d19fb419ef2d239dd4a1607"
            ],
            "version": "==0.0.4"
        },
        "ddt": {
            "hashes": [
                "sha256:0595e70d074e5777771a45709e99e9d215552fb1076443a25fad6b23d8bf38da",
                "sha256:f50469a0695daa770dace20d8973f0e73b0a1e28a5bc951d049add8fc3a07ce6"
            ],
            "index": "pypi",
            "version": "==1.4.1"
        },
        "decorator": {
            "hashes": [
                "sha256:41fa54c2a0cc4ba648be4fd43cff00aedf5b9465c9bf18d64325bc225f08f760",
                "sha256:e3a62f0520172440ca0dcc823749319382e377f37f140a0b99ef45fecb84bfe7"
            ],
            "version": "==4.4.2"
        },
        "dj-database-url": {
            "hashes": [
                "sha256:4aeaeb1f573c74835b0686a2b46b85990571159ffc21aa57ecd4d1e1cb334163",
                "sha256:851785365761ebe4994a921b433062309eb882fedd318e1b0fcecc607ed02da9"
            ],
            "index": "pypi",
            "version": "==0.5.0"
        },
        "django": {
            "hashes": [
                "sha256:2d78425ba74c7a1a74b196058b261b9733a8570782f4e2828974777ccca7edf7",
                "sha256:efa2ab96b33b20c2182db93147a0c3cd7769d418926f9e9f140a60dca7c64ca9"
            ],
            "index": "pypi",
            "version": "==3.1.5"
        },
        "django-auto-prefetching": {
            "hashes": [
                "sha256:0b07be02a9f0d01251137a4d42b3025d400937b6c46f0d84999e00afdfe5e1c3",
                "sha256:4fe760bef1ad2948d1c988710525bbd1f3adc52328da8703ba1de45cb1ba535d"
            ],
            "index": "pypi",
            "version": "==0.1.9"
        },
        "django-cors-headers": {
            "hashes": [
                "sha256:1ac2b1213de75a251e2ba04448da15f99bcfcbe164288ae6b5ff929dc49b372f",
                "sha256:96069c4aaacace786a34ee7894ff680780ec2644e4268b31181044410fecd12e"
            ],
            "index": "pypi",
            "version": "==3.7.0"
        },
        "django-extensions": {
            "hashes": [
                "sha256:7cd002495ff0a0e5eb6cdd6be759600905b4e4079232ea27618fc46bdd853651",
                "sha256:c7f88625a53f631745d4f2bef9ec4dcb999ed59476393bdbbe99db8596778846"
            ],
            "index": "pypi",
            "version": "==3.1.0"
        },
        "django-filter": {
            "hashes": [
                "sha256:84e9d5bb93f237e451db814ed422a3a625751cbc9968b484ecc74964a8696b06",
                "sha256:e00d32cebdb3d54273c48f4f878f898dced8d5dfaad009438fe61ebdf535ace1"
            ],
            "index": "pypi",
            "version": "==2.4.0"
        },
        "django-labs-accounts": {
            "hashes": [
                "sha256:34ab79e9399f23c1d71d8468ed5602e1ac8ad370a2ae47bdd7e59f782bb407c9",
                "sha256:4b0ab092773b00f4e8335f8310381c9d66aafb1d37d7b4aaa22b76339a6f0af0"
            ],
            "index": "pypi",
            "version": "==0.7.1"
        },
        "django-redis": {
            "hashes": [
                "sha256:1133b26b75baa3664164c3f44b9d5d133d1b8de45d94d79f38d1adc5b1d502e5",
                "sha256:306589c7021e6468b2656edc89f62b8ba67e8d5a1c8877e2688042263daa7a63"
            ],
            "index": "pypi",
            "version": "==4.12.1"
        },
        "django-runtime-options": {
            "hashes": [
                "sha256:85f76608b83bd4d2894c534569e0302449ce776974131a18b50ab07a9f983f5b",
                "sha256:edb34dc27d5558cda19caf8650b93b2fec4753f9955a545bf75f2785bbf40e55"
            ],
            "index": "pypi",
            "version": "==0.1.3"
        },
        "djangorestframework": {
            "hashes": [
                "sha256:0209bafcb7b5010fdfec784034f059d512256424de2a0f084cb82b096d6dd6a7",
                "sha256:0898182b4737a7b584a2c73735d89816343369f259fea932d90dc78e35d8ac33"
            ],
            "index": "pypi",
            "version": "==3.12.2"
        },
        "idna": {
            "hashes": [
                "sha256:b307872f855b18632ce0c21c5e45be78c0ea7ae4c15c828c20788b26921eb3f6",
                "sha256:b97d804b1e9b523befed77c48dacec60e6dcb0b5391d57af6a65a312a90648c0"
            ],
            "markers": "python_version >= '2.7' and python_version not in '3.0, 3.1, 3.2, 3.3'",
            "version": "==2.10"
        },
        "importlib-metadata": {
            "hashes": [
                "sha256:ace61d5fc652dc280e7b6b4ff732a9c2d40db2c0f92bc6cb74e07b73d53a1771",
                "sha256:fa5daa4477a7414ae34e95942e4dd07f62adf589143c875c133c1e53c4eff38d"
            ],
            "index": "pypi",
            "version": "==3.4.0"
        },
        "ipython": {
            "hashes": [
                "sha256:c987e8178ced651532b3b1ff9965925bfd445c279239697052561a9ab806d28f",
                "sha256:cbb2ef3d5961d44e6a963b9817d4ea4e1fa2eb589c371a470fed14d8d40cbd6a"
            ],
            "index": "pypi",
            "version": "==7.19.0"
        },
        "ipython-genutils": {
            "hashes": [
                "sha256:72dd37233799e619666c9f639a9da83c34013a73e8bbc79a7a6348d93c61fab8",
                "sha256:eb2e116e75ecef9d4d228fdc66af54269afa26ab4463042e33785b887c628ba8"
            ],
            "version": "==0.2.0"
        },
        "itypes": {
            "hashes": [
                "sha256:03da6872ca89d29aef62773672b2d408f490f80db48b23079a4b194c86dd04c6",
                "sha256:af886f129dea4a2a1e3d36595a2d139589e4dd287f5cab0b40e799ee81570ff1"
            ],
            "version": "==1.2.0"
        },
        "jedi": {
            "hashes": [
                "sha256:18456d83f65f400ab0c2d3319e48520420ef43b23a086fdc05dff34132f0fb93",
                "sha256:92550a404bad8afed881a137ec9a461fed49eca661414be45059329614ed0707"
            ],
            "markers": "python_version >= '3.6'",
            "version": "==0.18.0"
        },
        "jinja2": {
            "hashes": [
                "sha256:03e47ad063331dd6a3f04a43eddca8a966a26ba0c5b7207a9a9e4e08f1b29419",
                "sha256:a6d58433de0ae800347cab1fa3043cebbabe8baa9d29e668f1c768cb87a333c6"
            ],
            "markers": "python_version >= '2.7' and python_version not in '3.0, 3.1, 3.2, 3.3, 3.4'",
            "version": "==2.11.3"
        },
        "jmespath": {
            "hashes": [
                "sha256:b85d0567b8666149a93172712e68920734333c0ce7e89b78b3e987f71e5ed4f9",
                "sha256:cdf6525904cc597730141d61b36f2e4b8ecc257c420fa2f4549bac2c2d0cb72f"
            ],
            "markers": "python_version >= '2.6' and python_version not in '3.0, 3.1, 3.2, 3.3'",
            "version": "==0.10.0"
        },
        "jsonref": {
            "hashes": [
                "sha256:b1e82fa0b62e2c2796a13e5401fe51790b248f6d9bf9d7212a3e31a3501b291f",
                "sha256:f3c45b121cf6257eafabdc3a8008763aed1cd7da06dbabc59a9e4d2a5e4e6697"
            ],
            "index": "pypi",
            "version": "==0.2"
        },
        "kombu": {
            "hashes": [
                "sha256:be48cdffb54a2194d93ad6533d73f69408486483d189fe9f5990ee24255b0e0a",
                "sha256:ca1b45faac8c0b18493d02a8571792f3c40291cf2bcf1f55afed3d8f3aa7ba74"
            ],
            "markers": "python_version >= '2.7' and python_version not in '3.0, 3.1, 3.2, 3.3, 3.4'",
            "version": "==4.6.11"
        },
        "lark-parser": {
            "hashes": [
                "sha256:20bdefdf1b6e9bcb38165ea5cc4f27921a99c6f4c35264a3a953fd60335f1f8c",
                "sha256:8b747e1f544dcc2789e3feaddd2a50c6a73bed69d62e9c69760c1e1f7d23495f"
            ],
            "index": "pypi",
            "version": "==0.11.1"
        },
        "markupsafe": {
            "hashes": [
                "sha256:00bc623926325b26bb9605ae9eae8a215691f33cae5df11ca5424f06f2d1f473",
                "sha256:09027a7803a62ca78792ad89403b1b7a73a01c8cb65909cd876f7fcebd79b161",
                "sha256:09c4b7f37d6c648cb13f9230d847adf22f8171b1ccc4d5682398e77f40309235",
                "sha256:1027c282dad077d0bae18be6794e6b6b8c91d58ed8a8d89a89d59693b9131db5",
                "sha256:13d3144e1e340870b25e7b10b98d779608c02016d5184cfb9927a9f10c689f42",
                "sha256:195d7d2c4fbb0ee8139a6cf67194f3973a6b3042d742ebe0a9ed36d8b6f0c07f",
                "sha256:22c178a091fc6630d0d045bdb5992d2dfe14e3259760e713c490da5323866c39",
                "sha256:24982cc2533820871eba85ba648cd53d8623687ff11cbb805be4ff7b4c971aff",
                "sha256:29872e92839765e546828bb7754a68c418d927cd064fd4708fab9fe9c8bb116b",
                "sha256:2beec1e0de6924ea551859edb9e7679da6e4870d32cb766240ce17e0a0ba2014",
                "sha256:3b8a6499709d29c2e2399569d96719a1b21dcd94410a586a18526b143ec8470f",
                "sha256:43a55c2930bbc139570ac2452adf3d70cdbb3cfe5912c71cdce1c2c6bbd9c5d1",
                "sha256:46c99d2de99945ec5cb54f23c8cd5689f6d7177305ebff350a58ce5f8de1669e",
                "sha256:500d4957e52ddc3351cabf489e79c91c17f6e0899158447047588650b5e69183",
                "sha256:535f6fc4d397c1563d08b88e485c3496cf5784e927af890fb3c3aac7f933ec66",
                "sha256:596510de112c685489095da617b5bcbbac7dd6384aeebeda4df6025d0256a81b",
                "sha256:62fe6c95e3ec8a7fad637b7f3d372c15ec1caa01ab47926cfdf7a75b40e0eac1",
                "sha256:6788b695d50a51edb699cb55e35487e430fa21f1ed838122d722e0ff0ac5ba15",
                "sha256:6dd73240d2af64df90aa7c4e7481e23825ea70af4b4922f8ede5b9e35f78a3b1",
                "sha256:6f1e273a344928347c1290119b493a1f0303c52f5a5eae5f16d74f48c15d4a85",
                "sha256:6fffc775d90dcc9aed1b89219549b329a9250d918fd0b8fa8d93d154918422e1",
                "sha256:717ba8fe3ae9cc0006d7c451f0bb265ee07739daf76355d06366154ee68d221e",
                "sha256:79855e1c5b8da654cf486b830bd42c06e8780cea587384cf6545b7d9ac013a0b",
                "sha256:7c1699dfe0cf8ff607dbdcc1e9b9af1755371f92a68f706051cc8c37d447c905",
                "sha256:7fed13866cf14bba33e7176717346713881f56d9d2bcebab207f7a036f41b850",
                "sha256:84dee80c15f1b560d55bcfe6d47b27d070b4681c699c572af2e3c7cc90a3b8e0",
                "sha256:88e5fcfb52ee7b911e8bb6d6aa2fd21fbecc674eadd44118a9cc3863f938e735",
                "sha256:8defac2f2ccd6805ebf65f5eeb132adcf2ab57aa11fdf4c0dd5169a004710e7d",
                "sha256:98bae9582248d6cf62321dcb52aaf5d9adf0bad3b40582925ef7c7f0ed85fceb",
                "sha256:98c7086708b163d425c67c7a91bad6e466bb99d797aa64f965e9d25c12111a5e",
                "sha256:9add70b36c5666a2ed02b43b335fe19002ee5235efd4b8a89bfcf9005bebac0d",
                "sha256:9bf40443012702a1d2070043cb6291650a0841ece432556f784f004937f0f32c",
                "sha256:a6a744282b7718a2a62d2ed9d993cad6f5f585605ad352c11de459f4108df0a1",
                "sha256:acf08ac40292838b3cbbb06cfe9b2cb9ec78fce8baca31ddb87aaac2e2dc3bc2",
                "sha256:ade5e387d2ad0d7ebf59146cc00c8044acbd863725f887353a10df825fc8ae21",
                "sha256:b00c1de48212e4cc9603895652c5c410df699856a2853135b3967591e4beebc2",
                "sha256:b1282f8c00509d99fef04d8ba936b156d419be841854fe901d8ae224c59f0be5",
                "sha256:b1dba4527182c95a0db8b6060cc98ac49b9e2f5e64320e2b56e47cb2831978c7",
                "sha256:b2051432115498d3562c084a49bba65d97cf251f5a331c64a12ee7e04dacc51b",
                "sha256:b7d644ddb4dbd407d31ffb699f1d140bc35478da613b441c582aeb7c43838dd8",
                "sha256:ba59edeaa2fc6114428f1637ffff42da1e311e29382d81b339c1817d37ec93c6",
                "sha256:bf5aa3cbcfdf57fa2ee9cd1822c862ef23037f5c832ad09cfea57fa846dec193",
                "sha256:c8716a48d94b06bb3b2524c2b77e055fb313aeb4ea620c8dd03a105574ba704f",
                "sha256:caabedc8323f1e93231b52fc32bdcde6db817623d33e100708d9a68e1f53b26b",
                "sha256:cd5df75523866410809ca100dc9681e301e3c27567cf498077e8551b6d20e42f",
                "sha256:cdb132fc825c38e1aeec2c8aa9338310d29d337bebbd7baa06889d09a60a1fa2",
                "sha256:d53bc011414228441014aa71dbec320c66468c1030aae3a6e29778a3382d96e5",
                "sha256:d73a845f227b0bfe8a7455ee623525ee656a9e2e749e4742706d80a6065d5e2c",
                "sha256:d9be0ba6c527163cbed5e0857c451fcd092ce83947944d6c14bc95441203f032",
                "sha256:e249096428b3ae81b08327a63a485ad0878de3fb939049038579ac0ef61e17e7",
                "sha256:e8313f01ba26fbbe36c7be1966a7b7424942f670f38e666995b88d012765b9be",
                "sha256:feb7b34d6325451ef96bc0e36e1a6c0c1c64bc1fbec4b854f4529e51887b1621"
            ],
            "markers": "python_version >= '2.7' and python_version not in '3.0, 3.1, 3.2, 3.3'",
            "version": "==1.1.1"
        },
        "nose": {
            "hashes": [
                "sha256:9ff7c6cc443f8c51994b34a667bbcf45afd6d945be7477b52e97516fd17c53ac",
                "sha256:dadcddc0aefbf99eea214e0f1232b94f2fa9bd98fa8353711dacb112bfcbbb2a",
                "sha256:f1bffef9cbc82628f6e7d7b40d7e255aefaa1adb6a1b1d26c69a8b79e6208a98"
            ],
            "index": "pypi",
            "version": "==1.3.7"
        },
        "numpy": {
            "hashes": [
                "sha256:08308c38e44cc926bdfce99498b21eec1f848d24c302519e64203a8da99a97db",
                "sha256:09c12096d843b90eafd01ea1b3307e78ddd47a55855ad402b157b6c4862197ce",
                "sha256:13d166f77d6dc02c0a73c1101dd87fdf01339febec1030bd810dcd53fff3b0f1",
                "sha256:141ec3a3300ab89c7f2b0775289954d193cc8edb621ea05f99db9cb181530512",
                "sha256:16c1b388cc31a9baa06d91a19366fb99ddbe1c7b205293ed072211ee5bac1ed2",
                "sha256:18bed2bcb39e3f758296584337966e68d2d5ba6aab7e038688ad53c8f889f757",
                "sha256:1aeef46a13e51931c0b1cf8ae1168b4a55ecd282e6688fdb0a948cc5a1d5afb9",
                "sha256:27d3f3b9e3406579a8af3a9f262f5339005dd25e0ecf3cf1559ff8a49ed5cbf2",
                "sha256:2a2740aa9733d2e5b2dfb33639d98a64c3b0f24765fed86b0fd2aec07f6a0a08",
                "sha256:4377e10b874e653fe96985c05feed2225c912e328c8a26541f7fc600fb9c637b",
                "sha256:448ebb1b3bf64c0267d6b09a7cba26b5ae61b6d2dbabff7c91b660c7eccf2bdb",
                "sha256:50e86c076611212ca62e5a59f518edafe0c0730f7d9195fec718da1a5c2bb1fc",
                "sha256:5734bdc0342aba9dfc6f04920988140fb41234db42381cf7ccba64169f9fe7ac",
                "sha256:64324f64f90a9e4ef732be0928be853eee378fd6a01be21a0a8469c4f2682c83",
                "sha256:6ae6c680f3ebf1cf7ad1d7748868b39d9f900836df774c453c11c5440bc15b36",
                "sha256:6d7593a705d662be5bfe24111af14763016765f43cb6923ed86223f965f52387",
                "sha256:8cac8790a6b1ddf88640a9267ee67b1aee7a57dfa2d2dd33999d080bc8ee3a0f",
                "sha256:8ece138c3a16db8c1ad38f52eb32be6086cc72f403150a79336eb2045723a1ad",
                "sha256:9eeb7d1d04b117ac0d38719915ae169aa6b61fca227b0b7d198d43728f0c879c",
                "sha256:a09f98011236a419ee3f49cedc9ef27d7a1651df07810ae430a6b06576e0b414",
                "sha256:a5d897c14513590a85774180be713f692df6fa8ecf6483e561a6d47309566f37",
                "sha256:ad6f2ff5b1989a4899bf89800a671d71b1612e5ff40866d1f4d8bcf48d4e5764",
                "sha256:c42c4b73121caf0ed6cd795512c9c09c52a7287b04d105d112068c1736d7c753",
                "sha256:cb1017eec5257e9ac6209ac172058c430e834d5d2bc21961dceeb79d111e5909",
                "sha256:d6c7bb82883680e168b55b49c70af29b84b84abb161cbac2800e8fcb6f2109b6",
                "sha256:e452dc66e08a4ce642a961f134814258a082832c78c90351b75c41ad16f79f63",
                "sha256:e5b6ed0f0b42317050c88022349d994fe72bfe35f5908617512cd8c8ef9da2a9",
                "sha256:e9b30d4bd69498fc0c3fe9db5f62fffbb06b8eb9321f92cc970f2969be5e3949",
                "sha256:ec149b90019852266fec2341ce1db513b843e496d5a8e8cdb5ced1923a92faab",
                "sha256:edb01671b3caae1ca00881686003d16c2209e07b7ef8b7639f1867852b948f7c",
                "sha256:f0d3929fe88ee1c155129ecd82f981b8856c5d97bcb0d5f23e9b4242e79d1de3",
                "sha256:f29454410db6ef8126c83bd3c968d143304633d45dc57b51252afbd79d700893",
                "sha256:fe45becb4c2f72a0907c1d0246ea6449fe7a9e2293bb0e11c4e9a32bb0930a15",
                "sha256:fedbd128668ead37f33917820b704784aff695e0019309ad446a6d0b065b57e4"
            ],
            "markers": "python_version >= '3.6'",
            "version": "==1.19.4"
        },
        "oauthlib": {
            "hashes": [
                "sha256:bee41cc35fcca6e988463cacc3bcb8a96224f470ca547e697b604cc697b2f889",
                "sha256:df884cd6cbe20e32633f1db1072e9356f53638e4361bef4e8b03c9127c9328ea"
            ],
            "markers": "python_version >= '2.7' and python_version not in '3.0, 3.1, 3.2, 3.3'",
            "version": "==3.1.0"
        },
        "pandas": {
            "hashes": [
                "sha256:0be6102dd99910513e75ed6536284743ead810349c51bdeadd2a5b6649f30abb",
                "sha256:272675a98fa4954b9fc0933df775596fc942e50015d7e75d8f19548808a2bfdf",
                "sha256:2d8b4f532db37418121831a461fd107d826c240b098f52e7a1b4ab3d5aaa4fb2",
                "sha256:33318fa24b192b1a4684347ff76679a7267fd4e547da9f71556a5914f0dc10e7",
                "sha256:3bc6d2be03cb75981d8cbeda09503cd9d6d699fc0dc28a65e197165ad527b7b8",
                "sha256:43482789c55cbabeed9482263cfc98a11e8fcae900cb63ef038948acb4a72570",
                "sha256:616478c1bd8fe1e600f521ae2da434e021c11e7a4e5da3451d02906143d3629a",
                "sha256:6c1a57e4d0d6f9633a07817c44e6b36d81c265fe4c52d0c0505513a2d0f7953c",
                "sha256:7904ee438549b5223ce8dc008772458dd7c5cf0ccc64cf903e81202400702235",
                "sha256:7b54c14130a3448d81eed1348f52429c23e27188d9db6e6d4afeae792bc49c11",
                "sha256:8f92b07cdbfa3704d85b4264e52c216cafe6c0059b0d07cdad8cb29e0b90f2b8",
                "sha256:91fd0b94e7b98528177a05e6f65efea79d7ef9dec15ee48c7c69fc39fdd87235",
                "sha256:9c6692cea6d56da8650847172bdb148622f545e7782d17995822434c79d7a211",
                "sha256:9e18631d996fe131de6cb31a8bdae18965cc8f39eb23fdfbbf42808ecc63dabf",
                "sha256:cba93d4fd3b0a42858b2b599495aff793fb5d94587979f45a14177d1217ba446",
                "sha256:e03386615b970b8b41da6a68afe717626741bb2431cec993640685614c0680e4",
                "sha256:f8b87d2f541cd9bc4ecfe85a561abac85c33fe4de4ce70cca36b2768af2611f5"
            ],
            "index": "pypi",
            "version": "==1.2.0"
        },
        "parso": {
            "hashes": [
                "sha256:15b00182f472319383252c18d5913b69269590616c947747bc50bf4ac768f410",
                "sha256:8519430ad07087d4c997fda3a7918f7cfa27cb58972a8c89c2a0295a1c940e9e"
            ],
            "markers": "python_version >= '3.6'",
            "version": "==0.8.1"
        },
        "pexpect": {
            "hashes": [
                "sha256:0b48a55dcb3c05f3329815901ea4fc1537514d6ba867a152b581d69ae3710937",
                "sha256:fc65a43959d153d0114afe13997d439c22823a27cefceb5ff35c2178c6784c0c"
            ],
            "markers": "sys_platform != 'win32'",
            "version": "==4.8.0"
        },
        "phonenumbers": {
            "hashes": [
                "sha256:c14eee6fa24f37ca1ead7ba3b8e5b84763f97c74ade728fa157de6d95c7469c0",
                "sha256:f5d57c9fc8f7162ba562325d69d65b4f76e750951c5945c57876e94d824392ec"
            ],
            "index": "pypi",
            "version": "==8.12.17"
        },
        "pickleshare": {
            "hashes": [
                "sha256:87683d47965c1da65cdacaf31c8441d12b8044cdec9aca500cd78fc2c683afca",
                "sha256:9649af414d74d4df115d5d718f82acb59c9d418196b7b4290ed47a12ce62df56"
            ],
            "version": "==0.7.5"
        },
        "prompt-toolkit": {
            "hashes": [
                "sha256:7e966747c18ececaec785699626b771c1ba8344c8d31759a1915d6b12fad6525",
                "sha256:c96b30925025a7635471dc083ffb6af0cc67482a00611bd81aeaeeeb7e5a5e12"
            ],
            "markers": "python_full_version >= '3.6.1'",
            "version": "==3.0.14"
        },
        "psycopg2": {
            "hashes": [
                "sha256:00195b5f6832dbf2876b8bf77f12bdce648224c89c880719c745b90515233301",
                "sha256:068115e13c70dc5982dfc00c5d70437fe37c014c808acce119b5448361c03725",
                "sha256:26e7fd115a6db75267b325de0fba089b911a4a12ebd3d0b5e7acb7028bc46821",
                "sha256:2c93d4d16933fea5bbacbe1aaf8fa8c1348740b2e50b3735d1b0bf8154cbf0f3",
                "sha256:56007a226b8e95aa980ada7abdea6b40b75ce62a433bd27cec7a8178d57f4051",
                "sha256:56fee7f818d032f802b8eed81ef0c1232b8b42390df189cab9cfa87573fe52c5",
                "sha256:6a3d9efb6f36f1fe6aa8dbb5af55e067db802502c55a9defa47c5a1dad41df84",
                "sha256:a49833abfdede8985ba3f3ec641f771cca215479f41523e99dace96d5b8cce2a",
                "sha256:ad2fe8a37be669082e61fb001c185ffb58867fdbb3e7a6b0b0d2ffe232353a3e",
                "sha256:b8cae8b2f022efa1f011cc753adb9cbadfa5a184431d09b273fb49b4167561ad",
                "sha256:d160744652e81c80627a909a0e808f3c6653a40af435744de037e3172cf277f5",
                "sha256:d5062ae50b222da28253059880a871dc87e099c25cb68acf613d9d227413d6f7",
                "sha256:f22ea9b67aea4f4a1718300908a2fb62b3e4276cf00bd829a97ab5894af42ea3",
                "sha256:f974c96fca34ae9e4f49839ba6b78addf0346777b46c4da27a7bf54f48d3057d",
                "sha256:fb23f6c71107c37fd667cb4ea363ddeb936b348bbd6449278eb92c189699f543"
            ],
            "markers": "sys_platform == 'linux'",
            "version": "==2.8.6"
        },
        "ptyprocess": {
            "hashes": [
                "sha256:4b41f3967fce3af57cc7e94b888626c18bf37a083e3651ca8feeb66d492fef35",
                "sha256:5c5d0a3b48ceee0b48485e0c26037c0acd7d29765ca3fbb5cb3831d347423220"
            ],
            "version": "==0.7.0"
        },
        "pygments": {
            "hashes": [
                "sha256:bc9591213a8f0e0ca1a5e68a479b4887fdc3e75d0774e5c71c31920c427de435",
                "sha256:df49d09b498e83c1a73128295860250b0b7edd4c723a32e9bc0d295c7c2ec337"
            ],
            "markers": "python_version >= '3.5'",
            "version": "==2.7.4"
        },
        "pyjwt": {
            "hashes": [
                "sha256:5c6eca3c2940464d106b99ba83b00c6add741c9becaec087fb7ccdefea71350e",
                "sha256:8d59a976fb773f3e6a39c85636357c4f0e242707394cadadd9814f5cbaa20e96"
            ],
            "markers": "python_version >= '3.6'",
            "version": "==1.7.1"
        },
        "python-dateutil": {
            "hashes": [
                "sha256:73ebfe9dbf22e832286dafa60473e4cd239f8592f699aa5adaf10050e6e1823c",
                "sha256:75bb3f31ea686f1197762692a9ee6a7550b59fc6ca3a1f4b5d7e32fb98e2da2a"
            ],
            "markers": "python_version >= '2.7' and python_version not in '3.0, 3.1, 3.2, 3.3'",
            "version": "==2.8.1"
        },
        "pytz": {
            "hashes": [
                "sha256:16962c5fb8db4a8f63a26646d8886e9d769b6c511543557bc84e9569fb9a9cb4",
                "sha256:180befebb1927b16f6b57101720075a984c019ac16b1b7575673bea42c6c3da5"
            ],
            "version": "==2020.5"
        },
        "pyyaml": {
            "hashes": [
                "sha256:08682f6b72c722394747bddaf0aa62277e02557c0fd1c42cb853016a38f8dedf",
                "sha256:0f5f5786c0e09baddcd8b4b45f20a7b5d61a7e7e99846e3c799b05c7c53fa696",
                "sha256:129def1b7c1bf22faffd67b8f3724645203b79d8f4cc81f674654d9902cb4393",
                "sha256:294db365efa064d00b8d1ef65d8ea2c3426ac366c0c4368d930bf1c5fb497f77",
                "sha256:3b2b1824fe7112845700f815ff6a489360226a5609b96ec2190a45e62a9fc922",
                "sha256:3bd0e463264cf257d1ffd2e40223b197271046d09dadf73a0fe82b9c1fc385a5",
                "sha256:4465124ef1b18d9ace298060f4eccc64b0850899ac4ac53294547536533800c8",
                "sha256:49d4cdd9065b9b6e206d0595fee27a96b5dd22618e7520c33204a4a3239d5b10",
                "sha256:4e0583d24c881e14342eaf4ec5fbc97f934b999a6828693a99157fde912540cc",
                "sha256:5accb17103e43963b80e6f837831f38d314a0495500067cb25afab2e8d7a4018",
                "sha256:607774cbba28732bfa802b54baa7484215f530991055bb562efbed5b2f20a45e",
                "sha256:6c78645d400265a062508ae399b60b8c167bf003db364ecb26dcab2bda048253",
                "sha256:74c1485f7707cf707a7aef42ef6322b8f97921bd89be2ab6317fd782c2d53183",
                "sha256:8c1be557ee92a20f184922c7b6424e8ab6691788e6d86137c5d93c1a6ec1b8fb",
                "sha256:bb4191dfc9306777bc594117aee052446b3fa88737cd13b7188d0e7aa8162185",
                "sha256:c20cfa2d49991c8b4147af39859b167664f2ad4561704ee74c1de03318e898db",
                "sha256:d2d9808ea7b4af864f35ea216be506ecec180628aced0704e34aca0b040ffe46",
                "sha256:dd5de0646207f053eb0d6c74ae45ba98c3395a571a2891858e87df7c9b9bd51b",
                "sha256:e1d4970ea66be07ae37a3c2e48b5ec63f7ba6804bdddfdbd3cfd954d25a82e63",
                "sha256:e4fac90784481d221a8e4b1162afa7c47ed953be40d31ab4629ae917510051df",
                "sha256:fa5ae20527d8e831e8230cbffd9f8fe952815b2b7dae6ffec25318803a7528fc"
            ],
            "index": "pypi",
            "version": "==5.4.1"
        },
        "redis": {
            "hashes": [
                "sha256:0e7e0cfca8660dea8b7d5cd8c4f6c5e29e11f31158c0b0ae91a397f00e5a05a2",
                "sha256:432b788c4530cfe16d8d943a09d40ca6c16149727e4afe8c2c9d5580c59d9f24"
            ],
            "index": "pypi",
            "version": "==3.5.3"
        },
        "requests": {
            "hashes": [
                "sha256:27973dd4a904a4f13b263a19c866c13b92a39ed1c964655f025f3f8d3d75b804",
                "sha256:c210084e36a42ae6b9219e00e48287def368a26d03a048ddad7bfee44f75871e"
            ],
            "index": "pypi",
            "version": "==2.25.1"
        },
        "requests-oauthlib": {
            "hashes": [
                "sha256:7f71572defaecd16372f9006f33c2ec8c077c3cfa6f5911a9a90202beb513f3d",
                "sha256:b4261601a71fd721a8bd6d7aa1cc1d6a8a93b4a9f5e96626f8e4d91e8beeaa6a",
                "sha256:fa6c47b933f01060936d87ae9327fead68768b69c6c9ea2109c48be30f2d4dbc"
            ],
            "version": "==1.3.0"
        },
        "s3transfer": {
            "hashes": [
                "sha256:1e28620e5b444652ed752cf87c7e0cb15b0e578972568c6609f0f18212f259ed",
                "sha256:7fdddb4f22275cf1d32129e21f056337fd2a80b6ccef1664528145b72c49e6d2"
            ],
            "version": "==0.3.4"
        },
        "sentry-sdk": {
            "hashes": [
                "sha256:0a711ec952441c2ec89b8f5d226c33bc697914f46e876b44a4edd3e7864cf4d0",
                "sha256:737a094e49a529dd0fdcaafa9e97cf7c3d5eb964bd229821d640bc77f3502b3f"
            ],
            "index": "pypi",
            "version": "==0.19.5"
        },
        "shortener": {
            "hashes": [
                "sha256:42f03bbbc2928b7db000ac92975b78b4c47fd938f258c4019a256652086a4a4d",
                "sha256:b40d1309ae8cfea6132b8f10ff1d5e3e44675989f817305943cf97b492e09f72"
            ],
            "index": "pypi",
            "version": "==0.2.1"
        },
        "six": {
            "hashes": [
                "sha256:30639c035cdb23534cd4aa2dd52c3bf48f06e5f4a941509c8bafd8ce11080259",
                "sha256:8b74bedcbbbaca38ff6d7491d76f2b06b3592611af620f8426e82dddb04a5ced"
            ],
            "markers": "python_version >= '2.7' and python_version not in '3.0, 3.1, 3.2, 3.3'",
            "version": "==1.15.0"
        },
        "soupsieve": {
            "hashes": [
                "sha256:4bb21a6ee4707bf43b61230e80740e71bfe56e55d1f1f50924b087bb2975c851",
                "sha256:6dc52924dc0bc710a5d16794e6b3480b2c7c08b07729505feab2b2c16661ff6e"
            ],
            "markers": "python_version >= '3.0'",
            "version": "==2.1"
        },
        "sqlparse": {
            "hashes": [
                "sha256:017cde379adbd6a1f15a61873f43e8274179378e95ef3fede90b5aa64d304ed0",
                "sha256:0f91fd2e829c44362cbcfab3e9ae12e22badaa8a29ad5ff599f9ec109f0454e8"
            ],
            "markers": "python_version >= '3.5'",
            "version": "==0.4.1"
        },
        "tblib": {
            "hashes": [
                "sha256:059bd77306ea7b419d4f76016aef6d7027cc8a0785579b5aad198803435f882c",
                "sha256:289fa7359e580950e7d9743eab36b0691f0310fce64dee7d9c31065b8f723e23"
            ],
            "index": "pypi",
            "version": "==1.7.0"
        },
        "tqdm": {
            "hashes": [
                "sha256:4621f6823bab46a9cc33d48105753ccbea671b68bab2c50a9f0be23d4065cb5a",
                "sha256:fe3d08dd00a526850568d542ff9de9bbc2a09a791da3c334f3213d8d0bbbca65"
            ],
            "index": "pypi",
            "version": "==4.56.0"
        },
        "traitlets": {
            "hashes": [
                "sha256:178f4ce988f69189f7e523337a3e11d91c786ded9360174a3d9ca83e79bc5396",
                "sha256:69ff3f9d5351f31a7ad80443c2674b7099df13cc41fc5fa6e2f6d3b0330b0426"
            ],
            "markers": "python_version >= '3.7'",
            "version": "==5.0.5"
        },
        "twilio": {
            "hashes": [
                "sha256:b3357f7db6768080aa7e15aad484abc7b5153de15d9aae0c1f3436e6151b0aeb"
            ],
            "index": "pypi",
            "version": "==6.51.1"
        },
        "unidecode": {
            "hashes": [
                "sha256:4c9d15d2f73eb0d2649a151c566901f80a030da1ccb0a2043352e1dbf647586b",
                "sha256:a039f89014245e0cad8858976293e23501accc9ff5a7bdbc739a14a2b7b85cdc"
            ],
            "index": "pypi",
            "version": "==1.1.2"
        },
        "uritemplate": {
            "hashes": [
                "sha256:07620c3f3f8eed1f12600845892b0e036a2420acf513c53f7de0abd911a5894f",
                "sha256:5af8ad10cec94f215e3f48112de2022e1d5a37ed427fbd88652fa908f2ab7cae"
            ],
            "index": "pypi",
            "version": "==3.0.1"
        },
        "urllib3": {
            "hashes": [
                "sha256:1b465e494e3e0d8939b50680403e3aedaa2bc434b7d5af64dfd3c958d7f5ae80",
                "sha256:de3eedaad74a2683334e282005cd8d7f22f4d55fa690a2a1020a416cb0a47e73"
            ],
            "markers": "python_version != '3.4'",
            "version": "==1.26.3"
        },
        "uwsgi": {
            "hashes": [
                "sha256:faa85e053c0b1be4d5585b0858d3a511d2cd10201802e8676060fd0a109e5869"
            ],
            "markers": "sys_platform == 'linux'",
            "version": "==2.0.19.1"
        },
        "vine": {
            "hashes": [
                "sha256:133ee6d7a9016f177ddeaf191c1f58421a1dcc6ee9a42c58b34bed40e1d2cd87",
                "sha256:ea4947cc56d1fd6f2095c8d543ee25dad966f78692528e68b4fada11ba3f98af"
            ],
            "markers": "python_version >= '2.7' and python_version not in '3.0, 3.1, 3.2, 3.3'",
            "version": "==1.3.0"
        },
        "wcwidth": {
            "hashes": [
                "sha256:beb4802a9cebb9144e99086eff703a642a13d6a0052920003a230f3294bbe784",
                "sha256:c4d647b99872929fdb7bdcaa4fbe7f01413ed3d98077df798530e5b04f116c83"
            ],
            "version": "==0.2.5"
        },
        "zipp": {
            "hashes": [
                "sha256:102c24ef8f171fd729d46599845e95c7ab894a4cf45f5de11a44cc7444fb1108",
                "sha256:ed5eee1974372595f9e416cc7bbeeb12335201d8081ca8a0743c954d4446e5cb"
            ],
            "markers": "python_version >= '3.6'",
            "version": "==3.4.0"
        }
    },
    "develop": {
        "appdirs": {
            "hashes": [
                "sha256:7d5d0167b2b1ba821647616af46a749d1c653740dd0d2415100fe26e27afdf41",
                "sha256:a841dacd6b99318a741b166adb07e19ee71a274450e68237b4650ca1055ab128"
            ],
            "version": "==1.4.4"
        },
        "asgiref": {
            "hashes": [
                "sha256:5ee950735509d04eb673bd7f7120f8fa1c9e2df495394992c73234d526907e17",
                "sha256:7162a3cb30ab0609f1a4c95938fd73e8604f63bdba516a7f7d64b83ff09478f0"
            ],
            "markers": "python_version >= '3.5'",
            "version": "==3.3.1"
        },
        "attrs": {
            "hashes": [
                "sha256:31b2eced602aa8423c2aea9c76a724617ed67cf9513173fd3a4f03e3a929c7e6",
                "sha256:832aa3cde19744e49938b91fea06d69ecb9e649c93ba974535d08ad92164f700"
            ],
            "markers": "python_version >= '2.7' and python_version not in '3.0, 3.1, 3.2, 3.3'",
            "version": "==20.3.0"
        },
        "black": {
            "hashes": [
                "sha256:1b30e59be925fafc1ee4565e5e08abef6b03fe455102883820fe5ee2e4734e0b",
                "sha256:c2edb73a08e9e0e6f65a0e6af18b059b8b1cdd5bef997d7a0b181df93dc81539"
            ],
            "index": "pypi",
            "version": "==19.10b0"
        },
        "certifi": {
            "hashes": [
                "sha256:1a4995114262bffbc2413b159f2a1a480c969de6e6eb13ee966d470af86af59c",
                "sha256:719a74fb9e33b9bd44cc7f3a8d94bc35e4049deebe19ba7d8e108280cfd59830"
            ],
            "version": "==2020.12.5"
        },
        "chardet": {
            "hashes": [
                "sha256:0d6f53a15db4120f2b08c94f11e7d93d2c911ee118b6b30a04ec3ee8310179fa",
                "sha256:f864054d66fd9118f2e67044ac8981a54775ec5b67aed0441892edb553d21da5"
            ],
            "markers": "python_version >= '2.7' and python_version not in '3.0, 3.1, 3.2, 3.3, 3.4'",
            "version": "==4.0.0"
        },
        "click": {
            "hashes": [
                "sha256:d2b5255c7c6349bc1bd1e59e08cd12acbbd63ce649f2588755783aa94dfb6b1a",
                "sha256:dacca89f4bfadd5de3d7489b7c8a566eee0d3676333fbb50030263894c38c0dc"
            ],
            "markers": "python_version >= '2.7' and python_version not in '3.0, 3.1, 3.2, 3.3, 3.4'",
            "version": "==7.1.2"
        },
        "codecov": {
            "hashes": [
                "sha256:6cde272454009d27355f9434f4e49f238c0273b216beda8472a65dc4957f473b",
                "sha256:ba8553a82942ce37d4da92b70ffd6d54cf635fc1793ab0a7dc3fecd6ebfb3df8",
                "sha256:e95901d4350e99fc39c8353efa450050d2446c55bac91d90fcfd2354e19a6aef"
            ],
            "index": "pypi",
            "version": "==2.1.11"
        },
        "coverage": {
            "hashes": [
                "sha256:03ed2a641e412e42cc35c244508cf186015c217f0e4d496bf6d7078ebe837ae7",
                "sha256:04b14e45d6a8e159c9767ae57ecb34563ad93440fc1b26516a89ceb5b33c1ad5",
                "sha256:0cdde51bfcf6b6bd862ee9be324521ec619b20590787d1655d005c3fb175005f",
                "sha256:0f48fc7dc82ee14aeaedb986e175a429d24129b7eada1b7e94a864e4f0644dde",
                "sha256:107d327071061fd4f4a2587d14c389a27e4e5c93c7cba5f1f59987181903902f",
                "sha256:1375bb8b88cb050a2d4e0da901001347a44302aeadb8ceb4b6e5aa373b8ea68f",
                "sha256:14a9f1887591684fb59fdba8feef7123a0da2424b0652e1b58dd5b9a7bb1188c",
                "sha256:16baa799ec09cc0dcb43a10680573269d407c159325972dd7114ee7649e56c66",
                "sha256:1b811662ecf72eb2d08872731636aee6559cae21862c36f74703be727b45df90",
                "sha256:1ccae21a076d3d5f471700f6d30eb486da1626c380b23c70ae32ab823e453337",
                "sha256:2f2cf7a42d4b7654c9a67b9d091ec24374f7c58794858bff632a2039cb15984d",
                "sha256:322549b880b2d746a7672bf6ff9ed3f895e9c9f108b714e7360292aa5c5d7cf4",
                "sha256:32ab83016c24c5cf3db2943286b85b0a172dae08c58d0f53875235219b676409",
                "sha256:3fe50f1cac369b02d34ad904dfe0771acc483f82a1b54c5e93632916ba847b37",
                "sha256:4a780807e80479f281d47ee4af2eb2df3e4ccf4723484f77da0bb49d027e40a1",
                "sha256:4a8eb7785bd23565b542b01fb39115a975fefb4a82f23d407503eee2c0106247",
                "sha256:5bee3970617b3d74759b2d2df2f6a327d372f9732f9ccbf03fa591b5f7581e39",
                "sha256:60a3307a84ec60578accd35d7f0c71a3a971430ed7eca6567399d2b50ef37b8c",
                "sha256:6625e52b6f346a283c3d563d1fd8bae8956daafc64bb5bbd2b8f8a07608e3994",
                "sha256:66a5aae8233d766a877c5ef293ec5ab9520929c2578fd2069308a98b7374ea8c",
                "sha256:68fb816a5dd901c6aff352ce49e2a0ffadacdf9b6fae282a69e7a16a02dad5fb",
                "sha256:6b588b5cf51dc0fd1c9e19f622457cc74b7d26fe295432e434525f1c0fae02bc",
                "sha256:6c4d7165a4e8f41eca6b990c12ee7f44fef3932fac48ca32cecb3a1b2223c21f",
                "sha256:6d2e262e5e8da6fa56e774fb8e2643417351427604c2b177f8e8c5f75fc928ca",
                "sha256:6d9c88b787638a451f41f97446a1c9fd416e669b4d9717ae4615bd29de1ac135",
                "sha256:755c56beeacac6a24c8e1074f89f34f4373abce8b662470d3aa719ae304931f3",
                "sha256:7e40d3f8eb472c1509b12ac2a7e24158ec352fc8567b77ab02c0db053927e339",
                "sha256:812eaf4939ef2284d29653bcfee9665f11f013724f07258928f849a2306ea9f9",
                "sha256:84df004223fd0550d0ea7a37882e5c889f3c6d45535c639ce9802293b39cd5c9",
                "sha256:859f0add98707b182b4867359e12bde806b82483fb12a9ae868a77880fc3b7af",
                "sha256:87c4b38288f71acd2106f5d94f575bc2136ea2887fdb5dfe18003c881fa6b370",
                "sha256:89fc12c6371bf963809abc46cced4a01ca4f99cba17be5e7d416ed7ef1245d19",
                "sha256:9564ac7eb1652c3701ac691ca72934dd3009997c81266807aef924012df2f4b3",
                "sha256:9754a5c265f991317de2bac0c70a746efc2b695cf4d49f5d2cddeac36544fb44",
                "sha256:a565f48c4aae72d1d3d3f8e8fb7218f5609c964e9c6f68604608e5958b9c60c3",
                "sha256:a636160680c6e526b84f85d304e2f0bb4e94f8284dd765a1911de9a40450b10a",
                "sha256:a839e25f07e428a87d17d857d9935dd743130e77ff46524abb992b962eb2076c",
                "sha256:b62046592b44263fa7570f1117d372ae3f310222af1fc1407416f037fb3af21b",
                "sha256:b7f7421841f8db443855d2854e25914a79a1ff48ae92f70d0a5c2f8907ab98c9",
                "sha256:ba7ca81b6d60a9f7a0b4b4e175dcc38e8fef4992673d9d6e6879fd6de00dd9b8",
                "sha256:bb32ca14b4d04e172c541c69eec5f385f9a075b38fb22d765d8b0ce3af3a0c22",
                "sha256:c0ff1c1b4d13e2240821ef23c1efb1f009207cb3f56e16986f713c2b0e7cd37f",
                "sha256:c669b440ce46ae3abe9b2d44a913b5fd86bb19eb14a8701e88e3918902ecd345",
                "sha256:c67734cff78383a1f23ceba3b3239c7deefc62ac2b05fa6a47bcd565771e5880",
                "sha256:c6809ebcbf6c1049002b9ac09c127ae43929042ec1f1dbd8bb1615f7cd9f70a0",
                "sha256:cd601187476c6bed26a0398353212684c427e10a903aeafa6da40c63309d438b",
                "sha256:ebfa374067af240d079ef97b8064478f3bf71038b78b017eb6ec93ede1b6bcec",
                "sha256:fbb17c0d0822684b7d6c09915677a32319f16ff1115df5ec05bdcaaee40b35f3",
                "sha256:fff1f3a586246110f34dc762098b5afd2de88de507559e63553d7da643053786"
            ],
            "index": "pypi",
            "version": "==5.4"
        },
        "django": {
            "hashes": [
                "sha256:2d78425ba74c7a1a74b196058b261b9733a8570782f4e2828974777ccca7edf7",
                "sha256:efa2ab96b33b20c2182db93147a0c3cd7769d418926f9e9f140a60dca7c64ca9"
            ],
            "index": "pypi",
            "version": "==3.1.5"
        },
        "django-debug-toolbar": {
            "hashes": [
                "sha256:84e2607d900dbd571df0a2acf380b47c088efb787dce9805aefeb407341961d2",
                "sha256:9e5a25d0c965f7e686f6a8ba23613ca9ca30184daa26487706d4829f5cfb697a"
            ],
            "index": "pypi",
            "version": "==3.2"
        },
        "flake8": {
            "hashes": [
                "sha256:749dbbd6bfd0cf1318af27bf97a14e28e5ff548ef8e5b1566ccfb25a11e7c839",
                "sha256:aadae8761ec651813c24be05c6f7b4680857ef6afaae4651a4eccaef97ce6c3b"
            ],
            "index": "pypi",
            "version": "==3.8.4"
        },
        "flake8-isort": {
            "hashes": [
                "sha256:2b91300f4f1926b396c2c90185844eb1a3d5ec39ea6138832d119da0a208f4d9",
                "sha256:729cd6ef9ba3659512dee337687c05d79c78e1215fdf921ed67e5fe46cce2f3c"
            ],
            "index": "pypi",
            "version": "==4.0.0"
        },
        "flake8-quotes": {
            "hashes": [
                "sha256:3f1116e985ef437c130431ac92f9b3155f8f652fda7405ac22ffdfd7a9d1055e"
            ],
            "index": "pypi",
            "version": "==3.2.0"
        },
        "idna": {
            "hashes": [
                "sha256:b307872f855b18632ce0c21c5e45be78c0ea7ae4c15c828c20788b26921eb3f6",
                "sha256:b97d804b1e9b523befed77c48dacec60e6dcb0b5391d57af6a65a312a90648c0"
            ],
            "markers": "python_version >= '2.7' and python_version not in '3.0, 3.1, 3.2, 3.3'",
            "version": "==2.10"
        },
        "iniconfig": {
            "hashes": [
                "sha256:011e24c64b7f47f6ebd835bb12a743f2fbe9a26d4cecaa7f53bc4f35ee9da8b3",
                "sha256:bc3af051d7d14b2ee5ef9969666def0cd1a000e121eaea580d4a313df4b37f32"
            ],
            "version": "==1.1.1"
        },
        "isort": {
            "hashes": [
                "sha256:54da7e92468955c4fceacd0c86bd0ec997b0e1ee80d97f67c35a78b719dccab1",
                "sha256:6e811fcb295968434526407adb8796944f1988c5b65e8139058f2014cbe100fd"
            ],
            "index": "pypi",
            "version": "==4.3.21"
        },
        "mccabe": {
            "hashes": [
                "sha256:ab8a6258860da4b6677da4bd2fe5dc2c659cff31b3ee4f7f5d64e79735b80d42",
                "sha256:dd8d182285a0fe56bace7f45b5e7d1a6ebcbf524e8f3bd87eb0f125271b8831f"
            ],
            "version": "==0.6.1"
        },
        "packaging": {
            "hashes": [
                "sha256:5b327ac1320dc863dca72f4514ecc086f31186744b84a230374cc1fd776feae5",
                "sha256:67714da7f7bc052e064859c05c595155bd1ee9f69f76557e21f051443c20947a"
            ],
            "markers": "python_version >= '2.7' and python_version not in '3.0, 3.1, 3.2, 3.3'",
            "version": "==20.9"
        },
        "pathspec": {
            "hashes": [
                "sha256:86379d6b86d75816baba717e64b1a3a3469deb93bb76d613c9ce79edc5cb68fd",
                "sha256:aa0cb481c4041bf52ffa7b0d8fa6cd3e88a2ca4879c533c9153882ee2556790d"
            ],
            "version": "==0.8.1"
        },
        "pluggy": {
            "hashes": [
                "sha256:15b2acde666561e1298d71b523007ed7364de07029219b604cf808bfa1c765b0",
                "sha256:966c145cd83c96502c3c3868f50408687b38434af77734af1e9ca461a4081d2d"
            ],
            "markers": "python_version >= '2.7' and python_version not in '3.0, 3.1, 3.2, 3.3'",
            "version": "==0.13.1"
        },
        "py": {
            "hashes": [
                "sha256:21b81bda15b66ef5e1a777a21c4dcd9c20ad3efd0b3f817e7a809035269e1bd3",
                "sha256:3b80836aa6d1feeaa108e046da6423ab8f6ceda6468545ae8d02d9d58d18818a"
            ],
            "markers": "python_version >= '2.7' and python_version not in '3.0, 3.1, 3.2, 3.3'",
            "version": "==1.10.0"
        },
        "pycodestyle": {
            "hashes": [
                "sha256:2295e7b2f6b5bd100585ebcb1f616591b652db8a741695b3d8f5d28bdc934367",
                "sha256:c58a7d2815e0e8d7972bf1803331fb0152f867bd89adf8a01dfd55085434192e"
            ],
            "markers": "python_version >= '2.7' and python_version not in '3.0, 3.1, 3.2, 3.3'",
            "version": "==2.6.0"
        },
        "pyflakes": {
            "hashes": [
                "sha256:0d94e0e05a19e57a99444b6ddcf9a6eb2e5c68d3ca1e98e90707af8152c90a92",
                "sha256:35b2d75ee967ea93b55750aa9edbbf72813e06a66ba54438df2cfac9e3c27fc8"
            ],
            "markers": "python_version >= '2.7' and python_version not in '3.0, 3.1, 3.2, 3.3'",
            "version": "==2.2.0"
        },
        "pyparsing": {
            "hashes": [
                "sha256:c203ec8783bf771a155b207279b9bccb8dea02d8f0c9e5f8ead507bc3246ecc1",
                "sha256:ef9d7589ef3c200abe66653d3f1ab1033c3c419ae9b9bdb1240a85b024efc88b"
            ],
            "markers": "python_version >= '2.6' and python_version not in '3.0, 3.1, 3.2, 3.3'",
            "version": "==2.4.7"
        },
        "pytest": {
            "hashes": [
                "sha256:9d1edf9e7d0b84d72ea3dbcdfd22b35fb543a5e8f2a60092dd578936bf63d7f9",
                "sha256:b574b57423e818210672e07ca1fa90aaf194a4f63f3ab909a2c67ebb22913839"
            ],
            "index": "pypi",
            "version": "==6.2.2"
        },
        "pytest-django": {
            "hashes": [
                "sha256:10e384e6b8912ded92db64c58be8139d9ae23fb8361e5fc139d8e4f8fc601bc2",
                "sha256:26f02c16d36fd4c8672390deebe3413678d89f30720c16efb8b2a6bf63b9041f"
            ],
            "index": "pypi",
            "version": "==4.1.0"
        },
        "pytz": {
            "hashes": [
                "sha256:16962c5fb8db4a8f63a26646d8886e9d769b6c511543557bc84e9569fb9a9cb4",
                "sha256:180befebb1927b16f6b57101720075a984c019ac16b1b7575673bea42c6c3da5"
            ],
            "version": "==2020.5"
        },
        "regex": {
            "hashes": [
                "sha256:02951b7dacb123d8ea6da44fe45ddd084aa6777d4b2454fa0da61d569c6fa538",
                "sha256:0d08e71e70c0237883d0bef12cad5145b84c3705e9c6a588b2a9c7080e5af2a4",
                "sha256:1862a9d9194fae76a7aaf0150d5f2a8ec1da89e8b55890b1786b8f88a0f619dc",
                "sha256:1ab79fcb02b930de09c76d024d279686ec5d532eb814fd0ed1e0051eb8bd2daa",
                "sha256:1fa7ee9c2a0e30405e21031d07d7ba8617bc590d391adfc2b7f1e8b99f46f444",
                "sha256:262c6825b309e6485ec2493ffc7e62a13cf13fb2a8b6d212f72bd53ad34118f1",
                "sha256:2a11a3e90bd9901d70a5b31d7dd85114755a581a5da3fc996abfefa48aee78af",
                "sha256:2c99e97d388cd0a8d30f7c514d67887d8021541b875baf09791a3baad48bb4f8",
                "sha256:3128e30d83f2e70b0bed9b2a34e92707d0877e460b402faca908c6667092ada9",
                "sha256:38c8fd190db64f513fe4e1baa59fed086ae71fa45083b6936b52d34df8f86a88",
                "sha256:3bddc701bdd1efa0d5264d2649588cbfda549b2899dc8d50417e47a82e1387ba",
                "sha256:4902e6aa086cbb224241adbc2f06235927d5cdacffb2425c73e6570e8d862364",
                "sha256:49cae022fa13f09be91b2c880e58e14b6da5d10639ed45ca69b85faf039f7a4e",
                "sha256:56e01daca75eae420bce184edd8bb341c8eebb19dd3bce7266332258f9fb9dd7",
                "sha256:5862975b45d451b6db51c2e654990c1820523a5b07100fc6903e9c86575202a0",
                "sha256:6a8ce43923c518c24a2579fda49f093f1397dad5d18346211e46f134fc624e31",
                "sha256:6c54ce4b5d61a7129bad5c5dc279e222afd00e721bf92f9ef09e4fae28755683",
                "sha256:6e4b08c6f8daca7d8f07c8d24e4331ae7953333dbd09c648ed6ebd24db5a10ee",
                "sha256:717881211f46de3ab130b58ec0908267961fadc06e44f974466d1887f865bd5b",
                "sha256:749078d1eb89484db5f34b4012092ad14b327944ee7f1c4f74d6279a6e4d1884",
                "sha256:7913bd25f4ab274ba37bc97ad0e21c31004224ccb02765ad984eef43e04acc6c",
                "sha256:7a25fcbeae08f96a754b45bdc050e1fb94b95cab046bf56b016c25e9ab127b3e",
                "sha256:83d6b356e116ca119db8e7c6fc2983289d87b27b3fac238cfe5dca529d884562",
                "sha256:8b882a78c320478b12ff024e81dc7d43c1462aa4a3341c754ee65d857a521f85",
                "sha256:8f6a2229e8ad946e36815f2a03386bb8353d4bde368fdf8ca5f0cb97264d3b5c",
                "sha256:9801c4c1d9ae6a70aeb2128e5b4b68c45d4f0af0d1535500884d644fa9b768c6",
                "sha256:a15f64ae3a027b64496a71ab1f722355e570c3fac5ba2801cafce846bf5af01d",
                "sha256:a3d748383762e56337c39ab35c6ed4deb88df5326f97a38946ddd19028ecce6b",
                "sha256:a63f1a07932c9686d2d416fb295ec2c01ab246e89b4d58e5fa468089cab44b70",
                "sha256:b2b1a5ddae3677d89b686e5c625fc5547c6e492bd755b520de5332773a8af06b",
                "sha256:b2f4007bff007c96a173e24dcda236e5e83bde4358a557f9ccf5e014439eae4b",
                "sha256:baf378ba6151f6e272824b86a774326f692bc2ef4cc5ce8d5bc76e38c813a55f",
                "sha256:bafb01b4688833e099d79e7efd23f99172f501a15c44f21ea2118681473fdba0",
                "sha256:bba349276b126947b014e50ab3316c027cac1495992f10e5682dc677b3dfa0c5",
                "sha256:c084582d4215593f2f1d28b65d2a2f3aceff8342aa85afd7be23a9cad74a0de5",
                "sha256:d1ebb090a426db66dd80df8ca85adc4abfcbad8a7c2e9a5ec7513ede522e0a8f",
                "sha256:d2d8ce12b7c12c87e41123997ebaf1a5767a5be3ec545f64675388970f415e2e",
                "sha256:e32f5f3d1b1c663af7f9c4c1e72e6ffe9a78c03a31e149259f531e0fed826512",
                "sha256:e3faaf10a0d1e8e23a9b51d1900b72e1635c2d5b0e1bea1c18022486a8e2e52d",
                "sha256:f7d29a6fc4760300f86ae329e3b6ca28ea9c20823df123a2ea8693e967b29917",
                "sha256:f8f295db00ef5f8bae530fc39af0b40486ca6068733fb860b42115052206466f"
            ],
            "version": "==2020.11.13"
        },
        "requests": {
            "hashes": [
                "sha256:27973dd4a904a4f13b263a19c866c13b92a39ed1c964655f025f3f8d3d75b804",
                "sha256:c210084e36a42ae6b9219e00e48287def368a26d03a048ddad7bfee44f75871e"
            ],
            "index": "pypi",
            "version": "==2.25.1"
        },
        "sqlparse": {
            "hashes": [
                "sha256:017cde379adbd6a1f15a61873f43e8274179378e95ef3fede90b5aa64d304ed0",
                "sha256:0f91fd2e829c44362cbcfab3e9ae12e22badaa8a29ad5ff599f9ec109f0454e8"
            ],
            "markers": "python_version >= '3.5'",
            "version": "==0.4.1"
        },
        "testfixtures": {
            "hashes": [
                "sha256:5ec3a0dd6f71cc4c304fbc024a10cc293d3e0b852c868014b9f233203e149bda",
                "sha256:9ed31e83f59619e2fa17df053b241e16e0608f4580f7b5a9333a0c9bdcc99137"
            ],
            "version": "==6.17.1"
        },
        "toml": {
            "hashes": [
                "sha256:806143ae5bfb6a3c6e736a764057db0e6a0e05e338b5630894a5f779cabb4f9b",
                "sha256:b3bda1d108d5dd99f4a20d24d9c348e91c4db7ab1b749200bded2f839ccbe68f"
            ],
            "markers": "python_version >= '2.6' and python_version not in '3.0, 3.1, 3.2, 3.3'",
            "version": "==0.10.2"
        },
        "typed-ast": {
            "hashes": [
                "sha256:07d49388d5bf7e863f7fa2f124b1b1d89d8aa0e2f7812faff0a5658c01c59aa1",
                "sha256:14bf1522cdee369e8f5581238edac09150c765ec1cb33615855889cf33dcb92d",
                "sha256:240296b27397e4e37874abb1df2a608a92df85cf3e2a04d0d4d61055c8305ba6",
                "sha256:36d829b31ab67d6fcb30e185ec996e1f72b892255a745d3a82138c97d21ed1cd",
                "sha256:37f48d46d733d57cc70fd5f30572d11ab8ed92da6e6b28e024e4a3edfb456e37",
                "sha256:4c790331247081ea7c632a76d5b2a265e6d325ecd3179d06e9cf8d46d90dd151",
                "sha256:5dcfc2e264bd8a1db8b11a892bd1647154ce03eeba94b461effe68790d8b8e07",
                "sha256:7147e2a76c75f0f64c4319886e7639e490fee87c9d25cb1d4faef1d8cf83a440",
                "sha256:7703620125e4fb79b64aa52427ec192822e9f45d37d4b6625ab37ef403e1df70",
                "sha256:8368f83e93c7156ccd40e49a783a6a6850ca25b556c0fa0240ed0f659d2fe496",
                "sha256:84aa6223d71012c68d577c83f4e7db50d11d6b1399a9c779046d75e24bed74ea",
                "sha256:85f95aa97a35bdb2f2f7d10ec5bbdac0aeb9dafdaf88e17492da0504de2e6400",
                "sha256:8db0e856712f79c45956da0c9a40ca4246abc3485ae0d7ecc86a20f5e4c09abc",
                "sha256:9044ef2df88d7f33692ae3f18d3be63dec69c4fb1b5a4a9ac950f9b4ba571606",
                "sha256:963c80b583b0661918718b095e02303d8078950b26cc00b5e5ea9ababe0de1fc",
                "sha256:987f15737aba2ab5f3928c617ccf1ce412e2e321c77ab16ca5a293e7bbffd581",
                "sha256:9ec45db0c766f196ae629e509f059ff05fc3148f9ffd28f3cfe75d4afb485412",
                "sha256:9fc0b3cb5d1720e7141d103cf4819aea239f7d136acf9ee4a69b047b7986175a",
                "sha256:a2c927c49f2029291fbabd673d51a2180038f8cd5a5b2f290f78c4516be48be2",
                "sha256:a38878a223bdd37c9709d07cd357bb79f4c760b29210e14ad0fb395294583787",
                "sha256:b4fcdcfa302538f70929eb7b392f536a237cbe2ed9cba88e3bf5027b39f5f77f",
                "sha256:c0c74e5579af4b977c8b932f40a5464764b2f86681327410aa028a22d2f54937",
                "sha256:c1c876fd795b36126f773db9cbb393f19808edd2637e00fd6caba0e25f2c7b64",
                "sha256:c9aadc4924d4b5799112837b226160428524a9a45f830e0d0f184b19e4090487",
                "sha256:cc7b98bf58167b7f2db91a4327da24fb93368838eb84a44c472283778fc2446b",
                "sha256:cf54cfa843f297991b7388c281cb3855d911137223c6b6d2dd82a47ae5125a41",
                "sha256:d003156bb6a59cda9050e983441b7fa2487f7800d76bdc065566b7d728b4581a",
                "sha256:d175297e9533d8d37437abc14e8a83cbc68af93cc9c1c59c2c292ec59a0697a3",
                "sha256:d746a437cdbca200622385305aedd9aef68e8a645e385cc483bdc5e488f07166",
                "sha256:e683e409e5c45d5c9082dc1daf13f6374300806240719f95dc783d1fc942af10"
            ],
            "version": "==1.4.2"
        },
        "unittest-xml-reporting": {
            "hashes": [
                "sha256:7bf515ea8cb244255a25100cd29db611a73f8d3d0aaf672ed3266307e14cc1ca",
                "sha256:984cebba69e889401bfe3adb9088ca376b3a1f923f0590d005126c1bffd1a695"
            ],
            "index": "pypi",
            "version": "==3.0.4"
        },
        "urllib3": {
            "hashes": [
                "sha256:1b465e494e3e0d8939b50680403e3aedaa2bc434b7d5af64dfd3c958d7f5ae80",
                "sha256:de3eedaad74a2683334e282005cd8d7f22f4d55fa690a2a1020a416cb0a47e73"
            ],
            "markers": "python_version != '3.4'",
            "version": "==1.26.3"
        }
    }
}<|MERGE_RESOLUTION|>--- conflicted
+++ resolved
@@ -1,11 +1,7 @@
 {
     "_meta": {
         "hash": {
-<<<<<<< HEAD
-            "sha256": "f1f2af631710ed6857571103092953fc148a7d10e9b10bbaa197f61e98e420e9"
-=======
             "sha256": "b2cd1d29e6e13b9e99ddb85362a247a53f26023702ab8d275150c3cd787c726c"
->>>>>>> 84fbbff2
         },
         "pipfile-spec": 6,
         "requires": {
