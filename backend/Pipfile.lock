{
    "_meta": {
        "hash": {
<<<<<<< HEAD
            "sha256": "05e70c2e79eb4d04c5c2952e061ef131df8f97ebbd1d426664a13fc015913f31"
=======
            "sha256": "22bd9a106d322f05005b9572dac553dd2963a295770b103a02f5c6e4e647602e"
>>>>>>> 1fbc7379
        },
        "pipfile-spec": 6,
        "requires": {
            "python_version": "3"
        },
        "sources": [
            {
                "name": "pypi",
                "url": "https://pypi.org/simple",
                "verify_ssl": true
            }
        ]
    },
    "default": {
        "amqp": {
            "hashes": [
                "sha256:6e649ca13a7df3faacdc8bbb280aa9a6602d22fd9d545336077e573a1f4ff3b8",
                "sha256:77f1aef9410698d20eaeac5b73a87817365f457a507d82edf292e12cbb83b08d"
            ],
            "version": "==2.5.2"
        },
        "appnope": {
            "hashes": [
                "sha256:5b26757dc6f79a3b7dc9fab95359328d5747fcb2409d331ea66d0272b90ab2a0",
                "sha256:8b995ffe925347a2138d7ac0fe77155e4311a0ea6d6da4f5128fe4b3cbe5ed71"
            ],
            "markers": "sys_platform == 'darwin'",
            "version": "==0.1.0"
        },
        "backcall": {
            "hashes": [
                "sha256:38ecd85be2c1e78f77fd91700c76e14667dc21e2713b63876c0eb901196e01e4",
                "sha256:bbbf4b1e5cd2bdb08f915895b51081c041bac22394fdfcfdfbe9f14b77c08bf2"
            ],
            "version": "==0.1.0"
        },
        "beautifulsoup4": {
            "hashes": [
                "sha256:594ca51a10d2b3443cbac41214e12dbb2a1cd57e1a7344659849e2e20ba6a8d8",
                "sha256:a4bbe77fd30670455c5296242967a123ec28c37e9702a8a81bd2f20a4baf0368",
                "sha256:d4e96ac9b0c3a6d3f0caae2e4124e6055c5dcafde8e2f831ff194c104f0775a0"
            ],
            "index": "pypi",
            "version": "==4.9.0"
        },
        "billiard": {
            "hashes": [
                "sha256:bff575450859a6e0fbc2f9877d9b715b0bbc07c3565bb7ed2280526a0cdf5ede",
                "sha256:d91725ce6425f33a97dfa72fb6bfef0e47d4652acd98a032bd1a7fbf06d5fa6a"
            ],
            "version": "==3.6.3.0"
        },
        "boto3": {
            "hashes": [
                "sha256:6374e39ea66433250ac6e4726623fe59ec32bfd52e5c871140c883ab72b0375c",
                "sha256:7a2474db6576d7d3f5c3336ec54450e34211d44e2342e501a67e2fae35916e63"
            ],
            "index": "pypi",
            "version": "==1.13.1"
        },
        "botocore": {
            "hashes": [
                "sha256:879cedb22baf9446323240f1cf57d4e0e7ba262ba6fde6d3540cf7fdd7ddad34",
                "sha256:c6d3dd976c1462a4e0f2dabde09c38de2a641e6b6bb0af505ac8465735796367"
            ],
            "version": "==1.16.1"
        },
        "celery": {
            "hashes": [
                "sha256:108a0bf9018a871620936c33a3ee9f6336a89f8ef0a0f567a9001f4aa361415f",
                "sha256:5b4b37e276033fe47575107a2775469f0b721646a08c96ec2c61531e4fe45f2a"
            ],
            "index": "pypi",
            "version": "==4.4.2"
        },
        "certifi": {
            "hashes": [
                "sha256:1d987a998c75633c40847cc966fcf5904906c920a7f17ef374f5aa4282abd304",
                "sha256:51fcb31174be6e6664c5f69e3e1691a2d72a1a12e90f872cbdb1567eb47b6519"
            ],
            "version": "==2020.4.5.1"
        },
        "chardet": {
            "hashes": [
                "sha256:84ab92ed1c4d4f16916e05906b6b75a6c0fb5db821cc65e70cbd64a3e2a5eaae",
                "sha256:fc323ffcaeaed0e0a02bf4d117757b98aed530d9ed4531e3e15460124c106691"
            ],
            "version": "==3.0.4"
        },
        "coreapi": {
            "hashes": [
                "sha256:46145fcc1f7017c076a2ef684969b641d18a2991051fddec9458ad3f78ffc1cb",
                "sha256:bf39d118d6d3e171f10df9ede5666f63ad80bba9a29a8ec17726a66cf52ee6f3"
            ],
            "index": "pypi",
            "version": "==2.3.3"
        },
        "coreschema": {
            "hashes": [
                "sha256:5e6ef7bf38c1525d5e55a895934ab4273548629f16aed5c0a6caa74ebf45551f",
                "sha256:9503506007d482ab0867ba14724b93c18a33b22b6d19fb419ef2d239dd4a1607"
            ],
            "version": "==0.0.4"
        },
        "ddt": {
            "hashes": [
                "sha256:49960dab4fc503d66b776a6119901f0c62f9fb1aa529199696e7ebae3181cfde",
                "sha256:8847cc4f6437f1b77997fa9fddea673a5a2183fd9620fd33466a8e2b458c706c"
            ],
            "index": "pypi",
            "version": "==1.4.0"
        },
        "decorator": {
            "hashes": [
                "sha256:41fa54c2a0cc4ba648be4fd43cff00aedf5b9465c9bf18d64325bc225f08f760",
                "sha256:e3a62f0520172440ca0dcc823749319382e377f37f140a0b99ef45fecb84bfe7"
            ],
            "version": "==4.4.2"
        },
        "dj-database-url": {
            "hashes": [
                "sha256:4aeaeb1f573c74835b0686a2b46b85990571159ffc21aa57ecd4d1e1cb334163",
                "sha256:851785365761ebe4994a921b433062309eb882fedd318e1b0fcecc607ed02da9"
            ],
            "index": "pypi",
            "version": "==0.5.0"
        },
        "django": {
            "hashes": [
                "sha256:69897097095f336d5aeef45b4103dceae51c00afa6d3ae198a2a18e519791b7a",
                "sha256:6ecd229e1815d4fc5240fc98f1cca78c41e7a8cd3e3f2eefadc4735031077916"
            ],
            "index": "pypi",
            "version": "==2.2.12"
        },
        "django-auto-prefetching": {
            "hashes": [
                "sha256:016e5f88953b67598766a73f9ff382236bf44c6711ba23922cf82af87ab27b0c",
                "sha256:35159ab738344975ffefb77c3a4ab7596d77ce2bad70da24e47a18fefa052d67"
            ],
            "index": "pypi",
            "version": "==0.1.8"
        },
        "django-celery-beat": {
            "hashes": [
                "sha256:fdf1255eecfbeb770c6521fe3e69989dfc6373cd5a7f0fe62038d37f80f47e48",
                "sha256:fe0b2a1b31d4a6234fea4b31986ddfd4644a48fab216ce1843f3ed0ddd2e9097"
            ],
            "index": "pypi",
            "version": "==2.0.0"
        },
        "django-celery-results": {
            "hashes": [
                "sha256:a29ab580f0e38c66c39f51cc426bbdbb2a391b8cc0867df9dea748db2c961db2",
                "sha256:e390f70cc43bbc2cd7c8e4607dc29ab6211a2ab968f93677583f0160921f670c"
            ],
            "index": "pypi",
            "version": "==1.2.1"
        },
        "django-cors-headers": {
            "hashes": [
                "sha256:a5960addecc04527ab26617e51b8ed42f0adab4594b24bb0f3c33e2bd3857c3f",
                "sha256:a785b5f446f6635810776d9f5f5d23e6a2a2f728ea982648370afaf0dfdf2627"
            ],
            "index": "pypi",
            "version": "==3.2.1"
        },
        "django-debug-toolbar": {
            "hashes": [
                "sha256:eabbefe89881bbe4ca7c980ff102e3c35c8e8ad6eb725041f538988f2f39a943",
                "sha256:ff94725e7aae74b133d0599b9bf89bd4eb8f5d2c964106e61d11750228c8774c"
            ],
            "index": "pypi",
            "version": "==2.2"
        },
        "django-extensions": {
            "hashes": [
                "sha256:2f81b618ba4d1b0e58603e25012e5c74f88a4b706e0022a3b21f24f0322a6ce6",
                "sha256:b19182d101a441fe001c5753553a901e2ef3ff60e8fbbe38881eb4a61fdd17c4"
            ],
            "index": "pypi",
            "version": "==2.2.9"
        },
        "django-filter": {
            "hashes": [
                "sha256:558c727bce3ffa89c4a7a0b13bc8976745d63e5fd576b3a9a851650ef11c401b",
                "sha256:c3deb57f0dd7ff94d7dce52a047516822013e2b441bed472b722a317658cfd14"
            ],
            "index": "pypi",
            "version": "==2.2.0"
        },
        "django-labs-accounts": {
            "hashes": [
                "sha256:a4497bfe39490d40b1624cfe279dda5e76ec53c4fe448099e490a4fec9532c63",
                "sha256:cff4570d5681ef44d49f94c340e0057379e790360fd416fb994691e9e85c257c"
            ],
            "index": "pypi",
            "version": "==0.6.1"
        },
        "django-runtime-options": {
            "hashes": [
                "sha256:61c2597b75353f280b80ab6a36d40d91f460033aa5752983c657748d091ec6b1",
                "sha256:c5f0dffafdbec4e3e3aaccc0efd37113a372da83d2df6477b6d534232e1591dc"
            ],
            "index": "pypi",
            "version": "==0.1.2"
        },
        "django-timezone-field": {
            "hashes": [
                "sha256:758b7d41084e9ea2e89e59eb616e9b6326e6fbbf9d14b6ef062d624fe8cc6246",
                "sha256:7e3620fe2211c2d372fad54db8f86ff884098d018d56fda4dca5e64929e05ffc"
            ],
            "version": "==4.0"
        },
        "djangorestframework": {
            "hashes": [
                "sha256:05809fc66e1c997fd9a32ea5730d9f4ba28b109b9da71fccfa5ff241201fd0a4",
                "sha256:e782087823c47a26826ee5b6fa0c542968219263fb3976ec3c31edab23a4001f"
            ],
            "index": "pypi",
            "version": "==3.11.0"
        },
        "docutils": {
            "hashes": [
                "sha256:6c4f696463b79f1fb8ba0c594b63840ebd41f059e92b31957c46b74a4599b6d0",
                "sha256:9e4d7ecfc600058e07ba661411a2b7de2fd0fafa17d1a7f7361cd47b1175c827",
                "sha256:a2aeea129088da402665e92e0b25b04b073c04b2dce4ab65caaa38b7ce2e1a99"
            ],
            "version": "==0.15.2"
        },
        "idna": {
            "hashes": [
                "sha256:7588d1c14ae4c77d74036e8c22ff447b26d0fde8f007354fd48a7814db15b7cb",
                "sha256:a068a21ceac8a4d63dbfd964670474107f541babbd2250d61922f029858365fa"
            ],
            "version": "==2.9"
        },
        "importlib-metadata": {
            "hashes": [
                "sha256:2a688cbaa90e0cc587f1df48bdc97a6eadccdcd9c35fb3f976a09e3b5016d90f",
                "sha256:34513a8a0c4962bc66d35b359558fd8a5e10cd472d37aec5f66858addef32c1e"
            ],
            "index": "pypi",
            "version": "==1.6.0"
        },
        "ipython": {
            "hashes": [
                "sha256:5b241b84bbf0eb085d43ae9d46adf38a13b45929ca7774a740990c2c242534bb",
                "sha256:f0126781d0f959da852fb3089e170ed807388e986a8dd4e6ac44855845b0fb1c"
            ],
            "index": "pypi",
            "version": "==7.14.0"
        },
        "ipython-genutils": {
            "hashes": [
                "sha256:72dd37233799e619666c9f639a9da83c34013a73e8bbc79a7a6348d93c61fab8",
                "sha256:eb2e116e75ecef9d4d228fdc66af54269afa26ab4463042e33785b887c628ba8"
            ],
            "version": "==0.2.0"
        },
        "itypes": {
            "hashes": [
                "sha256:03da6872ca89d29aef62773672b2d408f490f80db48b23079a4b194c86dd04c6",
                "sha256:af886f129dea4a2a1e3d36595a2d139589e4dd287f5cab0b40e799ee81570ff1"
            ],
            "version": "==1.2.0"
        },
        "jedi": {
            "hashes": [
                "sha256:cd60c93b71944d628ccac47df9a60fec53150de53d42dc10a7fc4b5ba6aae798",
                "sha256:df40c97641cb943661d2db4c33c2e1ff75d491189423249e989bcea4464f3030"
            ],
            "version": "==0.17.0"
        },
        "jinja2": {
            "hashes": [
                "sha256:89aab215427ef59c34ad58735269eb58b1a5808103067f7bb9d5836c651b3bb0",
                "sha256:f0a4641d3cf955324a89c04f3d94663aa4d638abe8f733ecd3582848e1c37035"
            ],
            "version": "==2.11.2"
        },
        "jmespath": {
            "hashes": [
                "sha256:695cb76fa78a10663425d5b73ddc5714eb711157e52704d69be03b1a02ba4fec",
                "sha256:cca55c8d153173e21baa59983015ad0daf603f9cb799904ff057bfb8ff8dc2d9"
            ],
            "version": "==0.9.5"
        },
        "kombu": {
            "hashes": [
                "sha256:2d1cda774126a044d91a7ff5fa6d09edf99f46924ab332a810760fe6740e9b76",
                "sha256:598e7e749d6ab54f646b74b2d2df67755dee13894f73ab02a2a9feb8870c7cb2"
            ],
            "version": "==4.6.8"
        },
        "lark-parser": {
            "hashes": [
                "sha256:157879e04628e8e2bd57b72f3ba5642b3919137d5f7058612e95a38fb8761fa7",
                "sha256:e3ee17708e310de3a832a9beb448aa60ab6812f1bb283f72d473584c7566cc74"
            ],
            "index": "pypi",
            "version": "==0.8.5"
        },
        "markupsafe": {
            "hashes": [
                "sha256:00bc623926325b26bb9605ae9eae8a215691f33cae5df11ca5424f06f2d1f473",
                "sha256:09027a7803a62ca78792ad89403b1b7a73a01c8cb65909cd876f7fcebd79b161",
                "sha256:09c4b7f37d6c648cb13f9230d847adf22f8171b1ccc4d5682398e77f40309235",
                "sha256:1027c282dad077d0bae18be6794e6b6b8c91d58ed8a8d89a89d59693b9131db5",
                "sha256:13d3144e1e340870b25e7b10b98d779608c02016d5184cfb9927a9f10c689f42",
                "sha256:24982cc2533820871eba85ba648cd53d8623687ff11cbb805be4ff7b4c971aff",
                "sha256:29872e92839765e546828bb7754a68c418d927cd064fd4708fab9fe9c8bb116b",
                "sha256:43a55c2930bbc139570ac2452adf3d70cdbb3cfe5912c71cdce1c2c6bbd9c5d1",
                "sha256:46c99d2de99945ec5cb54f23c8cd5689f6d7177305ebff350a58ce5f8de1669e",
                "sha256:500d4957e52ddc3351cabf489e79c91c17f6e0899158447047588650b5e69183",
                "sha256:535f6fc4d397c1563d08b88e485c3496cf5784e927af890fb3c3aac7f933ec66",
                "sha256:596510de112c685489095da617b5bcbbac7dd6384aeebeda4df6025d0256a81b",
                "sha256:62fe6c95e3ec8a7fad637b7f3d372c15ec1caa01ab47926cfdf7a75b40e0eac1",
                "sha256:6788b695d50a51edb699cb55e35487e430fa21f1ed838122d722e0ff0ac5ba15",
                "sha256:6dd73240d2af64df90aa7c4e7481e23825ea70af4b4922f8ede5b9e35f78a3b1",
                "sha256:717ba8fe3ae9cc0006d7c451f0bb265ee07739daf76355d06366154ee68d221e",
                "sha256:79855e1c5b8da654cf486b830bd42c06e8780cea587384cf6545b7d9ac013a0b",
                "sha256:7c1699dfe0cf8ff607dbdcc1e9b9af1755371f92a68f706051cc8c37d447c905",
                "sha256:88e5fcfb52ee7b911e8bb6d6aa2fd21fbecc674eadd44118a9cc3863f938e735",
                "sha256:8defac2f2ccd6805ebf65f5eeb132adcf2ab57aa11fdf4c0dd5169a004710e7d",
                "sha256:98c7086708b163d425c67c7a91bad6e466bb99d797aa64f965e9d25c12111a5e",
                "sha256:9add70b36c5666a2ed02b43b335fe19002ee5235efd4b8a89bfcf9005bebac0d",
                "sha256:9bf40443012702a1d2070043cb6291650a0841ece432556f784f004937f0f32c",
                "sha256:ade5e387d2ad0d7ebf59146cc00c8044acbd863725f887353a10df825fc8ae21",
                "sha256:b00c1de48212e4cc9603895652c5c410df699856a2853135b3967591e4beebc2",
                "sha256:b1282f8c00509d99fef04d8ba936b156d419be841854fe901d8ae224c59f0be5",
                "sha256:b2051432115498d3562c084a49bba65d97cf251f5a331c64a12ee7e04dacc51b",
                "sha256:ba59edeaa2fc6114428f1637ffff42da1e311e29382d81b339c1817d37ec93c6",
                "sha256:c8716a48d94b06bb3b2524c2b77e055fb313aeb4ea620c8dd03a105574ba704f",
                "sha256:cd5df75523866410809ca100dc9681e301e3c27567cf498077e8551b6d20e42f",
                "sha256:cdb132fc825c38e1aeec2c8aa9338310d29d337bebbd7baa06889d09a60a1fa2",
                "sha256:e249096428b3ae81b08327a63a485ad0878de3fb939049038579ac0ef61e17e7",
                "sha256:e8313f01ba26fbbe36c7be1966a7b7424942f670f38e666995b88d012765b9be"
            ],
            "version": "==1.1.1"
        },
        "mysqlclient": {
            "hashes": [
                "sha256:4c82187dd6ab3607150fbb1fa5ef4643118f3da122b8ba31c3149ddd9cf0cb39",
                "sha256:9e6080a7aee4cc6a06b58b59239f20f1d259c1d2fddf68ddeed242d2311c7087",
                "sha256:f3fdaa9a38752a3b214a6fe79d7cae3653731a53e577821f9187e67cbecb2e16",
                "sha256:f646f8d17d02be0872291f258cce3813497bc7888cd4712a577fd1e719b2f213"
            ],
            "index": "pypi",
            "version": "==1.4.6"
        },
        "nose": {
            "hashes": [
                "sha256:9ff7c6cc443f8c51994b34a667bbcf45afd6d945be7477b52e97516fd17c53ac",
                "sha256:dadcddc0aefbf99eea214e0f1232b94f2fa9bd98fa8353711dacb112bfcbbb2a",
                "sha256:f1bffef9cbc82628f6e7d7b40d7e255aefaa1adb6a1b1d26c69a8b79e6208a98"
            ],
            "index": "pypi",
            "version": "==1.3.7"
        },
        "oauthlib": {
            "hashes": [
                "sha256:bee41cc35fcca6e988463cacc3bcb8a96224f470ca547e697b604cc697b2f889",
                "sha256:df884cd6cbe20e32633f1db1072e9356f53638e4361bef4e8b03c9127c9328ea"
            ],
            "version": "==3.1.0"
        },
        "parso": {
            "hashes": [
                "sha256:158c140fc04112dc45bca311633ae5033c2c2a7b732fa33d0955bad8152a8dd0",
                "sha256:908e9fae2144a076d72ae4e25539143d40b8e3eafbaeae03c1bfe226f4cdf12c"
            ],
            "version": "==0.7.0"
        },
        "pexpect": {
            "hashes": [
                "sha256:0b48a55dcb3c05f3329815901ea4fc1537514d6ba867a152b581d69ae3710937",
                "sha256:fc65a43959d153d0114afe13997d439c22823a27cefceb5ff35c2178c6784c0c"
            ],
            "markers": "sys_platform != 'win32'",
            "version": "==4.8.0"
        },
        "phonenumbers": {
            "hashes": [
                "sha256:78e06d97ad8a4e1832061f9062ef17ba96b51c97f1ae489d557d41305173521b",
                "sha256:a5e6615a36b3366bc1193feeb4e461b49d2b26b29ea43ca4f7dcc53f0182bbd1"
            ],
            "index": "pypi",
            "version": "==8.12.3"
        },
        "pickleshare": {
            "hashes": [
                "sha256:87683d47965c1da65cdacaf31c8441d12b8044cdec9aca500cd78fc2c683afca",
                "sha256:9649af414d74d4df115d5d718f82acb59c9d418196b7b4290ed47a12ce62df56"
            ],
            "version": "==0.7.5"
        },
        "prompt-toolkit": {
            "hashes": [
                "sha256:563d1a4140b63ff9dd587bda9557cffb2fe73650205ab6f4383092fb882e7dc8",
                "sha256:df7e9e63aea609b1da3a65641ceaf5bc7d05e0a04de5bd45d05dbeffbabf9e04"
            ],
            "version": "==3.0.5"
        },
        "ptyprocess": {
            "hashes": [
                "sha256:923f299cc5ad920c68f2bc0bc98b75b9f838b93b599941a6b63ddbc2476394c0",
                "sha256:d7cc528d76e76342423ca640335bd3633420dc1366f258cb31d05e865ef5ca1f"
            ],
            "version": "==0.6.0"
        },
        "pygments": {
            "hashes": [
                "sha256:647344a061c249a3b74e230c739f434d7ea4d8b1d5f3721bc0f3558049b38f44",
                "sha256:ff7a40b4860b727ab48fad6360eb351cc1b33cbf9b15a0f689ca5353e9463324"
            ],
            "version": "==2.6.1"
        },
        "pyjwt": {
            "hashes": [
                "sha256:5c6eca3c2940464d106b99ba83b00c6add741c9becaec087fb7ccdefea71350e",
                "sha256:8d59a976fb773f3e6a39c85636357c4f0e242707394cadadd9814f5cbaa20e96"
            ],
            "version": "==1.7.1"
        },
        "python-crontab": {
            "hashes": [
                "sha256:ed9583cff430715d9560cbad28309429ac13f3fdb13051ac2288050e05abc392"
            ],
            "version": "==2.4.2"
        },
        "python-dateutil": {
            "hashes": [
                "sha256:73ebfe9dbf22e832286dafa60473e4cd239f8592f699aa5adaf10050e6e1823c",
                "sha256:75bb3f31ea686f1197762692a9ee6a7550b59fc6ca3a1f4b5d7e32fb98e2da2a"
            ],
            "version": "==2.8.1"
        },
        "pytz": {
            "hashes": [
                "sha256:a494d53b6d39c3c6e44c3bec237336e14305e4f29bbf800b599253057fbb79ed",
                "sha256:c35965d010ce31b23eeb663ed3cc8c906275d6be1a34393a1d73a41febf4a048"
            ],
            "version": "==2020.1"
        },
        "pyyaml": {
            "hashes": [
                "sha256:06a0d7ba600ce0b2d2fe2e78453a470b5a6e000a985dd4a4e54e436cc36b0e97",
                "sha256:240097ff019d7c70a4922b6869d8a86407758333f02203e0fc6ff79c5dcede76",
                "sha256:4f4b913ca1a7319b33cfb1369e91e50354d6f07a135f3b901aca02aa95940bd2",
                "sha256:69f00dca373f240f842b2931fb2c7e14ddbacd1397d57157a9b005a6a9942648",
                "sha256:73f099454b799e05e5ab51423c7bcf361c58d3206fa7b0d555426b1f4d9a3eaf",
                "sha256:74809a57b329d6cc0fdccee6318f44b9b8649961fa73144a98735b0aaf029f1f",
                "sha256:7739fc0fa8205b3ee8808aea45e968bc90082c10aef6ea95e855e10abf4a37b2",
                "sha256:95f71d2af0ff4227885f7a6605c37fd53d3a106fcab511b8860ecca9fcf400ee",
                "sha256:b8eac752c5e14d3eca0e6dd9199cd627518cb5ec06add0de9d32baeee6fe645d",
                "sha256:cc8955cfbfc7a115fa81d85284ee61147059a753344bc51098f3ccd69b0d7e0c",
                "sha256:d13155f591e6fcc1ec3b30685d50bf0711574e2c0dfffd7644babf8b5102ca1a"
            ],
            "index": "pypi",
            "version": "==5.3.1"
        },
        "redis": {
            "hashes": [
                "sha256:174101a3ce04560d716616290bb40e0a2af45d5844c8bd474c23fc5c52e7a46a",
                "sha256:7378105cd8ea20c4edc49f028581e830c01ad5f00be851def0f4bc616a83cd89"
            ],
            "index": "pypi",
            "version": "==3.5.0"
        },
        "requests": {
            "hashes": [
                "sha256:43999036bfa82904b6af1d99e4882b560e5e2c68e5c4b0aa03b655f3d7d73fee",
                "sha256:b3f43d496c6daba4493e7c431722aeb7dbc6288f52a6e04e7b6023b0247817e6"
            ],
            "index": "pypi",
            "version": "==2.23.0"
        },
        "requests-oauthlib": {
            "hashes": [
                "sha256:7f71572defaecd16372f9006f33c2ec8c077c3cfa6f5911a9a90202beb513f3d",
                "sha256:b4261601a71fd721a8bd6d7aa1cc1d6a8a93b4a9f5e96626f8e4d91e8beeaa6a"
            ],
            "version": "==1.3.0"
        },
        "s3transfer": {
            "hashes": [
                "sha256:2482b4259524933a022d59da830f51bd746db62f047d6eb213f2f8855dcb8a13",
                "sha256:921a37e2aefc64145e7b73d50c71bb4f26f46e4c9f414dc648c6245ff92cf7db"
            ],
            "version": "==0.3.3"
        },
        "sentry-sdk": {
            "hashes": [
                "sha256:23808d571d2461a4ce3784ec12bbee5bdb8c026c143fe79d36cef8a6d653e71f",
                "sha256:bb90a4e19c7233a580715fc986cc44be2c48fc10b31e71580a2037e1c94b6950"
            ],
            "index": "pypi",
            "version": "==0.14.3"
        },
        "shortener": {
            "hashes": [
                "sha256:42f03bbbc2928b7db000ac92975b78b4c47fd938f258c4019a256652086a4a4d",
                "sha256:b40d1309ae8cfea6132b8f10ff1d5e3e44675989f817305943cf97b492e09f72"
            ],
            "index": "pypi",
            "version": "==0.2.1"
        },
        "six": {
            "hashes": [
                "sha256:236bdbdce46e6e6a3d61a337c0f8b763ca1e8717c03b369e87a7ec7ce1319c0a",
                "sha256:8f3cd2e254d8f793e7f3d6d9df77b92252b52637291d0f0da013c76ea2724b6c"
            ],
            "version": "==1.14.0"
        },
        "soupsieve": {
            "hashes": [
                "sha256:e914534802d7ffd233242b785229d5ba0766a7f487385e3f714446a07bf540ae",
                "sha256:fcd71e08c0aee99aca1b73f45478549ee7e7fc006d51b37bec9e9def7dc22b69"
            ],
            "version": "==2.0"
        },
        "sqlparse": {
            "hashes": [
                "sha256:022fb9c87b524d1f7862b3037e541f68597a730a8843245c349fc93e1643dc4e",
                "sha256:e162203737712307dfe78860cc56c8da8a852ab2ee33750e33aeadf38d12c548"
            ],
            "version": "==0.3.1"
        },
        "tqdm": {
            "hashes": [
                "sha256:4733c4a10d0f2a4d098d801464bdaf5240c7dadd2a7fde4ee93b0a0efd9fb25e",
                "sha256:acdafb20f51637ca3954150d0405ff1a7edde0ff19e38fb99a80a66210d2a28f"
            ],
            "index": "pypi",
            "version": "==4.46.0"
        },
        "traitlets": {
            "hashes": [
                "sha256:70b4c6a1d9019d7b4f6846832288f86998aa3b9207c6821f3578a6a6a467fe44",
                "sha256:d023ee369ddd2763310e4c3eae1ff649689440d4ae59d7485eb4cfbbe3e359f7"
            ],
            "version": "==4.3.3"
        },
        "twilio": {
            "hashes": [
                "sha256:7ef6ad19251fee6a41f1184e97b4fcb62f4a8c0e6f4b78797e40e9c92aed006d"
            ],
            "index": "pypi",
            "version": "==6.39.0"
        },
        "unidecode": {
            "hashes": [
                "sha256:1d7a042116536098d05d599ef2b8616759f02985c85b4fef50c78a5aaf10822a",
                "sha256:2b6aab710c2a1647e928e36d69c21e76b453cd455f4e2621000e54b2a9b8cce8"
            ],
            "index": "pypi",
            "version": "==1.1.1"
        },
        "uritemplate": {
            "hashes": [
                "sha256:07620c3f3f8eed1f12600845892b0e036a2420acf513c53f7de0abd911a5894f",
                "sha256:5af8ad10cec94f215e3f48112de2022e1d5a37ed427fbd88652fa908f2ab7cae"
            ],
            "index": "pypi",
            "version": "==3.0.1"
        },
        "urllib3": {
            "hashes": [
                "sha256:3018294ebefce6572a474f0604c2021e33b3fd8006ecd11d62107a5d2a963527",
                "sha256:88206b0eb87e6d677d424843ac5209e3fb9d0190d0ee169599165ec25e9d9115"
            ],
            "markers": "python_version != '3.4'",
            "version": "==1.25.9"
        },
        "uwsgi": {
            "hashes": [
                "sha256:4972ac538800fb2d421027f49b4a1869b66048839507ccf0aa2fda792d99f583"
            ],
            "index": "pypi",
            "version": "==2.0.18"
        },
        "vine": {
            "hashes": [
                "sha256:133ee6d7a9016f177ddeaf191c1f58421a1dcc6ee9a42c58b34bed40e1d2cd87",
                "sha256:ea4947cc56d1fd6f2095c8d543ee25dad966f78692528e68b4fada11ba3f98af"
            ],
            "version": "==1.3.0"
        },
        "wcwidth": {
            "hashes": [
                "sha256:cafe2186b3c009a04067022ce1dcd79cb38d8d65ee4f4791b8888d6599d1bbe1",
                "sha256:ee73862862a156bf77ff92b09034fc4825dd3af9cf81bc5b360668d425f3c5f1"
            ],
            "version": "==0.1.9"
        },
        "zipp": {
            "hashes": [
                "sha256:aa36550ff0c0b7ef7fa639055d797116ee891440eac1a56f378e2d3179e0320b",
                "sha256:c599e4d75c98f6798c509911d08a22e6c021d074469042177c8c86fb92eefd96"
            ],
            "version": "==3.1.0"
        }
    },
    "develop": {
        "appdirs": {
            "hashes": [
                "sha256:9e5896d1372858f8dd3344faf4e5014d21849c756c8d5701f78f8a103b372d92",
                "sha256:d8b24664561d0d34ddfaec54636d502d7cea6e29c3eaf68f3df6180863e2166e"
            ],
            "version": "==1.4.3"
        },
        "attrs": {
            "hashes": [
                "sha256:08a96c641c3a74e44eb59afb61a24f2cb9f4d7188748e76ba4bb5edfa3cb7d1c",
                "sha256:f7b7ce16570fe9965acd6d30101a28f62fb4a7f9e926b3bbc9b61f8b04247e72"
            ],
            "version": "==19.3.0"
        },
        "black": {
            "hashes": [
                "sha256:1b30e59be925fafc1ee4565e5e08abef6b03fe455102883820fe5ee2e4734e0b",
                "sha256:c2edb73a08e9e0e6f65a0e6af18b059b8b1cdd5bef997d7a0b181df93dc81539"
            ],
            "index": "pypi",
            "version": "==19.10b0"
        },
        "certifi": {
            "hashes": [
                "sha256:1d987a998c75633c40847cc966fcf5904906c920a7f17ef374f5aa4282abd304",
                "sha256:51fcb31174be6e6664c5f69e3e1691a2d72a1a12e90f872cbdb1567eb47b6519"
            ],
            "version": "==2020.4.5.1"
        },
        "chardet": {
            "hashes": [
                "sha256:84ab92ed1c4d4f16916e05906b6b75a6c0fb5db821cc65e70cbd64a3e2a5eaae",
                "sha256:fc323ffcaeaed0e0a02bf4d117757b98aed530d9ed4531e3e15460124c106691"
            ],
            "version": "==3.0.4"
        },
        "click": {
            "hashes": [
                "sha256:d2b5255c7c6349bc1bd1e59e08cd12acbbd63ce649f2588755783aa94dfb6b1a",
                "sha256:dacca89f4bfadd5de3d7489b7c8a566eee0d3676333fbb50030263894c38c0dc"
            ],
            "version": "==7.1.2"
        },
        "codecov": {
            "hashes": [
                "sha256:09fb045eb044a619cd2b9dacd7789ae8e322cb7f18196378579fd8d883e6b665",
                "sha256:aeeefa3a03cac8a78e4f988e935b51a4689bb1f17f20d4e827807ee11135f845"
            ],
            "index": "pypi",
            "version": "==2.0.22"
        },
        "coverage": {
            "hashes": [
                "sha256:00f1d23f4336efc3b311ed0d807feb45098fc86dee1ca13b3d6768cdab187c8a",
                "sha256:01333e1bd22c59713ba8a79f088b3955946e293114479bbfc2e37d522be03355",
                "sha256:0cb4be7e784dcdc050fc58ef05b71aa8e89b7e6636b99967fadbdba694cf2b65",
                "sha256:0e61d9803d5851849c24f78227939c701ced6704f337cad0a91e0972c51c1ee7",
                "sha256:1601e480b9b99697a570cea7ef749e88123c04b92d84cedaa01e117436b4a0a9",
                "sha256:2742c7515b9eb368718cd091bad1a1b44135cc72468c731302b3d641895b83d1",
                "sha256:2d27a3f742c98e5c6b461ee6ef7287400a1956c11421eb574d843d9ec1f772f0",
                "sha256:402e1744733df483b93abbf209283898e9f0d67470707e3c7516d84f48524f55",
                "sha256:5c542d1e62eece33c306d66fe0a5c4f7f7b3c08fecc46ead86d7916684b36d6c",
                "sha256:5f2294dbf7875b991c381e3d5af2bcc3494d836affa52b809c91697449d0eda6",
                "sha256:6402bd2fdedabbdb63a316308142597534ea8e1895f4e7d8bf7476c5e8751fef",
                "sha256:66460ab1599d3cf894bb6baee8c684788819b71a5dc1e8fa2ecc152e5d752019",
                "sha256:782caea581a6e9ff75eccda79287daefd1d2631cc09d642b6ee2d6da21fc0a4e",
                "sha256:79a3cfd6346ce6c13145731d39db47b7a7b859c0272f02cdb89a3bdcbae233a0",
                "sha256:7a5bdad4edec57b5fb8dae7d3ee58622d626fd3a0be0dfceda162a7035885ecf",
                "sha256:8fa0cbc7ecad630e5b0f4f35b0f6ad419246b02bc750de7ac66db92667996d24",
                "sha256:a027ef0492ede1e03a8054e3c37b8def89a1e3c471482e9f046906ba4f2aafd2",
                "sha256:a3f3654d5734a3ece152636aad89f58afc9213c6520062db3978239db122f03c",
                "sha256:a82b92b04a23d3c8a581fc049228bafde988abacba397d57ce95fe95e0338ab4",
                "sha256:acf3763ed01af8410fc36afea23707d4ea58ba7e86a8ee915dfb9ceff9ef69d0",
                "sha256:adeb4c5b608574a3d647011af36f7586811a2c1197c861aedb548dd2453b41cd",
                "sha256:b83835506dfc185a319031cf853fa4bb1b3974b1f913f5bb1a0f3d98bdcded04",
                "sha256:bb28a7245de68bf29f6fb199545d072d1036a1917dca17a1e75bbb919e14ee8e",
                "sha256:bf9cb9a9fd8891e7efd2d44deb24b86d647394b9705b744ff6f8261e6f29a730",
                "sha256:c317eaf5ff46a34305b202e73404f55f7389ef834b8dbf4da09b9b9b37f76dd2",
                "sha256:dbe8c6ae7534b5b024296464f387d57c13caa942f6d8e6e0346f27e509f0f768",
                "sha256:de807ae933cfb7f0c7d9d981a053772452217df2bf38e7e6267c9cbf9545a796",
                "sha256:dead2ddede4c7ba6cb3a721870f5141c97dc7d85a079edb4bd8d88c3ad5b20c7",
                "sha256:dec5202bfe6f672d4511086e125db035a52b00f1648d6407cc8e526912c0353a",
                "sha256:e1ea316102ea1e1770724db01998d1603ed921c54a86a2efcb03428d5417e489",
                "sha256:f90bfc4ad18450c80b024036eaf91e4a246ae287701aaa88eaebebf150868052"
            ],
            "index": "pypi",
            "version": "==5.1"
        },
        "entrypoints": {
            "hashes": [
                "sha256:589f874b313739ad35be6e0cd7efde2a4e9b6fea91edcc34e58ecbb8dbe56d19",
                "sha256:c70dd71abe5a8c85e55e12c19bd91ccfeec11a6e99044204511f9ed547d48451"
            ],
            "version": "==0.3"
        },
        "flake8": {
            "hashes": [
                "sha256:45681a117ecc81e870cbf1262835ae4af5e7a8b08e40b944a8a6e6b895914cfb",
                "sha256:49356e766643ad15072a789a20915d3c91dc89fd313ccd71802303fd67e4deca"
            ],
            "index": "pypi",
            "version": "==3.7.9"
        },
        "flake8-isort": {
            "hashes": [
                "sha256:3ce227b5c5342b6d63937d3863e8de8783ae21863cb035cf992cdb0ba5990aa3",
                "sha256:f5322a85cea89998e0df954162fd35a1f1e5b5eb4fc0c79b5975aa2799106baa"
            ],
            "index": "pypi",
            "version": "==3.0.0"
        },
        "flake8-quotes": {
            "hashes": [
                "sha256:39762e16a1ea6b7f0e998a04be14d71b55e74de09b5026bd41907c996a8c82cf"
            ],
            "index": "pypi",
            "version": "==3.0.0"
        },
        "idna": {
            "hashes": [
                "sha256:7588d1c14ae4c77d74036e8c22ff447b26d0fde8f007354fd48a7814db15b7cb",
                "sha256:a068a21ceac8a4d63dbfd964670474107f541babbd2250d61922f029858365fa"
            ],
            "version": "==2.9"
        },
<<<<<<< HEAD
        "importlib-metadata": {
            "hashes": [
                "sha256:2a688cbaa90e0cc587f1df48bdc97a6eadccdcd9c35fb3f976a09e3b5016d90f",
                "sha256:34513a8a0c4962bc66d35b359558fd8a5e10cd472d37aec5f66858addef32c1e"
            ],
            "index": "pypi",
            "version": "==1.6.0"
        },
=======
>>>>>>> 1fbc7379
        "isort": {
            "extras": [
                "pyproject"
            ],
            "hashes": [
                "sha256:54da7e92468955c4fceacd0c86bd0ec997b0e1ee80d97f67c35a78b719dccab1",
                "sha256:6e811fcb295968434526407adb8796944f1988c5b65e8139058f2014cbe100fd"
            ],
            "version": "==4.3.21"
        },
        "mccabe": {
            "hashes": [
                "sha256:ab8a6258860da4b6677da4bd2fe5dc2c659cff31b3ee4f7f5d64e79735b80d42",
                "sha256:dd8d182285a0fe56bace7f45b5e7d1a6ebcbf524e8f3bd87eb0f125271b8831f"
            ],
            "version": "==0.6.1"
        },
        "more-itertools": {
            "hashes": [
                "sha256:5dd8bcf33e5f9513ffa06d5ad33d78f31e1931ac9a18f33d37e77a180d393a7c",
                "sha256:b1ddb932186d8a6ac451e1d95844b382f55e12686d51ca0c68b6f61f2ab7a507"
            ],
            "version": "==8.2.0"
        },
        "packaging": {
            "hashes": [
                "sha256:3c292b474fda1671ec57d46d739d072bfd495a4f51ad01a055121d81e952b7a3",
                "sha256:82f77b9bee21c1bafbf35a84905d604d5d1223801d639cf3ed140bd651c08752"
            ],
            "version": "==20.3"
        },
        "pathspec": {
            "hashes": [
                "sha256:7d91249d21749788d07a2d0f94147accd8f845507400749ea19c1ec9054a12b0",
                "sha256:da45173eb3a6f2a5a487efba21f050af2b41948be6ab52b6a1e3ff22bb8b7061"
            ],
            "version": "==0.8.0"
        },
        "pluggy": {
            "hashes": [
                "sha256:15b2acde666561e1298d71b523007ed7364de07029219b604cf808bfa1c765b0",
                "sha256:966c145cd83c96502c3c3868f50408687b38434af77734af1e9ca461a4081d2d"
            ],
            "version": "==0.13.1"
        },
        "py": {
            "hashes": [
                "sha256:5e27081401262157467ad6e7f851b7aa402c5852dbcb3dae06768434de5752aa",
                "sha256:c20fdd83a5dbc0af9efd622bee9a5564e278f6380fffcacc43ba6f43db2813b0"
            ],
            "version": "==1.8.1"
        },
        "pycodestyle": {
            "hashes": [
                "sha256:95a2219d12372f05704562a14ec30bc76b05a5b297b21a5dfe3f6fac3491ae56",
                "sha256:e40a936c9a450ad81df37f549d676d127b1b66000a6c500caa2b085bc0ca976c"
            ],
            "version": "==2.5.0"
        },
        "pyflakes": {
            "hashes": [
                "sha256:17dbeb2e3f4d772725c777fabc446d5634d1038f234e77343108ce445ea69ce0",
                "sha256:d976835886f8c5b31d47970ed689944a0262b5f3afa00a5a7b4dc81e5449f8a2"
            ],
            "version": "==2.1.1"
        },
        "pyparsing": {
            "hashes": [
                "sha256:c203ec8783bf771a155b207279b9bccb8dea02d8f0c9e5f8ead507bc3246ecc1",
                "sha256:ef9d7589ef3c200abe66653d3f1ab1033c3c419ae9b9bdb1240a85b024efc88b"
            ],
            "version": "==2.4.7"
        },
        "pytest": {
            "hashes": [
                "sha256:95c710d0a72d91c13fae35dce195633c929c3792f54125919847fdcdf7caa0d3",
                "sha256:eb2b5e935f6a019317e455b6da83dd8650ac9ffd2ee73a7b657a30873d67a698"
            ],
            "index": "pypi",
            "version": "==5.4.2"
        },
        "pytest-django": {
            "hashes": [
                "sha256:64f99d565dd9497af412fcab2989fe40982c1282d4118ff422b407f3f7275ca5",
                "sha256:664e5f42242e5e182519388f01b9f25d824a9feb7cd17d8f863c8d776f38baf9"
            ],
            "index": "pypi",
            "version": "==3.9.0"
        },
        "regex": {
            "hashes": [
                "sha256:021a0ae4d2baeeb60a3014805a2096cb329bd6d9f30669b7ad0da51a9cb73349",
                "sha256:04d6e948ef34d3eac133bedc0098364a9e635a7914f050edb61272d2ddae3608",
                "sha256:099568b372bda492be09c4f291b398475587d49937c659824f891182df728cdf",
                "sha256:0ff50843535593ee93acab662663cb2f52af8e31c3f525f630f1dc6156247938",
                "sha256:1b17bf37c2aefc4cac8436971fe6ee52542ae4225cfc7762017f7e97a63ca998",
                "sha256:1e2255ae938a36e9bd7db3b93618796d90c07e5f64dd6a6750c55f51f8b76918",
                "sha256:2bc6a17a7fa8afd33c02d51b6f417fc271538990297167f68a98cae1c9e5c945",
                "sha256:3ab5e41c4ed7cd4fa426c50add2892eb0f04ae4e73162155cd668257d02259dd",
                "sha256:3b059e2476b327b9794c792c855aa05531a3f3044737e455d283c7539bd7534d",
                "sha256:4df91094ced6f53e71f695c909d9bad1cca8761d96fd9f23db12245b5521136e",
                "sha256:5493a02c1882d2acaaf17be81a3b65408ff541c922bfd002535c5f148aa29f74",
                "sha256:5b741ecc3ad3e463d2ba32dce512b412c319993c1bb3d999be49e6092a769fb2",
                "sha256:652ab4836cd5531d64a34403c00ada4077bb91112e8bcdae933e2eae232cf4a8",
                "sha256:669a8d46764a09f198f2e91fc0d5acdac8e6b620376757a04682846ae28879c4",
                "sha256:73a10404867b835f1b8a64253e4621908f0d71150eb4e97ab2e7e441b53e9451",
                "sha256:7ce4a213a96d6c25eeae2f7d60d4dad89ac2b8134ec3e69db9bc522e2c0f9388",
                "sha256:8127ca2bf9539d6a64d03686fd9e789e8c194fc19af49b69b081f8c7e6ecb1bc",
                "sha256:b5b5b2e95f761a88d4c93691716ce01dc55f288a153face1654f868a8034f494",
                "sha256:b7c9f65524ff06bf70c945cd8d8d1fd90853e27ccf86026af2afb4d9a63d06b1",
                "sha256:f7f2f4226db6acd1da228adf433c5c3792858474e49d80668ea82ac87cf74a03",
                "sha256:fa09da4af4e5b15c0e8b4986a083f3fd159302ea115a6cc0649cd163435538b8"
            ],
            "version": "==2020.5.7"
        },
        "requests": {
            "hashes": [
                "sha256:43999036bfa82904b6af1d99e4882b560e5e2c68e5c4b0aa03b655f3d7d73fee",
                "sha256:b3f43d496c6daba4493e7c431722aeb7dbc6288f52a6e04e7b6023b0247817e6"
            ],
            "index": "pypi",
            "version": "==2.23.0"
        },
        "six": {
            "hashes": [
                "sha256:236bdbdce46e6e6a3d61a337c0f8b763ca1e8717c03b369e87a7ec7ce1319c0a",
                "sha256:8f3cd2e254d8f793e7f3d6d9df77b92252b52637291d0f0da013c76ea2724b6c"
            ],
            "version": "==1.14.0"
        },
        "testfixtures": {
            "hashes": [
                "sha256:30566e24a1b34e4d3f8c13abf62557d01eeb4480bcb8f1745467bfb0d415a7d9",
                "sha256:58d2b3146d93bc5ddb0cd24e0ccacb13e29bdb61e5c81235c58f7b8ee4470366"
            ],
            "version": "==6.14.1"
        },
        "toml": {
            "hashes": [
                "sha256:229f81c57791a41d65e399fc06bf0848bab550a9dfd5ed66df18ce5f05e73d5c",
                "sha256:235682dd292d5899d361a811df37e04a8828a5b1da3115886b73cf81ebc9100e"
            ],
            "version": "==0.10.0"
        },
        "typed-ast": {
            "hashes": [
                "sha256:0666aa36131496aed8f7be0410ff974562ab7eeac11ef351def9ea6fa28f6355",
                "sha256:0c2c07682d61a629b68433afb159376e24e5b2fd4641d35424e462169c0a7919",
                "sha256:249862707802d40f7f29f6e1aad8d84b5aa9e44552d2cc17384b209f091276aa",
                "sha256:24995c843eb0ad11a4527b026b4dde3da70e1f2d8806c99b7b4a7cf491612652",
                "sha256:269151951236b0f9a6f04015a9004084a5ab0d5f19b57de779f908621e7d8b75",
                "sha256:4083861b0aa07990b619bd7ddc365eb7fa4b817e99cf5f8d9cf21a42780f6e01",
                "sha256:498b0f36cc7054c1fead3d7fc59d2150f4d5c6c56ba7fb150c013fbc683a8d2d",
                "sha256:4e3e5da80ccbebfff202a67bf900d081906c358ccc3d5e3c8aea42fdfdfd51c1",
                "sha256:6daac9731f172c2a22ade6ed0c00197ee7cc1221aa84cfdf9c31defeb059a907",
                "sha256:715ff2f2df46121071622063fc7543d9b1fd19ebfc4f5c8895af64a77a8c852c",
                "sha256:73d785a950fc82dd2a25897d525d003f6378d1cb23ab305578394694202a58c3",
                "sha256:8c8aaad94455178e3187ab22c8b01a3837f8ee50e09cf31f1ba129eb293ec30b",
                "sha256:8ce678dbaf790dbdb3eba24056d5364fb45944f33553dd5869b7580cdbb83614",
                "sha256:aaee9905aee35ba5905cfb3c62f3e83b3bec7b39413f0a7f19be4e547ea01ebb",
                "sha256:bcd3b13b56ea479b3650b82cabd6b5343a625b0ced5429e4ccad28a8973f301b",
                "sha256:c9e348e02e4d2b4a8b2eedb48210430658df6951fa484e59de33ff773fbd4b41",
                "sha256:d205b1b46085271b4e15f670058ce182bd1199e56b317bf2ec004b6a44f911f6",
                "sha256:d43943ef777f9a1c42bf4e552ba23ac77a6351de620aa9acf64ad54933ad4d34",
                "sha256:d5d33e9e7af3b34a40dc05f498939f0ebf187f07c385fd58d591c533ad8562fe",
                "sha256:fc0fea399acb12edbf8a628ba8d2312f583bdbdb3335635db062fa98cf71fca4",
                "sha256:fe460b922ec15dd205595c9b5b99e2f056fd98ae8f9f56b888e7a17dc2b757e7"
            ],
            "version": "==1.4.1"
        },
        "unittest-xml-reporting": {
            "hashes": [
                "sha256:74eaf7739a7957a74f52b8187c5616f61157372189bef0a32ba5c30bbc00e58a",
                "sha256:e09b8ae70cce9904cdd331f53bf929150962869a5324ab7ff3dd6c8b87e01f7d"
            ],
            "index": "pypi",
            "version": "==3.0.2"
        },
        "urllib3": {
            "hashes": [
                "sha256:3018294ebefce6572a474f0604c2021e33b3fd8006ecd11d62107a5d2a963527",
                "sha256:88206b0eb87e6d677d424843ac5209e3fb9d0190d0ee169599165ec25e9d9115"
            ],
            "markers": "python_version != '3.4'",
            "version": "==1.25.9"
        },
        "wcwidth": {
            "hashes": [
                "sha256:cafe2186b3c009a04067022ce1dcd79cb38d8d65ee4f4791b8888d6599d1bbe1",
                "sha256:ee73862862a156bf77ff92b09034fc4825dd3af9cf81bc5b360668d425f3c5f1"
            ],
            "version": "==0.1.9"
        }
    }
}<|MERGE_RESOLUTION|>--- conflicted
+++ resolved
@@ -1,11 +1,7 @@
 {
     "_meta": {
         "hash": {
-<<<<<<< HEAD
-            "sha256": "05e70c2e79eb4d04c5c2952e061ef131df8f97ebbd1d426664a13fc015913f31"
-=======
-            "sha256": "22bd9a106d322f05005b9572dac553dd2963a295770b103a02f5c6e4e647602e"
->>>>>>> 1fbc7379
+            "sha256": "51364c5525eb26e5dbaf7731de0cffa597788a0829535d3584c89dad77ba48ea"
         },
         "pipfile-spec": 6,
         "requires": {
@@ -60,18 +56,18 @@
         },
         "boto3": {
             "hashes": [
-                "sha256:6374e39ea66433250ac6e4726623fe59ec32bfd52e5c871140c883ab72b0375c",
-                "sha256:7a2474db6576d7d3f5c3336ec54450e34211d44e2342e501a67e2fae35916e63"
-            ],
-            "index": "pypi",
-            "version": "==1.13.1"
+                "sha256:05f75d30aa10094eb96bba22b25b6005126de748188f196a5fffab8a76d821ac",
+                "sha256:f1ac7eb23ff8b1d7e314123668ff1e93b874dd396ac5424adc443d68bd8a6fbf"
+            ],
+            "index": "pypi",
+            "version": "==1.13.6"
         },
         "botocore": {
             "hashes": [
-                "sha256:879cedb22baf9446323240f1cf57d4e0e7ba262ba6fde6d3540cf7fdd7ddad34",
-                "sha256:c6d3dd976c1462a4e0f2dabde09c38de2a641e6b6bb0af505ac8465735796367"
-            ],
-            "version": "==1.16.1"
+                "sha256:1f5e57f41f9f9400feffc62f17b517a601643ffec69f7ee927555604112cc012",
+                "sha256:b9c8e0aa07770b7b371d586db41eef46e70bfc4ab47f7a1ee1acd4e9c811c6c9"
+            ],
+            "version": "==1.16.6"
         },
         "celery": {
             "hashes": [
@@ -470,11 +466,11 @@
         },
         "redis": {
             "hashes": [
-                "sha256:174101a3ce04560d716616290bb40e0a2af45d5844c8bd474c23fc5c52e7a46a",
-                "sha256:7378105cd8ea20c4edc49f028581e830c01ad5f00be851def0f4bc616a83cd89"
-            ],
-            "index": "pypi",
-            "version": "==3.5.0"
+                "sha256:6e9d2722a95d10ddf854596e66516d316d99c6a483e5db3b35c34e1158b2bfa1",
+                "sha256:a5b0e25890d216d8189636742c50ab992e42eea699bcc1b08cc2d6bf3adff52a"
+            ],
+            "index": "pypi",
+            "version": "==3.5.1"
         },
         "requests": {
             "hashes": [
@@ -736,7 +732,6 @@
             ],
             "version": "==2.9"
         },
-<<<<<<< HEAD
         "importlib-metadata": {
             "hashes": [
                 "sha256:2a688cbaa90e0cc587f1df48bdc97a6eadccdcd9c35fb3f976a09e3b5016d90f",
@@ -745,8 +740,6 @@
             "index": "pypi",
             "version": "==1.6.0"
         },
-=======
->>>>>>> 1fbc7379
         "isort": {
             "extras": [
                 "pyproject"
@@ -939,6 +932,13 @@
                 "sha256:ee73862862a156bf77ff92b09034fc4825dd3af9cf81bc5b360668d425f3c5f1"
             ],
             "version": "==0.1.9"
+        },
+        "zipp": {
+            "hashes": [
+                "sha256:aa36550ff0c0b7ef7fa639055d797116ee891440eac1a56f378e2d3179e0320b",
+                "sha256:c599e4d75c98f6798c509911d08a22e6c021d074469042177c8c86fb92eefd96"
+            ],
+            "version": "==3.1.0"
         }
     }
 }