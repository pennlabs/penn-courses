--- conflicted
+++ resolved
@@ -185,7 +185,6 @@
             "markers": "python_full_version < '3.11.3'",
             "version": "==4.0.3"
         },
-<<<<<<< HEAD
         "asyncio": {
             "hashes": [
                 "sha256:83360ff8bc97980e4ff25c964c7bd3923d333d177aa4f7fb736b019f26c7cb41",
@@ -196,8 +195,6 @@
             "index": "pypi",
             "version": "==3.4.3"
         },
-=======
->>>>>>> 323f5366
         "attrs": {
             "hashes": [
                 "sha256:5cfb1b9148b5b086569baec03f20d7b6bf3bcacc9a42bebf87ffaaca362f6346",
@@ -224,22 +221,6 @@
         },
         "boto3": {
             "hashes": [
-<<<<<<< HEAD
-                "sha256:9edf49640c79a05b0a72f4c2d1e24dfc164344b680535a645f455ac624dc3680",
-                "sha256:db58348849a5af061f0f5ec9c3b699da5221ca83354059fdccb798e3ddb6b62a"
-            ],
-            "index": "pypi",
-            "markers": "python_version >= '3.8'",
-            "version": "==1.35.57"
-        },
-        "botocore": {
-            "hashes": [
-                "sha256:92ddd02469213766872cb2399269dd20948f90348b42bf08379881d5e946cc34",
-                "sha256:d96306558085baf0bcb3b022d7a8c39c93494f031edb376694d2b2dcd0e81327"
-            ],
-            "markers": "python_version >= '3.8'",
-            "version": "==1.35.57"
-=======
                 "sha256:18416d07b41e6094101a44f8b881047dcec6b846dad0b9f83b9bbf2f0cd93d07",
                 "sha256:7f8e8a252458d584d8cf7877c372c4f74ec103356eedf43d2dd9e479f47f3639"
             ],
@@ -254,7 +235,6 @@
             ],
             "markers": "python_version >= '3.8'",
             "version": "==1.35.44"
->>>>>>> 323f5366
         },
         "celery": {
             "hashes": [
@@ -467,19 +447,11 @@
         },
         "dj-database-url": {
             "hashes": [
-<<<<<<< HEAD
-                "sha256:ae52e8e634186b57e5a45e445da5dc407a819c2ceed8a53d1fac004cc5288787",
-                "sha256:bb0d414ba0ac5cd62773ec7f86f8cc378a9dbb00a80884c2fc08cc570452521e"
-            ],
-            "index": "pypi",
-            "version": "==2.3.0"
-=======
                 "sha256:3e792567b0aa9a4884860af05fe2aa4968071ad351e033b6db632f97ac6db9de",
                 "sha256:9f9b05058ddf888f1e6f840048b8d705ff9395e3b52a07165daa3d8b9360551b"
             ],
             "index": "pypi",
             "version": "==2.2.0"
->>>>>>> 323f5366
         },
         "django": {
             "hashes": [
@@ -501,21 +473,12 @@
         },
         "django-cors-headers": {
             "hashes": [
-<<<<<<< HEAD
-                "sha256:14d76b4b4c8d39375baeddd89e4f08899051eeaf177cb02a29bd6eae8cf63aa8",
-                "sha256:8edbc0497e611c24d5150e0055d3b178c6534b8ed826fb6f53b21c63f5d48ba3"
-            ],
-            "index": "pypi",
-            "markers": "python_version >= '3.9'",
-            "version": "==4.6.0"
-=======
                 "sha256:28c1ded847aa70208798de3e42422a782f427b8b720e8d7319d34b654b5978e6",
                 "sha256:6c01a85cf1ec779a7bde621db853aa3ce5c065a5ba8e27df7a9f9e8dac310f4f"
             ],
             "index": "pypi",
             "markers": "python_version >= '3.9'",
             "version": "==4.5.0"
->>>>>>> 323f5366
         },
         "django-extensions": {
             "hashes": [
@@ -797,21 +760,12 @@
         },
         "ipython": {
             "hashes": [
-<<<<<<< HEAD
-                "sha256:0188a1bd83267192123ccea7f4a8ed0a78910535dbaa3f37671dca76ebd429c8",
-                "sha256:40b60e15b22591450eef73e40a027cf77bd652e757523eebc5bd7c7c498290eb"
-            ],
-            "index": "pypi",
-            "markers": "python_version >= '3.10'",
-            "version": "==8.29.0"
-=======
                 "sha256:0d0d15ca1e01faeb868ef56bc7ee5a0de5bd66885735682e8a322ae289a13d1a",
                 "sha256:530ef1e7bb693724d3cdc37287c80b07ad9b25986c007a53aa1857272dac3f35"
             ],
             "index": "pypi",
             "markers": "python_version >= '3.10'",
             "version": "==8.28.0"
->>>>>>> 323f5366
         },
         "itypes": {
             "hashes": [
@@ -1131,67 +1085,6 @@
         },
         "numpy": {
             "hashes": [
-<<<<<<< HEAD
-                "sha256:016d0f6f5e77b0f0d45d77387ffa4bb89816b57c835580c3ce8e099ef830befe",
-                "sha256:02135ade8b8a84011cbb67dc44e07c58f28575cf9ecf8ab304e51c05528c19f0",
-                "sha256:08788d27a5fd867a663f6fc753fd7c3ad7e92747efc73c53bca2f19f8bc06f48",
-                "sha256:0d30c543f02e84e92c4b1f415b7c6b5326cbe45ee7882b6b77db7195fb971e3a",
-                "sha256:0fa14563cc46422e99daef53d725d0c326e99e468a9320a240affffe87852564",
-                "sha256:13138eadd4f4da03074851a698ffa7e405f41a0845a6b1ad135b81596e4e9958",
-                "sha256:14e253bd43fc6b37af4921b10f6add6925878a42a0c5fe83daee390bca80bc17",
-                "sha256:15cb89f39fa6d0bdfb600ea24b250e5f1a3df23f901f51c8debaa6a5d122b2f0",
-                "sha256:17ee83a1f4fef3c94d16dc1802b998668b5419362c8a4f4e8a491de1b41cc3ee",
-                "sha256:2312b2aa89e1f43ecea6da6ea9a810d06aae08321609d8dc0d0eda6d946a541b",
-                "sha256:2564fbdf2b99b3f815f2107c1bbc93e2de8ee655a69c261363a1172a79a257d4",
-                "sha256:3522b0dfe983a575e6a9ab3a4a4dfe156c3e428468ff08ce582b9bb6bd1d71d4",
-                "sha256:4394bc0dbd074b7f9b52024832d16e019decebf86caf909d94f6b3f77a8ee3b6",
-                "sha256:45966d859916ad02b779706bb43b954281db43e185015df6eb3323120188f9e4",
-                "sha256:4d1167c53b93f1f5d8a139a742b3c6f4d429b54e74e6b57d0eff40045187b15d",
-                "sha256:4f2015dfe437dfebbfce7c85c7b53d81ba49e71ba7eadbf1df40c915af75979f",
-                "sha256:50ca6aba6e163363f132b5c101ba078b8cbd3fa92c7865fd7d4d62d9779ac29f",
-                "sha256:50d18c4358a0a8a53f12a8ba9d772ab2d460321e6a93d6064fc22443d189853f",
-                "sha256:5641516794ca9e5f8a4d17bb45446998c6554704d888f86df9b200e66bdcce56",
-                "sha256:576a1c1d25e9e02ed7fa5477f30a127fe56debd53b8d2c89d5578f9857d03ca9",
-                "sha256:6a4825252fcc430a182ac4dee5a505053d262c807f8a924603d411f6718b88fd",
-                "sha256:72dcc4a35a8515d83e76b58fdf8113a5c969ccd505c8a946759b24e3182d1f23",
-                "sha256:747641635d3d44bcb380d950679462fae44f54b131be347d5ec2bce47d3df9ed",
-                "sha256:762479be47a4863e261a840e8e01608d124ee1361e48b96916f38b119cfda04a",
-                "sha256:78574ac2d1a4a02421f25da9559850d59457bac82f2b8d7a44fe83a64f770098",
-                "sha256:825656d0743699c529c5943554d223c021ff0494ff1442152ce887ef4f7561a1",
-                "sha256:8637dcd2caa676e475503d1f8fdb327bc495554e10838019651b76d17b98e512",
-                "sha256:96fe52fcdb9345b7cd82ecd34547fca4321f7656d500eca497eb7ea5a926692f",
-                "sha256:973faafebaae4c0aaa1a1ca1ce02434554d67e628b8d805e61f874b84e136b09",
-                "sha256:996bb9399059c5b82f76b53ff8bb686069c05acc94656bb259b1d63d04a9506f",
-                "sha256:a38c19106902bb19351b83802531fea19dee18e5b37b36454f27f11ff956f7fc",
-                "sha256:a6b46587b14b888e95e4a24d7b13ae91fa22386c199ee7b418f449032b2fa3b8",
-                "sha256:a9f7f672a3388133335589cfca93ed468509cb7b93ba3105fce780d04a6576a0",
-                "sha256:aa08e04e08aaf974d4458def539dece0d28146d866a39da5639596f4921fd761",
-                "sha256:b0df3635b9c8ef48bd3be5f862cf71b0a4716fa0e702155c45067c6b711ddcef",
-                "sha256:b47fbb433d3260adcd51eb54f92a2ffbc90a4595f8970ee00e064c644ac788f5",
-                "sha256:baed7e8d7481bfe0874b566850cb0b85243e982388b7b23348c6db2ee2b2ae8e",
-                "sha256:bc6f24b3d1ecc1eebfbf5d6051faa49af40b03be1aaa781ebdadcbc090b4539b",
-                "sha256:c006b607a865b07cd981ccb218a04fc86b600411d83d6fc261357f1c0966755d",
-                "sha256:c181ba05ce8299c7aa3125c27b9c2167bca4a4445b7ce73d5febc411ca692e43",
-                "sha256:c7662f0e3673fe4e832fe07b65c50342ea27d989f92c80355658c7f888fcc83c",
-                "sha256:c80e4a09b3d95b4e1cac08643f1152fa71a0a821a2d4277334c88d54b2219a41",
-                "sha256:c894b4305373b9c5576d7a12b473702afdf48ce5369c074ba304cc5ad8730dff",
-                "sha256:d7aac50327da5d208db2eec22eb11e491e3fe13d22653dce51b0f4109101b408",
-                "sha256:d89dd2b6da69c4fff5e39c28a382199ddedc3a5be5390115608345dec660b9e2",
-                "sha256:d9beb777a78c331580705326d2367488d5bc473b49a9bc3036c154832520aca9",
-                "sha256:dc258a761a16daa791081d026f0ed4399b582712e6fc887a95af09df10c5ca57",
-                "sha256:e14e26956e6f1696070788252dcdff11b4aca4c3e8bd166e0df1bb8f315a67cb",
-                "sha256:e6988e90fcf617da2b5c78902fe8e668361b43b4fe26dbf2d7b0f8034d4cafb9",
-                "sha256:e711e02f49e176a01d0349d82cb5f05ba4db7d5e7e0defd026328e5cfb3226d3",
-                "sha256:ea4dedd6e394a9c180b33c2c872b92f7ce0f8e7ad93e9585312b0c5a04777a4a",
-                "sha256:ecc76a9ba2911d8d37ac01de72834d8849e55473457558e12995f4cd53e778e0",
-                "sha256:f55ba01150f52b1027829b50d70ef1dafd9821ea82905b63936668403c3b471e",
-                "sha256:f653490b33e9c3a4c1c01d41bc2aef08f9475af51146e4a7710c450cf9761598",
-                "sha256:fa2d1337dc61c8dc417fbccf20f6d1e139896a30721b7f1e832b2bb6ef4eb6c4"
-            ],
-            "index": "pypi",
-            "markers": "python_version >= '3.10'",
-            "version": "==2.1.3"
-=======
                 "sha256:05b2d4e667895cc55e3ff2b56077e4c8a5604361fc21a042845ea3ad67465aa8",
                 "sha256:12edb90831ff481f7ef5f6bc6431a9d74dc0e5ff401559a71e5e4611d4f2d466",
                 "sha256:13311c2db4c5f7609b462bc0f43d3c465424d25c626d95040f073e30f7570e35",
@@ -1249,7 +1142,6 @@
             "index": "pypi",
             "markers": "python_version >= '3.10'",
             "version": "==2.1.2"
->>>>>>> 323f5366
         },
         "oauthlib": {
             "hashes": [
@@ -1261,19 +1153,11 @@
         },
         "packaging": {
             "hashes": [
-<<<<<<< HEAD
-                "sha256:09abb1bccd265c01f4a3aa3f7a7db064b36514d2cba19a2f694fe6150451a759",
-                "sha256:c228a6dc5e932d346bc5739379109d49e8853dd8223571c7c5b55260edc0b97f"
-            ],
-            "markers": "python_version >= '3.8'",
-            "version": "==24.2"
-=======
                 "sha256:026ed72c8ed3fcce5bf8950572258698927fd1dbda10a5e981cdf0ac37f4f002",
                 "sha256:5b8f2217dbdbd2f7f384c41c628544e6d52f2d0f53c6d0c3ea61aa5d1d7ff124"
             ],
             "markers": "python_version >= '3.8'",
             "version": "==24.1"
->>>>>>> 323f5366
         },
         "pandas": {
             "hashes": [
@@ -1342,19 +1226,11 @@
         },
         "phonenumbers": {
             "hashes": [
-<<<<<<< HEAD
-                "sha256:e17140955ab3d8f9580727372ea64c5ada5327932d6021ef6fd203c3db8c8139",
-                "sha256:e608ccb61f0bd42e6db1d2c421f7c22186b88f494870bf40aa31d1a2718ab0ae"
-            ],
-            "index": "pypi",
-            "version": "==8.13.49"
-=======
                 "sha256:53c5e7c6d431cafe4efdd44956078404ae9bc8b0eacc47be3105d3ccc88aaffa",
                 "sha256:5d3c0142ef7055ca5551884352e3b6b93bfe002a0bc95b8eaba39b0e2184541b"
             ],
             "index": "pypi",
             "version": "==8.13.47"
->>>>>>> 323f5366
         },
         "prompt-toolkit": {
             "hashes": [
@@ -1599,21 +1475,12 @@
         },
         "redis": {
             "hashes": [
-<<<<<<< HEAD
-                "sha256:0b1087665a771b1ff2e003aa5bdd354f15a70c9e25d5a7dbf9c722c16528a7b0",
-                "sha256:ae174f2bb3b1bf2b09d54bf3e51fbc1469cf6c10aa03e21141f51969801a7897"
-            ],
-            "index": "pypi",
-            "markers": "python_version >= '3.8'",
-            "version": "==5.2.0"
-=======
                 "sha256:f6c997521fedbae53387307c5d0bf784d9acc28d9f1d058abeac566ec4dbed72",
                 "sha256:f8ea06b7482a668c6475ae202ed8d9bcaa409f6e87fb77ed1043d912afd62e24"
             ],
             "index": "pypi",
             "markers": "python_version >= '3.8'",
             "version": "==5.1.1"
->>>>>>> 323f5366
         },
         "requests": {
             "hashes": [
@@ -1714,21 +1581,12 @@
         },
         "sentry-sdk": {
             "hashes": [
-<<<<<<< HEAD
-                "sha256:0dc21febd1ab35c648391c664df96f5f79fb0d92d7d4225cd9832e53a617cafd",
-                "sha256:ee70e27d1bbe4cd52a38e1bd28a5fadb9b17bc29d91b5f2b97ae29c0a7610442"
-            ],
-            "index": "pypi",
-            "markers": "python_version >= '3.6'",
-            "version": "==2.18.0"
-=======
                 "sha256:625955884b862cc58748920f9e21efdfb8e0d4f98cca4ab0d3918576d5b606ad",
                 "sha256:dd0a05352b78ffeacced73a94e86f38b32e2eae15fff5f30ca5abb568a72eacf"
             ],
             "index": "pypi",
             "markers": "python_version >= '3.6'",
             "version": "==2.17.0"
->>>>>>> 323f5366
         },
         "shortener": {
             "hashes": [
@@ -1805,21 +1663,12 @@
         },
         "tqdm": {
             "hashes": [
-<<<<<<< HEAD
-                "sha256:0cd8af9d56911acab92182e88d763100d4788bdf421d251616040cc4d44863be",
-                "sha256:fe5a6f95e6fe0b9755e9469b77b9c3cf850048224ecaa8293d7d2d31f97d869a"
-            ],
-            "index": "pypi",
-            "markers": "python_version >= '3.7'",
-            "version": "==4.67.0"
-=======
                 "sha256:90279a3770753eafc9194a0364852159802111925aa30eb3f9d85b0e805ac7cd",
                 "sha256:e1020aef2e5096702d8a025ac7d16b1577279c9d63f8375b63083e9a5f0fcbad"
             ],
             "index": "pypi",
             "markers": "python_version >= '3.7'",
             "version": "==4.66.5"
->>>>>>> 323f5366
         },
         "traitlets": {
             "hashes": [
@@ -1831,21 +1680,12 @@
         },
         "twilio": {
             "hashes": [
-<<<<<<< HEAD
-                "sha256:c5d7f4cfeb50a7928397b8f819c8f7fb2bb956a1a2cabbda1df1d7a40f9ce1d7",
-                "sha256:d42691f7fe1faaa5ba82942f169bfea4d7f01a0a542a456d82018fb49bd1f5b2"
-            ],
-            "index": "pypi",
-            "markers": "python_full_version >= '3.7.0'",
-            "version": "==9.3.6"
-=======
                 "sha256:2cae99f0f7aecbd9da02fa59ad8f11b360db4a9281fc3fb3237ad50be21d8a9b",
                 "sha256:38a6ab04752f44313dcf736eae45236a901528d3f53dfc21d3afd33539243c7f"
             ],
             "index": "pypi",
             "markers": "python_full_version >= '3.7.0'",
             "version": "==9.3.4"
->>>>>>> 323f5366
         },
         "types-python-dateutil": {
             "hashes": [
@@ -1953,15 +1793,9 @@
         },
         "uwsgi": {
             "hashes": [
-<<<<<<< HEAD
-                "sha256:79ca1891ef2df14508ab0471ee8c0eb94bd2d51d03f32f90c4bbe557ab1e99d0"
-            ],
-            "version": "==2.0.28"
-=======
                 "sha256:3ee5bfb7e6e9c93478c22aa8183eef35b95a2d5b14cca16172e67f135565c458"
             ],
             "version": "==2.0.27"
->>>>>>> 323f5366
         },
         "vine": {
             "hashes": [
@@ -2068,175 +1902,6 @@
         },
         "websockets": {
             "hashes": [
-<<<<<<< HEAD
-                "sha256:064a72c0602c2d2c2586143561e0f179ef9b98e0825dc4a3d5cdf55a81898ed6",
-                "sha256:08d62f438a591c016c5d4c79eaf9a8f7a85b6c3ea88793d676c00c930a41e775",
-                "sha256:0913596e0072202be8729dab05266398b72ee57c4232f48d52fe2a0370d0b53f",
-                "sha256:0ae0e14729038208711d2e2f769280621c22cd253e3dac00f809fa38c6ccb79d",
-                "sha256:0b406f2387dbaf301996b7b2cf41519c1fbba7d5c9626406dd56f72075a60a00",
-                "sha256:0bae3caf386d418e83b62e8c1c4cec1b13348fac43e530b9894d6c7c02d921b5",
-                "sha256:12c345585b1da70cd27a298b0b9a81aa18da7a690672f771b427db59c632d8aa",
-                "sha256:176b39547950ff3520728bd1eadd0fa02c68492a1fabca636bab7883dd390905",
-                "sha256:189e9f074f2a77f7cf54634797b29be28116ee564ece421c7653030a2cef48f0",
-                "sha256:1a3bca8cfb66614e23a65aa5d6b87190876ec6f3247094939f9db877db55319c",
-                "sha256:1c4ca7cc5a02f909789dad259dffe61be4f38ffb26dc5e26ab2dca2c7d7c87de",
-                "sha256:1e0e543e0e81c55e68552bd3c081282721c710a6379a2a78e1ec793853479b25",
-                "sha256:1e541e4c8983b118a584c306070878e7f9670b7781e04184b6e05f9fc92e8a0e",
-                "sha256:20979614e4d7266f15018c154255d35dfb9fc828fdf6b4924166b6728fed359f",
-                "sha256:23b13edb4df2d4e5d6dc747d83e6b244e267a6615ede90f18ef13dfb2b6feb87",
-                "sha256:2752c98237057f27594a8393d498edd9db37e06abcfb99176d9cb6fb989dc883",
-                "sha256:2786c74cbcb0263fd541e4a075aa8c932bdcaa91e5bbb8649c65304799acdd64",
-                "sha256:281b5ab9514eb241e347a46367a2374cb60cf8f420c4283948aa188f05e7810c",
-                "sha256:288365a33049dae3065cdb2c2dd4b48df4b64839c565761c4f3f0c360460a561",
-                "sha256:2a418d596536a470f6f8e94cbb1fde66fe65e03d68c403eee0f2198b129e139a",
-                "sha256:3c12e6c1331ee8833fcb565c033f7eb4cb5642af37cef81211c222b617b170df",
-                "sha256:3e4be641fed120790241ae15fde27374a62cadaadcc0bd2b4ce35790bd284fb6",
-                "sha256:3f1a697262e28682222f18fae70eb0800dfa50c6eb96b0561c6beb83d6cf78ca",
-                "sha256:3fb3d9e3940ea15b30404200e768e6111c3ee2956c60ceb001cae057961ab058",
-                "sha256:445a53bce8344e62df4ed9a22fdd1f06cad8e404ead64b2a1f19bd826c8dad1b",
-                "sha256:4875d1c3ab3d1d9a9d8485dc1f4c2aaa63947824af03301911ea58d1e881e096",
-                "sha256:4c06f014fd8fa3827e5fd03ec012945e2139901f261fcc401e0622476cad9c5c",
-                "sha256:4eae86193fd667667f35367d292b912685cb22c3f9f1dd6deaa3fdd713ab5976",
-                "sha256:56ec8098dcc47817c8aee8037165f0fe30fec8efe543c66e0924781a4bfcbdfd",
-                "sha256:5a5b76b47b62de16d26439d362b18d71394ca4376eb2c8838352be64b27ba8af",
-                "sha256:5ade11f4939b885303d28b53d512e96e1a8ea8fbebedd6fef3e2e1afe633cc2a",
-                "sha256:5f86250ee98f6098479936b7d596418b6e4c919dfa156508e9d6ac5f8bfbe764",
-                "sha256:61b60c2a07b6d25f7ce8cc0101d55fb0f1af388bec1eddfe0181085c2206e7b0",
-                "sha256:633bbda2d30bc695900f6a07de4e5d92a4e8e8d0d8a536bb3c2051bee4dc3856",
-                "sha256:678990bc5a1e4fa36e18d340d439079a21e6b8d249848b7066cad1a6cbd34b82",
-                "sha256:6cff048a155024a580fee9f9a66b0ad9fc82683f6470c26eb76dd9280e6f459e",
-                "sha256:6f2e7710f3c468519f9d5b01a291c407f809f8f831e5a204b238e02447046d78",
-                "sha256:6fad8f03dc976e710db785abf9deb76eb259312fb54d77b568c73f0162cef96e",
-                "sha256:7078dd0eac3a1dccf2c6f474004dbe8a4e936dbd19d37bbfb6efa70c923ae04e",
-                "sha256:715b238c1772ed28b98af8830df41c5d68941729e22384fe1433db495b1d5438",
-                "sha256:72fe11675685412917363481b79c56e68175e62352f84ca4788ac264f9ea6ed0",
-                "sha256:77697c303b874daf1c76d4e167cd5d6871c26964bc189e4bdb40427067d53a86",
-                "sha256:79e2494047826a56f2951b2ada9dc139d2c3aff63122e86953cafe64ac0fde75",
-                "sha256:7cf000319db10a0cb5c7ce91bfd2a8699086b5cc0b5c5b83b92eec22a0448b2f",
-                "sha256:7d66eeab61956e231f35659e6d5b66dc04a3d51e65f2b8f71862dc6a8ba710d1",
-                "sha256:7ed4111f305770e35070e49fbb9fbf757a9b6c9a31bb86d352eb4031d4aa976f",
-                "sha256:7fd212e7022c70b4f8246dee4449dde30ff50c7e8e1d61ac87b7879579badd03",
-                "sha256:81758da7c76b4e2ddabc4a98a51f3c3aca8585a6d3a8662b5061613303bd5f68",
-                "sha256:86626d560ceb9d846d128b9c7bd2d0f247dbb62fb49c386762d109583140bf48",
-                "sha256:8982909857b09220ee31d9a45699fce26f8e5b94a10efa7fe07004d4f4200a33",
-                "sha256:8eb46ac94d5c131336dc997a568f5579501958b14a507e6aa4840f6d856da980",
-                "sha256:9af48a2f4cc5e2e34cf69969079865100e418c27caa26c1e3369efcc20c81e17",
-                "sha256:9dc5a2726fd16c266d35838db086fa4e621bb049e3bbe498ab9d54ad5068f726",
-                "sha256:a3741f4394ba3d55a64949ee11ffdba19e2a2bdaa1319a96a7ab93bf8bd2b9b2",
-                "sha256:a97c10043bf74d7667be69383312007d54a507fac8fa101be492cc91e279d94d",
-                "sha256:a9b8a85d62709a86a9a55d4720502e88968483ee7f365bd852b75935dec04e0d",
-                "sha256:b24f7286a5c4e350284623cf708662f0881fe7bc1146c1a1fe7e6a9be01a8d6b",
-                "sha256:b639ea88a46f4629645b398c9e7be0366c92e4910203a6314f78469f5e631dc5",
-                "sha256:b886b6d14cd089396155e6beb2935268bf995057bf24c3e5fd609af55c584a03",
-                "sha256:bdaf3b31f8343dcc6c20d068c10eb29325dd70f5dc321ebb5fbeaa280436e70e",
-                "sha256:be90aa6dab180fed523c0c10a6729ad16c9ba79067402d01a4d8aa7ce48d4084",
-                "sha256:c4eb304743ab285f8f057344d115259fbe31e42151b9aae7610db83d2a7379b1",
-                "sha256:ca447967131023e98fcb4867f05cf8584adb424b9108180b2414745a6ff41c31",
-                "sha256:cc7dbe53276429b2ca511a04a3979ce27aa2088fdd28c119c6913dccdfd0e909",
-                "sha256:e9ff528498d9e5c543bee388023ca91870678ac50724d675853ba85b4f0a459e",
-                "sha256:ee5fb667aec4ae723d40ada9854128df427b35b526c600cd352ca0240aad4dd7",
-                "sha256:f6dd785f7a521189b1233d3c86c0b66fb73d4769a1d253ce5b31081c5946f05f",
-                "sha256:f988f141a9be7a74d2e98d446b2f5411038bad14cdab80f9d1644b2329a71b48",
-                "sha256:fb260539dd2b64e93c9f2c59caa70d36d2020fb8e26fa17f62459ad50ebf6c24"
-            ],
-            "version": "==14.0"
-        },
-        "yarl": {
-            "hashes": [
-                "sha256:06157fb3c58f2736a5e47c8fcbe1afc8b5de6fb28b14d25574af9e62150fcaac",
-                "sha256:067a63fcfda82da6b198fa73079b1ca40b7c9b7994995b6ee38acda728b64d47",
-                "sha256:0b1794853124e2f663f0ea54efb0340b457f08d40a1cef78edfa086576179c91",
-                "sha256:0bdff5e0995522706c53078f531fb586f56de9c4c81c243865dd5c66c132c3b5",
-                "sha256:117ed8b3732528a1e41af3aa6d4e08483c2f0f2e3d3d7dca7cf538b3516d93df",
-                "sha256:14bc88baa44e1f84164a392827b5defb4fa8e56b93fecac3d15315e7c8e5d8b3",
-                "sha256:1654ec814b18be1af2c857aa9000de7a601400bd4c9ca24629b18486c2e35463",
-                "sha256:16bca6678a83657dd48df84b51bd56a6c6bd401853aef6d09dc2506a78484c7b",
-                "sha256:1a3b91c44efa29e6c8ef8a9a2b583347998e2ba52c5d8280dbd5919c02dfc3b5",
-                "sha256:1a52a1ffdd824fb1835272e125385c32fd8b17fbdefeedcb4d543cc23b332d74",
-                "sha256:1ce36ded585f45b1e9bb36d0ae94765c6608b43bd2e7f5f88079f7a85c61a4d3",
-                "sha256:299f11b44d8d3a588234adbe01112126010bd96d9139c3ba7b3badd9829261c3",
-                "sha256:2b24ec55fad43e476905eceaf14f41f6478780b870eda5d08b4d6de9a60b65b4",
-                "sha256:2d374d70fdc36f5863b84e54775452f68639bc862918602d028f89310a034ab0",
-                "sha256:2d9f0606baaec5dd54cb99667fcf85183a7477f3766fbddbe3f385e7fc253299",
-                "sha256:2e7ba4c9377e48fb7b20dedbd473cbcbc13e72e1826917c185157a137dac9df2",
-                "sha256:2f0a6423295a0d282d00e8701fe763eeefba8037e984ad5de44aa349002562ac",
-                "sha256:327828786da2006085a4d1feb2594de6f6d26f8af48b81eb1ae950c788d97f61",
-                "sha256:380e6c38ef692b8fd5a0f6d1fa8774d81ebc08cfbd624b1bca62a4d4af2f9931",
-                "sha256:3b74ff4767d3ef47ffe0cd1d89379dc4d828d4873e5528976ced3b44fe5b0a21",
-                "sha256:3e844be8d536afa129366d9af76ed7cb8dfefec99f5f1c9e4f8ae542279a6dc3",
-                "sha256:459e81c2fb920b5f5df744262d1498ec2c8081acdcfe18181da44c50f51312f7",
-                "sha256:46ddf6e0b975cd680eb83318aa1d321cb2bf8d288d50f1754526230fcf59ba96",
-                "sha256:482c122b72e3c5ec98f11457aeb436ae4aecca75de19b3d1de7cf88bc40db82f",
-                "sha256:561c87fea99545ef7d692403c110b2f99dced6dff93056d6e04384ad3bc46243",
-                "sha256:578d00c9b7fccfa1745a44f4eddfdc99d723d157dad26764538fbdda37209857",
-                "sha256:58c8e9620eb82a189c6c40cb6b59b4e35b2ee68b1f2afa6597732a2b467d7e8f",
-                "sha256:5b29beab10211a746f9846baa39275e80034e065460d99eb51e45c9a9495bcca",
-                "sha256:5d1d42556b063d579cae59e37a38c61f4402b47d70c29f0ef15cee1acaa64488",
-                "sha256:5f236cb5999ccd23a0ab1bd219cfe0ee3e1c1b65aaf6dd3320e972f7ec3a39da",
-                "sha256:62a91aefff3d11bf60e5956d340eb507a983a7ec802b19072bb989ce120cd948",
-                "sha256:64cc6e97f14cf8a275d79c5002281f3040c12e2e4220623b5759ea7f9868d6a5",
-                "sha256:6f4c9156c4d1eb490fe374fb294deeb7bc7eaccda50e23775b2354b6a6739934",
-                "sha256:7294e38f9aa2e9f05f765b28ffdc5d81378508ce6dadbe93f6d464a8c9594473",
-                "sha256:7615058aabad54416ddac99ade09a5510cf77039a3b903e94e8922f25ed203d7",
-                "sha256:7e48cdb8226644e2fbd0bdb0a0f87906a3db07087f4de77a1b1b1ccfd9e93685",
-                "sha256:7f63d176a81555984e91f2c84c2a574a61cab7111cc907e176f0f01538e9ff6e",
-                "sha256:7f6595c852ca544aaeeb32d357e62c9c780eac69dcd34e40cae7b55bc4fb1147",
-                "sha256:7fac95714b09da9278a0b52e492466f773cfe37651cf467a83a1b659be24bf71",
-                "sha256:81713b70bea5c1386dc2f32a8f0dab4148a2928c7495c808c541ee0aae614d67",
-                "sha256:846dd2e1243407133d3195d2d7e4ceefcaa5f5bf7278f0a9bda00967e6326b04",
-                "sha256:84c063af19ef5130084db70ada40ce63a84f6c1ef4d3dbc34e5e8c4febb20822",
-                "sha256:881764d610e3269964fc4bb3c19bb6fce55422828e152b885609ec176b41cf11",
-                "sha256:8994b29c462de9a8fce2d591028b986dbbe1b32f3ad600b2d3e1c482c93abad6",
-                "sha256:8c79e9d7e3d8a32d4824250a9c6401194fb4c2ad9a0cec8f6a96e09a582c2cc0",
-                "sha256:8ee427208c675f1b6e344a1f89376a9613fc30b52646a04ac0c1f6587c7e46ec",
-                "sha256:949681f68e0e3c25377462be4b658500e85ca24323d9619fdc41f68d46a1ffda",
-                "sha256:9e275792097c9f7e80741c36de3b61917aebecc08a67ae62899b074566ff8556",
-                "sha256:9fb815155aac6bfa8d86184079652c9715c812d506b22cfa369196ef4e99d1b4",
-                "sha256:a2a64e62c7a0edd07c1c917b0586655f3362d2c2d37d474db1a509efb96fea1c",
-                "sha256:a7ac5b4984c468ce4f4a553df281450df0a34aefae02e58d77a0847be8d1e11f",
-                "sha256:aa46dce75078fceaf7cecac5817422febb4355fbdda440db55206e3bd288cfb8",
-                "sha256:ae3476e934b9d714aa8000d2e4c01eb2590eee10b9d8cd03e7983ad65dfbfcba",
-                "sha256:b0341e6d9a0c0e3cdc65857ef518bb05b410dbd70d749a0d33ac0f39e81a4258",
-                "sha256:b40d1bf6e6f74f7c0a567a9e5e778bbd4699d1d3d2c0fe46f4b717eef9e96b95",
-                "sha256:b5c4804e4039f487e942c13381e6c27b4b4e66066d94ef1fae3f6ba8b953f383",
-                "sha256:b5d6a6c9602fd4598fa07e0389e19fe199ae96449008d8304bf5d47cb745462e",
-                "sha256:b5f1ac7359e17efe0b6e5fec21de34145caef22b260e978336f325d5c84e6938",
-                "sha256:c0167540094838ee9093ef6cc2c69d0074bbf84a432b4995835e8e5a0d984374",
-                "sha256:c180ac742a083e109c1a18151f4dd8675f32679985a1c750d2ff806796165b55",
-                "sha256:c73df5b6e8fabe2ddb74876fb82d9dd44cbace0ca12e8861ce9155ad3c886139",
-                "sha256:c7e177c619342e407415d4f35dec63d2d134d951e24b5166afcdfd1362828e17",
-                "sha256:cbad927ea8ed814622305d842c93412cb47bd39a496ed0f96bfd42b922b4a217",
-                "sha256:cc353841428d56b683a123a813e6a686e07026d6b1c5757970a877195f880c2d",
-                "sha256:cc7c92c1baa629cb03ecb0c3d12564f172218fb1739f54bf5f3881844daadc6d",
-                "sha256:cc7d768260f4ba4ea01741c1b5fe3d3a6c70eb91c87f4c8761bbcce5181beafe",
-                "sha256:d0eea830b591dbc68e030c86a9569826145df485b2b4554874b07fea1275a199",
-                "sha256:d216e5d9b8749563c7f2c6f7a0831057ec844c68b4c11cb10fc62d4fd373c26d",
-                "sha256:d401f07261dc5aa36c2e4efc308548f6ae943bfff20fcadb0a07517a26b196d8",
-                "sha256:d6324274b4e0e2fa1b3eccb25997b1c9ed134ff61d296448ab8269f5ac068c4c",
-                "sha256:d8a8b74d843c2638f3864a17d97a4acda58e40d3e44b6303b8cc3d3c44ae2d29",
-                "sha256:d9b6b28a57feb51605d6ae5e61a9044a31742db557a3b851a74c13bc61de5172",
-                "sha256:de599af166970d6a61accde358ec9ded821234cbbc8c6413acfec06056b8e860",
-                "sha256:e594b22688d5747b06e957f1ef822060cb5cb35b493066e33ceac0cf882188b7",
-                "sha256:e5b078134f48552c4d9527db2f7da0b5359abd49393cdf9794017baec7506170",
-                "sha256:eb6dce402734575e1a8cc0bb1509afca508a400a57ce13d306ea2c663bad1138",
-                "sha256:f1790a4b1e8e8e028c391175433b9c8122c39b46e1663228158e61e6f915bf06",
-                "sha256:f5efe0661b9fcd6246f27957f6ae1c0eb29bc60552820f01e970b4996e016004",
-                "sha256:f9cbfbc5faca235fbdf531b93aa0f9f005ec7d267d9d738761a4d42b744ea159",
-                "sha256:fbea1751729afe607d84acfd01efd95e3b31db148a181a441984ce9b3d3469da",
-                "sha256:fca4b4307ebe9c3ec77a084da3a9d1999d164693d16492ca2b64594340999988",
-                "sha256:ff5c6771c7e3511a06555afa317879b7db8d640137ba55d6ab0d0c50425cab75"
-            ],
-            "markers": "python_version >= '3.9'",
-            "version": "==1.17.1"
-        },
-        "zipp": {
-            "hashes": [
-                "sha256:2c9958f6430a2040341a52eb608ed6dd93ef4392e02ffe219417c1b28b5dd1f4",
-                "sha256:ac1bbe05fd2991f160ebce24ffbac5f6d11d83dc90891255885223d42b3cd931"
-            ],
-            "markers": "python_version >= '3.9'",
-            "version": "==3.21.0"
-=======
                 "sha256:004280a140f220c812e65f36944a9ca92d766b6cc4560be652a0a3883a79ed8a",
                 "sha256:035233b7531fb92a76beefcbf479504db8c72eb3bff41da55aecce3a0f729e54",
                 "sha256:149e622dc48c10ccc3d2760e5f36753db9cacf3ad7bc7bbbfd7d9c819e286f23",
@@ -2421,7 +2086,6 @@
             ],
             "markers": "python_version >= '3.8'",
             "version": "==3.20.2"
->>>>>>> 323f5366
         }
     },
     "develop": {
@@ -2474,74 +2138,6 @@
         },
         "coverage": {
             "hashes": [
-<<<<<<< HEAD
-                "sha256:00a1d69c112ff5149cabe60d2e2ee948752c975d95f1e1096742e6077affd376",
-                "sha256:023bf8ee3ec6d35af9c1c6ccc1d18fa69afa1cb29eaac57cb064dbb262a517f9",
-                "sha256:0294ca37f1ba500667b1aef631e48d875ced93ad5e06fa665a3295bdd1d95111",
-                "sha256:06babbb8f4e74b063dbaeb74ad68dfce9186c595a15f11f5d5683f748fa1d172",
-                "sha256:0809082ee480bb8f7416507538243c8863ac74fd8a5d2485c46f0f7499f2b491",
-                "sha256:0b3fb02fe73bed561fa12d279a417b432e5b50fe03e8d663d61b3d5990f29546",
-                "sha256:0b58c672d14f16ed92a48db984612f5ce3836ae7d72cdd161001cc54512571f2",
-                "sha256:0bcd1069e710600e8e4cf27f65c90c7843fa8edfb4520fb0ccb88894cad08b11",
-                "sha256:1032e178b76a4e2b5b32e19d0fd0abbce4b58e77a1ca695820d10e491fa32b08",
-                "sha256:11a223a14e91a4693d2d0755c7a043db43d96a7450b4f356d506c2562c48642c",
-                "sha256:12394842a3a8affa3ba62b0d4ab7e9e210c5e366fbac3e8b2a68636fb19892c2",
-                "sha256:182e6cd5c040cec0a1c8d415a87b67ed01193ed9ad458ee427741c7d8513d963",
-                "sha256:1d5b8007f81b88696d06f7df0cb9af0d3b835fe0c8dbf489bad70b45f0e45613",
-                "sha256:1f76846299ba5c54d12c91d776d9605ae33f8ae2b9d1d3c3703cf2db1a67f2c0",
-                "sha256:27fb4a050aaf18772db513091c9c13f6cb94ed40eacdef8dad8411d92d9992db",
-                "sha256:29155cd511ee058e260db648b6182c419422a0d2e9a4fa44501898cf918866cf",
-                "sha256:29fc0f17b1d3fea332f8001d4558f8214af7f1d87a345f3a133c901d60347c73",
-                "sha256:2b6b4c83d8e8ea79f27ab80778c19bc037759aea298da4b56621f4474ffeb117",
-                "sha256:2fdef0d83a2d08d69b1f2210a93c416d54e14d9eb398f6ab2f0a209433db19e1",
-                "sha256:3c65d37f3a9ebb703e710befdc489a38683a5b152242664b973a7b7b22348a4e",
-                "sha256:4f704f0998911abf728a7783799444fcbbe8261c4a6c166f667937ae6a8aa522",
-                "sha256:51b44306032045b383a7a8a2c13878de375117946d68dcb54308111f39775a25",
-                "sha256:53d202fd109416ce011578f321460795abfe10bb901b883cafd9b3ef851bacfc",
-                "sha256:58809e238a8a12a625c70450b48e8767cff9eb67c62e6154a642b21ddf79baea",
-                "sha256:5915fcdec0e54ee229926868e9b08586376cae1f5faa9bbaf8faf3561b393d52",
-                "sha256:5beb1ee382ad32afe424097de57134175fea3faf847b9af002cc7895be4e2a5a",
-                "sha256:5f8ae553cba74085db385d489c7a792ad66f7f9ba2ee85bfa508aeb84cf0ba07",
-                "sha256:5fbd612f8a091954a0c8dd4c0b571b973487277d26476f8480bfa4b2a65b5d06",
-                "sha256:6bd818b7ea14bc6e1f06e241e8234508b21edf1b242d49831831a9450e2f35fa",
-                "sha256:6f01ba56b1c0e9d149f9ac85a2f999724895229eb36bd997b61e62999e9b0901",
-                "sha256:73d2b73584446e66ee633eaad1a56aad577c077f46c35ca3283cd687b7715b0b",
-                "sha256:7bb92c539a624cf86296dd0c68cd5cc286c9eef2d0c3b8b192b604ce9de20a17",
-                "sha256:8165b796df0bd42e10527a3f493c592ba494f16ef3c8b531288e3d0d72c1f6f0",
-                "sha256:862264b12ebb65ad8d863d51f17758b1684560b66ab02770d4f0baf2ff75da21",
-                "sha256:8902dd6a30173d4ef09954bfcb24b5d7b5190cf14a43170e386979651e09ba19",
-                "sha256:8cf717ee42012be8c0cb205dbbf18ffa9003c4cbf4ad078db47b95e10748eec5",
-                "sha256:8ed9281d1b52628e81393f5eaee24a45cbd64965f41857559c2b7ff19385df51",
-                "sha256:99b41d18e6b2a48ba949418db48159d7a2e81c5cc290fc934b7d2380515bd0e3",
-                "sha256:9cb7fa111d21a6b55cbf633039f7bc2749e74932e3aa7cb7333f675a58a58bf3",
-                "sha256:a181e99301a0ae128493a24cfe5cfb5b488c4e0bf2f8702091473d033494d04f",
-                "sha256:a413a096c4cbac202433c850ee43fa326d2e871b24554da8327b01632673a076",
-                "sha256:a6b1e54712ba3474f34b7ef7a41e65bd9037ad47916ccb1cc78769bae324c01a",
-                "sha256:ade3ca1e5f0ff46b678b66201f7ff477e8fa11fb537f3b55c3f0568fbfe6e718",
-                "sha256:b0ac3d42cb51c4b12df9c5f0dd2f13a4f24f01943627120ec4d293c9181219ba",
-                "sha256:b369ead6527d025a0fe7bd3864e46dbee3aa8f652d48df6174f8d0bac9e26e0e",
-                "sha256:b57b768feb866f44eeed9f46975f3d6406380275c5ddfe22f531a2bf187eda27",
-                "sha256:b8d3a03d9bfcaf5b0141d07a88456bb6a4c3ce55c080712fec8418ef3610230e",
-                "sha256:bc66f0bf1d7730a17430a50163bb264ba9ded56739112368ba985ddaa9c3bd09",
-                "sha256:bf20494da9653f6410213424f5f8ad0ed885e01f7e8e59811f572bdb20b8972e",
-                "sha256:c48167910a8f644671de9f2083a23630fbf7a1cb70ce939440cd3328e0919f70",
-                "sha256:c481b47f6b5845064c65a7bc78bc0860e635a9b055af0df46fdf1c58cebf8e8f",
-                "sha256:c7c8b95bf47db6d19096a5e052ffca0a05f335bc63cef281a6e8fe864d450a72",
-                "sha256:c9b8e184898ed014884ca84c70562b4a82cbc63b044d366fedc68bc2b2f3394a",
-                "sha256:cc8ff50b50ce532de2fa7a7daae9dd12f0a699bfcd47f20945364e5c31799fef",
-                "sha256:d541423cdd416b78626b55f123412fcf979d22a2c39fce251b350de38c15c15b",
-                "sha256:dab4d16dfef34b185032580e2f2f89253d302facba093d5fa9dbe04f569c4f4b",
-                "sha256:dacbc52de979f2823a819571f2e3a350a7e36b8cb7484cdb1e289bceaf35305f",
-                "sha256:df57bdbeffe694e7842092c5e2e0bc80fff7f43379d465f932ef36f027179806",
-                "sha256:ed8fe9189d2beb6edc14d3ad19800626e1d9f2d975e436f84e19efb7fa19469b",
-                "sha256:f3ddf056d3ebcf6ce47bdaf56142af51bb7fad09e4af310241e9db7a3a8022e1",
-                "sha256:f8fe4984b431f8621ca53d9380901f62bfb54ff759a1348cd140490ada7b693c",
-                "sha256:fe439416eb6380de434886b00c859304338f8b19f6f54811984f3420a2e03858"
-            ],
-            "index": "pypi",
-            "markers": "python_version >= '3.9'",
-            "version": "==7.6.4"
-=======
                 "sha256:04f2189716e85ec9192df307f7c255f90e78b6e9863a03223c3b998d24a3c6c6",
                 "sha256:0c6c0f4d53ef603397fc894a895b960ecd7d44c727df42a8d500031716d4e8d2",
                 "sha256:0ca37993206402c6c35dc717f90d4c8f53568a8b80f0bf1a1b2b334f4d488fba",
@@ -2608,7 +2204,6 @@
             "index": "pypi",
             "markers": "python_version >= '3.9'",
             "version": "==7.6.3"
->>>>>>> 323f5366
         },
         "django": {
             "hashes": [
@@ -2840,19 +2435,11 @@
         },
         "packaging": {
             "hashes": [
-<<<<<<< HEAD
-                "sha256:09abb1bccd265c01f4a3aa3f7a7db064b36514d2cba19a2f694fe6150451a759",
-                "sha256:c228a6dc5e932d346bc5739379109d49e8853dd8223571c7c5b55260edc0b97f"
-            ],
-            "markers": "python_version >= '3.8'",
-            "version": "==24.2"
-=======
                 "sha256:026ed72c8ed3fcce5bf8950572258698927fd1dbda10a5e981cdf0ac37f4f002",
                 "sha256:5b8f2217dbdbd2f7f384c41c628544e6d52f2d0f53c6d0c3ea61aa5d1d7ff124"
             ],
             "markers": "python_version >= '3.8'",
             "version": "==24.1"
->>>>>>> 323f5366
         },
         "pathspec": {
             "hashes": [
@@ -2914,19 +2501,11 @@
         },
         "setuptools": {
             "hashes": [
-<<<<<<< HEAD
-                "sha256:f2504966861356aa38616760c0f66568e535562374995367b4e69c7143cf6bcd",
-                "sha256:fba5dd4d766e97be1b1681d98712680ae8f2f26d7881245f2ce9e40714f1a686"
-            ],
-            "markers": "python_version >= '3.8'",
-            "version": "==75.3.0"
-=======
                 "sha256:753bb6ebf1f465a1912e19ed1d41f403a79173a9acf66a42e7e6aec45c3c16ec",
                 "sha256:a7fcb66f68b4d9e8e66b42f9876150a3371558f98fa32222ffaa5bced76406f8"
             ],
             "markers": "python_version >= '3.8'",
             "version": "==75.2.0"
->>>>>>> 323f5366
         },
         "sqlparse": {
             "hashes": [
